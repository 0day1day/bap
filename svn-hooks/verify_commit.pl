#!/usr/bin/perl

#
# NOTE: This file is in svn for tracking purposes.  The actual file which is 
# run is on kestrel at /var/lib/svn/bap/hooks/verify_commit.pl  Changes to this
# file must also be made to /var/lib/svn/bap/hooks/verify_commit.pl.
#

use strict;
use Getopt::Long;
use SVN::Core;
use SVN::Client;
use Term::ReadKey;
use Capture::Tiny qw/tee_merged/;  # requires package libcapture-tiny-perl 
use Fcntl qw(:flock);

$| = 1;

my $rep_url = 'file:///var/lib/svn/bap/trunk';
my $local_path = "/tmp/test-svn-hook";
my $true = 1;
my $mail = '/usr/bin/mail';
my $svnlook = '/usr/bin/svnlook';
my ($revision, $repos);
my $getpin;
my $merged;
my $subj;
#my $to = 'swhitman@andrew.cmu.edu';
my $to = 'bap-dev@lists.andrew.cmu.edu';


GetOptions(
    'revision|r=s'    => \$revision,
    'repos=s'         => \$repos,
    'svnlook=s'       => \$svnlook,
    'getpin'          => \$getpin,
    );

#
# Keep track of the last 10 lines to print out in case of error; Clean up and 
# Exit on error.
#
sub check_system {
    my @cmd = @_;
    my @lines;
    my $result, $merged;
    my $msg;

    $merged = tee_merged {
        $result = system(@cmd);
    };

    @lines = split(/\n/,$merged);

    # Only grab the last 30 or so lines of output
    while (scalar(@lines) > 30) {
        shift(@lines);
    }

    if($result != 0) {
        print "Error executing cmd:\n@cmd\nLast lines of ouput (if any):\n";
	$msg = (join("\n",@lines)) . "\n";
	print $msg;

	# leave $local_path before removing it
	chdir '/';

	# Clean up before exit
	print "Removing temporary repository at $local_path\n";
	check_system('/bin/rm', '-rf', $local_path);

	# Send notification email
	$subj = "FAILURE: r$revision - Build and Test failure!";
	open (MAIL, "|-",$mail, "-s",$subj,$to) or 
	    die "Can't open pipe to mail: $!\n";

	print MAIL "Revision $revision failed to build or pass unit tests.  ";
	print MAIL "The last lines of output are provided below:\n";
	print MAIL "\n<...snip...>\n";
	print MAIL $msg;
	close MAIL;

        print "Exiting...\n";
        exit($result);
    }
}


die "Incorrect options!\n" 
    unless (defined $revision && defined $repos && defined $svnlook);

# Did user provide opt-out message?
exit(0) if(`$svnlook log -r $revision $repos` =~ /unittest-opt-out/);

# Make sure this revision touches trunk
exit(0) if(`$svnlook changed -r $revision $repos` !~ /[U|A|D]\s+trunk\/.*$/);

# Make sure at most one process runs at a time
print "Acquiring exclusive lock\n";
flock(DATA, LOCK_EX) or die "Couldn't acquire lock...Exiting!\n";

print "Verifying commit revision $revision to repo $repos\n";

# check out repository to /tmp
mkdir $local_path;
chdir $local_path;

print "Checking out repository $rep_url\n";

my $ctx = new SVN::Client(auth => [SVN::Client::get_username_provider()]);
$ctx->checkout($rep_url, $local_path, $revision, $true);

print "Finished checking out repository $rep_url\n";

# Set path variable so autogen will work
$ENV{'PATH'} = '/bin:/usr/bin:/home/swhitman/stp/bin';
$ENV{'PIN_HOME'} = '/home/swhitman/pin/';

# configure
print "Configuring\n";
check_system("./autogen.sh");
check_system("./configure");

# getpin?
if(defined $getpin) {
    print "Getting pin\n";
    chdir "pintraces";
    check_system("./getpin.sh");
    chdir "../";
}


# make test
print "Making test\n";
<<<<<<< HEAD
check_system("make -j test");
=======
check_system("nice make -j4 test");
>>>>>>> ab3f5e32


# leave $local_path before removing it
chdir '/';
# remove /tmp/trunk
print "Removing temporary repository at $local_path\n";
check_system('/bin/rm', '-rf', $local_path)

# This section is used for locking and must be the last line of this file.
# DO NOT (RE)MOVE!
__DATA__<|MERGE_RESOLUTION|>--- conflicted
+++ resolved
@@ -132,11 +132,7 @@
 
 # make test
 print "Making test\n";
-<<<<<<< HEAD
-check_system("make -j test");
-=======
 check_system("nice make -j4 test");
->>>>>>> ab3f5e32
 
 
 # leave $local_path before removing it
