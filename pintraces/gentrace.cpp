--- conflicted
+++ resolved
@@ -790,39 +790,21 @@
 
         frame f;
         tagged_value_list *tol = f.mutable_key_frame()->mutable_tagged_value_lists()->add_elem();
-<<<<<<< HEAD
-        AddRegister(tol, ctx, REG_GAX, threadid);
-        AddRegister(tol, ctx, REG_GBX, threadid);
-        AddRegister(tol, ctx, REG_GCX, threadid);
-        AddRegister(tol, ctx, REG_GDX, threadid);
-        AddRegister(tol, ctx, REG_GSI, threadid);
-        AddRegister(tol, ctx, REG_GDI, threadid);
-        AddRegister(tol, ctx, REG_STACK_PTR, threadid);
-        AddRegister(tol, ctx, REG_GBP, threadid);
-        AddRegister(tol, ctx, REG_GFLAGS, threadid);
-        AddRegister(tol, ctx, REG_SEG_CS, threadid);
-        AddRegister(tol, ctx, REG_SEG_DS, threadid);
-        AddRegister(tol, ctx, REG_SEG_SS, threadid);
-        AddRegister(tol, ctx, REG_SEG_ES, threadid);
-        AddRegister(tol, ctx, REG_SEG_FS, threadid);
-        AddRegister(tol, ctx, REG_SEG_GS, threadid);
-=======
-        AddRegister(tol, ctx, LEVEL_BASE::REG_EAX, threadid);
-        AddRegister(tol, ctx, LEVEL_BASE::REG_EBX, threadid);
-        AddRegister(tol, ctx, LEVEL_BASE::REG_ECX, threadid);
-        AddRegister(tol, ctx, LEVEL_BASE::REG_EDX, threadid);
-        AddRegister(tol, ctx, LEVEL_BASE::REG_ESI, threadid);
-        AddRegister(tol, ctx, LEVEL_BASE::REG_EDI, threadid);
-        AddRegister(tol, ctx, LEVEL_BASE::REG_ESP, threadid);
-        AddRegister(tol, ctx, LEVEL_BASE::REG_EBP, threadid);
-        AddRegister(tol, ctx, LEVEL_BASE::REG_EFLAGS, threadid);
+        AddRegister(tol, ctx, LEVEL_BASE::REG_GAX, threadid);
+        AddRegister(tol, ctx, LEVEL_BASE::REG_GBX, threadid);
+        AddRegister(tol, ctx, LEVEL_BASE::REG_GCX, threadid);
+        AddRegister(tol, ctx, LEVEL_BASE::REG_GDX, threadid);
+        AddRegister(tol, ctx, LEVEL_BASE::REG_GSI, threadid);
+        AddRegister(tol, ctx, LEVEL_BASE::REG_GDI, threadid);
+        AddRegister(tol, ctx, LEVEL_BASE::REG_STACK_PTR, threadid);
+        AddRegister(tol, ctx, LEVEL_BASE::REG_GBP, threadid);
+        AddRegister(tol, ctx, LEVEL_BASE::REG_GFLAGS, threadid);
         AddRegister(tol, ctx, LEVEL_BASE::REG_SEG_CS, threadid);
         AddRegister(tol, ctx, LEVEL_BASE::REG_SEG_DS, threadid);
         AddRegister(tol, ctx, LEVEL_BASE::REG_SEG_SS, threadid);
         AddRegister(tol, ctx, LEVEL_BASE::REG_SEG_ES, threadid);
         AddRegister(tol, ctx, LEVEL_BASE::REG_SEG_FS, threadid);
         AddRegister(tol, ctx, LEVEL_BASE::REG_SEG_GS, threadid);
->>>>>>> e24bd7df
 
         g_twnew->add(f);
 
@@ -1904,15 +1886,9 @@
     if (firstthread) {
         firstthread = false;
 #ifndef _WIN32 /* unix */
-<<<<<<< HEAD
-        int argc = *(int*)(PIN_GetContextReg(ctx, REG_STACK_PTR));
-        char **argv = (char**) (PIN_GetContextReg(ctx, REG_STACK_PTR) + STACK_OFFSET);
-        char **env = (char**) (PIN_GetContextReg(ctx, REG_STACK_PTR)+(argc+1) * STACK_OFFSET);
-=======
-        int argc = *(int*)(PIN_GetContextReg(ctx, LEVEL_BASE::REG_ESP));
-        char **argv = (char**) (PIN_GetContextReg(ctx, LEVEL_BASE::REG_ESP)+4);
-        char **env = (char**) (PIN_GetContextReg(ctx, LEVEL_BASE::REG_ESP)+(argc+1)*4);
->>>>>>> e24bd7df
+           int argc = *(int*)(PIN_GetContextReg(ctx, LEVEL_BASE::REG_STACK_PTR));
+        char **argv = (char**) (PIN_GetContextReg(ctx, LEVEL_BASE::REG_STACK_PTR) + STACK_OFFSET);
+        char **env = (char**) (PIN_GetContextReg(ctx, LEVEL_BASE::REG_STACK_PTR)+(argc+1) * STACK_OFFSET);
         std::vector<frame> frms = tracker->taintArgs(argc, argv);
         g_twnew->add<std::vector<frame> > (frms);
         frms = tracker->taintEnv(env);
