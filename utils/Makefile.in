# Work around buggy Debian ocaml patch
# See http://bugs.debian.org/cgi-bin/bugreport.cgi?bug=678577
export OCAML_COMPAT='c'

export BAP_DIR=$(CURDIR)/..

# Don't send request to build Makefile to OCamlMakefile!
.PHONY: ../../utils-proj/Makefile
-include ../../utils-proj/Makefile

export USE_CAMLP4 = yes

export BAP_OCAMLDIR=$(BAP_DIR)/ocaml
export BIGINT=$(BAP_DIR)/zarith-1.0
export BATT=$(BAP_DIR)/batteries/_build/src
export OUNIT=$(BAP_DIR)/ounit/_build/src
export PCRE=$(BAP_DIR)/pcre-ocaml/lib
export OCAMLGRAPH=$(BAP_DIR)/ocamlgraph-1.8
export OBJSIZE=$(BAP_DIR)/objsize-0.16
export LIBTRACE=$(BAP_DIR)/libtracewrap/libtrace/src/ocaml
export PIQIBUILDDIR=$(BAP_DIR)/libtracewrap/libtrace/piqi/piqi/build/lib/ocaml

export OCAMLMAKEFILE=$(BAP_OCAMLDIR)/OCamlMakefile

ifeq (@HAVE_LLVM_AC@,yes)
export CODEGEN = codegen
export LLVM_PACKS = @LLVM_PACKAGE@ @LLVM_PACKAGE@.analysis @LLVM_PACKAGE@.executionengine @LLVM_PACKAGE@.target @LLVM_PACKAGE@.scalar_opts @LLVM_PACKAGE@.bitwriter
endif

# Stop annoying warnings about big_int duplication!
#export OCAMLFIND_IGNORE_DUPS_IN=$(BAP_DIR)/bigint-3.12/otherlibs/num

# ocamlfind packages required
export PACKS = camlidl bigarray str num unix camomile piqi.lib $(LLVM_PACKS)
export LIBS = zarith batteries objsize oUnit graph pcre libtrace bap
export INCDIRS = $(BAP_OCAMLDIR) $(BAP_OCAMLDIR)/piqi $(BIGINT) $(BATT) $(OUNIT) $(PCRE) $(OCAMLGRAPH) $(OBJSIZE) $(LIBTRACE)
export OCAMLPATH = $(PIQIBUILDDIR)

# -rdynamic lets LLVM JIT see dynamic symbols
export LDFLAGS = -rdynamic

# Include sources from ../ocaml in the automatically generated dependencies.
export SOURCE_DIRS_IN = $(BAP_OCAMLDIR) $(BAP_PROJ_OCAMLDIR)

# When BAP lib changes, we need to recompile utilities
export RESULTDEPS = $(BAP_OCAMLDIR)/bap.a

# default subprojects to build
ifndef SUBPROJS
<<<<<<< HEAD
	export SUBPROJS = $(PROJUTILS) $(CODEGEN) toil iltrans ileval topredicate solvepredicate formula get_functions streamtrans backtaint resolvetest
=======
	export SUBPROJS = $(PROJUTILS) $(CODEGEN) toil iltrans ileval topredicate solvepredicate formula get_functions streamtrans backtaint identify_loops
>>>>>>> 6d31a92b
endif

define PROJ_identify_loops
	RESULT=identify_loops
	SOURCES = identify_loops.ml
	DOC_FILES=$(SOURCES)
endef
export PROJ_identify_loops

define PROJ_toil
	RESULT=toil
	SOURCES = toil.ml
	DOC_FILES=$(SOURCES)
endef
export PROJ_toil

define PROJ_iltrans
	RESULT=iltrans
	SOURCES = iltrans.ml
	DOC_FILES=$(SOURCES)
endef
export PROJ_iltrans

define PROJ_ileval
	RESULT=ileval
	SOURCES = ileval.ml
	DOC_FILES=$(SOURCES)
endef
export PROJ_ileval

define PROJ_topredicate
	RESULT=topredicate
	SOURCES = topredicate.ml
	DOC_FILES=$(SOURCES)
endef
export PROJ_topredicate

define PROJ_solvepredicate
	RESULT=solvepredicate
	SOURCES = solvepredicate.ml
	DOC_FILES=$(SOURCES)
endef
export PROJ_solvepredicate

define PROJ_formula
	RESULT=formula
	SOURCES = formula.ml
	DOC_FILES=$(SOURCES)
endef
export PROJ_formula

define PROJ_get_functions
	RESULT=get_functions
	SOURCES = get_functions.ml
	DOC_FILES=$(SOURCES)
endef
export PROJ_get_functions

define PROJ_streamtrans
	RESULT=streamtrans
	SOURCES = streamtrans.ml
	DOC_FILES=$(SOURCES)
endef
export PROJ_streamtrans

define PROJ_codegen
	RESULT=codegen
	SOURCES = codegen.ml
	DOC_FILES=$(SOURCES)
endef
export PROJ_codegen

define PROJ_backtaint
	RESULT=backtaint
	SOURCES = backtaint.ml
	DOC_FILES=$(SOURCES)
endef
export PROJ_backtaint

define PROJ_resolvetest
	RESULT=resolvetest
	SOURCES = resolvetest.ml
	DOC_FILES=$(SOURCES)
endef
export PROJ_resolvetest

# suffix for bytecode (which when we make all is debug code)
export BCSUFFIX = .dbg

all: nc dc

# Recursive make
tags:
	-

# Print out command line to start ocamldebug
debug: dc
	@echo ocamldebug -I $(BIGINT) -I $(BAP_OCAMLDIR) -I $(BATT) -I $(OUNIT) -I $(PCRE) -I $(OBJSIZE) program

%:
	make -f $(OCAMLMAKEFILE) subprojs SUBTARGET=$@


# You may also tell "make" at the command-line what kind of target to
# produce (e.g. "make nc").  Here all the possibilities with shortcuts
# between parenthesis:
# 
#    * byte-code                     (bc)
#    * byte-code-nolink              (bcnl)   - no linking stage
#    * byte-code-library             (bcl)
#    * native-code                   (nc)
#    * native-code-nolink            (ncnl)   - no linking stage
#    * native-code-library           (ncl)
#    * debug-code                    (dc)
#    * debug-code-nolink             (dcnl)   - no linking stage
#    * debug-code-library            (dcl)
#    * profiling-byte-code           (pbc)
#    * profiling-byte-code-library   (pbcl)
#    * profiling-native-code         (pnc)
#    * profiling-native-code-library (pncl)
#    * byte-code-dll                 (bcd)
#    * native-code-dll               (ncd)
#    * pack-byte-code              (pabc)
#    * pack-native-code            (panc)
#    * toplevel interpreter          (top)
#    * subprjs<|MERGE_RESOLUTION|>--- conflicted
+++ resolved
@@ -47,11 +47,7 @@
 
 # default subprojects to build
 ifndef SUBPROJS
-<<<<<<< HEAD
-	export SUBPROJS = $(PROJUTILS) $(CODEGEN) toil iltrans ileval topredicate solvepredicate formula get_functions streamtrans backtaint resolvetest
-=======
-	export SUBPROJS = $(PROJUTILS) $(CODEGEN) toil iltrans ileval topredicate solvepredicate formula get_functions streamtrans backtaint identify_loops
->>>>>>> 6d31a92b
+	export SUBPROJS = $(PROJUTILS) $(CODEGEN) toil iltrans ileval topredicate solvepredicate formula get_functions streamtrans backtaint resolvetest identify_loops
 endif
 
 define PROJ_identify_loops
