--- conflicted
+++ resolved
@@ -17,15 +17,9 @@
 #export OCAMLFIND_IGNORE_DUPS_IN=$(BAP_DIR)/bigint-3.12/otherlibs/num
 
 # ocamlfind packages required
-<<<<<<< HEAD
 export PACKS = bigarray str num unix camomile
-export LIBS = zarith batteries objsize graph pcre bap  
-export INCDIRS = $(BAP_OCAMLDIR) $(BIGINT) $(BATT) $(PCRE) $(OCAMLGRAPH) $(OBJSIZE)
-=======
-export PACKS = bigarray str num ocamlgraph unix camomile
-export LIBS = zarith batteries objsize oUnit pcre bap
-export INCDIRS = $(BAP_OCAMLDIR) $(BIGINT) $(BATT) $(OUNIT) $(PCRE) $(OBJSIZE)
->>>>>>> a7186ffc
+export LIBS = zarith batteries objsize oUnit graph pcre bap
+export INCDIRS = $(BAP_OCAMLDIR) $(BIGINT) $(BATT) $(OUNIT) $(PCRE) $(OCAMLGRAPH) $(OBJSIZE)
 
 # Include sources from ../ocaml in the automatically generated dependencies.
 export SOURCE_DIRS_IN = $(BAP_OCAMLDIR) $(BAP_PROJ_OCAMLDIR)
