<<<<<<< HEAD
export BAP_OCAMLDIR = ../ocaml/
=======
-include ../../utils-proj/Makefile

export BAP_OCAMLDIR=../ocaml
>>>>>>> 8eddb9f3
export OCAMLMAKEFILE=$(BAP_OCAMLDIR)/OCamlMakefile


# ocamlfind packages required
export PACKS = str ocamlgraph extlib unix sqlite3
export LIBS = ../ocaml/bap 
export INCDIRS = $(BAP_OCAMLDIR)

# Include sources from ../ocaml in the automatically generated dependencies.
<<<<<<< HEAD
export SOURCE_DIRS_IN = $(BAP_OCAMLDIR)

# default subprojects to build
ifndef SUBPROJS
	export SUBPROJS = toil iltrans streamtrans topredicate formula snort_parse
=======
export SOURCE_DIRS_IN = $(BAP_OCAMLDIR) $(BAP_PROJ_OCAMLDIR)

# default subprojects to build
ifndef SUBPROJS
	export SUBPROJS = $(PROJUTILS) toil iltrans topredicate get_functions compare split
>>>>>>> 8eddb9f3
endif

define PROJ_toil
	RESULT=toil
	SOURCES = toil.ml
	DOC_FILES=$(SOURCES)
endef
export PROJ_toil

define PROJ_iltrans
	RESULT=iltrans
	SOURCES = iltrans.ml
	DOC_FILES=$(SOURCES)
endef
export PROJ_iltrans

define PROJ_streamtrans
	RESULT=streamtrans
	SOURCES = streamtrans.ml
	DOC_FILES=$(SOURCES)
endef
export PROJ_streamtrans

define PROJ_topredicate
	RESULT=topredicate
	SOURCES = topredicate.ml
	DOC_FILES=$(SOURCES)
endef
export PROJ_topredicate

<<<<<<< HEAD
define PROJ_formula
	RESULT=formula
	SOURCES = formula.ml
	DOC_FILES=$(SOURCES)
endef
export PROJ_formula

define PROJ_snort_parse
	RESULT=snort_parse
	SOURCES = snort_parse.ml
	DOC_FILES=$(SOURCES)
endef
export PROJ_snort_parse

=======
define PROJ_get_functions
	RESULT=get_functions
	SOURCES = get_functions.ml
	DOC_FILES=$(SOURCES)
endef
export PROJ_get_functions

define PROJ_compare
	RESULT=compareprogs
	SOURCES = compareprogs.ml
	DOC_FILES=$(SOURCES)
endef
export PROJ_compare

define PROJ_split
	RESULT=split_disjunction
	SOURCES = split_disjunction.ml
	DOC_FILES=$(SOURCES)
endef
export PROJ_split
>>>>>>> 8eddb9f3

# suffix for bytecode (which when we make all is debug code)
export BCSUFFIX = .dbg

all: nc dc

%:
	make -f $(OCAMLMAKEFILE) subprojs SUBTARGET=$@


# You may also tell "make" at the command-line what kind of target to
# produce (e.g. "make nc").  Here all the possibilities with shortcuts
# between parenthesis:
# 
#    * byte-code                     (bc)
#    * byte-code-nolink              (bcnl)   - no linking stage
#    * byte-code-library             (bcl)
#    * native-code                   (nc)
#    * native-code-nolink            (ncnl)   - no linking stage
#    * native-code-library           (ncl)
#    * debug-code                    (dc)
#    * debug-code-nolink             (dcnl)   - no linking stage
#    * debug-code-library            (dcl)
#    * profiling-byte-code           (pbc)
#    * profiling-byte-code-library   (pbcl)
#    * profiling-native-code         (pnc)
#    * profiling-native-code-library (pncl)
#    * byte-code-dll                 (bcd)
#    * native-code-dll               (ncd)
#    * pack-byte-code              (pabc)
#    * pack-native-code            (panc)
#    * toplevel interpreter          (top)
#    * subprjs<|MERGE_RESOLUTION|>--- conflicted
+++ resolved
@@ -1,10 +1,6 @@
-<<<<<<< HEAD
-export BAP_OCAMLDIR = ../ocaml/
-=======
 -include ../../utils-proj/Makefile
 
 export BAP_OCAMLDIR=../ocaml
->>>>>>> 8eddb9f3
 export OCAMLMAKEFILE=$(BAP_OCAMLDIR)/OCamlMakefile
 
 
@@ -14,19 +10,11 @@
 export INCDIRS = $(BAP_OCAMLDIR)
 
 # Include sources from ../ocaml in the automatically generated dependencies.
-<<<<<<< HEAD
-export SOURCE_DIRS_IN = $(BAP_OCAMLDIR)
-
-# default subprojects to build
-ifndef SUBPROJS
-	export SUBPROJS = toil iltrans streamtrans topredicate formula snort_parse
-=======
 export SOURCE_DIRS_IN = $(BAP_OCAMLDIR) $(BAP_PROJ_OCAMLDIR)
 
 # default subprojects to build
 ifndef SUBPROJS
-	export SUBPROJS = $(PROJUTILS) toil iltrans topredicate get_functions compare split
->>>>>>> 8eddb9f3
+	export SUBPROJS = $(PROJUTILS) toil iltrans streamtrans topredicate formula snort_parse get_functions compare split
 endif
 
 define PROJ_toil
@@ -57,7 +45,6 @@
 endef
 export PROJ_topredicate
 
-<<<<<<< HEAD
 define PROJ_formula
 	RESULT=formula
 	SOURCES = formula.ml
@@ -65,14 +52,6 @@
 endef
 export PROJ_formula
 
-define PROJ_snort_parse
-	RESULT=snort_parse
-	SOURCES = snort_parse.ml
-	DOC_FILES=$(SOURCES)
-endef
-export PROJ_snort_parse
-
-=======
 define PROJ_get_functions
 	RESULT=get_functions
 	SOURCES = get_functions.ml
@@ -87,13 +66,19 @@
 endef
 export PROJ_compare
 
+define PROJ_snort_parse
+	RESULT=snort_parse
+	SOURCES = snort_parse.ml
+	DOC_FILES=$(SOURCES)
+endef
+export PROJ_snort_parse
+
 define PROJ_split
 	RESULT=split_disjunction
 	SOURCES = split_disjunction.ml
 	DOC_FILES=$(SOURCES)
 endef
 export PROJ_split
->>>>>>> 8eddb9f3
 
 # suffix for bytecode (which when we make all is debug code)
 export BCSUFFIX = .dbg
