let usage = "Usage: "^Sys.argv.(0)^" <input options> [transformations and outputs]\n\
             Transform BAP IL programs. "

(* open Bap*)

open Ast

type ast = Ast.program
type astcfg = Cfg.AST.G.t
type ssa = Cfg.SSA.G.t

type prog =
  | Ast of ast
  | AstCfg of astcfg
  | Ssa of ssa

type cmd = 
  | AnalysisAst of (ast -> unit)
  | AnalysisAstCfg of (astcfg -> unit)
  | AnalysisSsa of (ssa -> unit)
  | TransformAst of (ast -> ast)
  | TransformAstCfg of (astcfg -> astcfg)
  | TransformSsa of (ssa -> ssa)
  | ToCfg
  | ToAst
  | ToSsa
 (* add more *)

let pipeline = ref []

(* Initialization statements *)
let inits = ref []

let scope = ref (Grammar_private_scope.default_scope ())

let cexecute_at s p =
<<<<<<< HEAD
  let () = ignore(Symbeval.concretely_execute p ~i:(List.rev !inits) ~s) in
  p

let cexecute p =
  let () = ignore(Symbeval.concretely_execute p ~i:(List.rev !inits)) in
  p
=======
  ignore(Symbeval.concretely_execute p ~i:(init_stmts ()) ~s)

let cexecute p =
  ignore(Symbeval.concretely_execute p ~i:(init_stmts ()))
>>>>>>> ab3f5e32

let add c =
  pipeline := c :: !pipeline

let uadd c =
  Arg.Unit(fun()-> add c)

let mapv v e =
  let e,ns = Parser.exp_from_string ~scope:!scope e in
  let t = Typecheck.infer_ast e in
  let ts = Pp.typ_to_string t in
  let v,ns = match Parser.exp_from_string ~scope:ns (v ^ ":" ^ ts) with
    | Var(v), ns -> v, ns
    | _ -> assert false
  in
  scope := ns;
  let s = Move(v, e, []) in
  inits := s :: !inits

let mapmem a e =
  let a,ns = Parser.exp_from_string ~scope:!scope a in
  let e,ns = Parser.exp_from_string ~scope:ns e in
  let t = Typecheck.infer_ast e in
  (* XXX: Fix parser/asmir so that we don't have to do this! *)
  let m,ns = match Parser.exp_from_string ~scope:ns "mem_45:?u32" with
    | Var(v), ns -> v, ns
    | _ -> assert false
  in
  scope := ns;
  let s = Move(m, Store(Var(m), a, e, exp_false, t), []) in
  inits := s :: !inits
  

let jitexecute p = Utils_common.jitexecute (List.rev !inits) p

let speclist =
  ("-eval", 
     Arg.Unit (fun () -> add(AnalysisAst cexecute)),
     "Concretely execute the IL from the beginning of the program")
  ::("-eval-at", 
     Arg.String (fun s -> add(AnalysisAst (cexecute_at (Int64.of_string s)))),
     "<pc> Concretely execute the IL from pc")
<<<<<<< HEAD
=======
  ::("-jiteval",
     Arg.Unit (fun () -> add(AnalysisAst jitexecute)),
     "Concretely execute the IL using the LLVM JIT compiler")
>>>>>>> ab3f5e32
  ::("-init-var",
     Arg.Tuple 
       (let vname = ref "" and vval = ref "" in
	[
	  Arg.Set_string vname; Arg.Set_string vval;
	  Arg.Unit (fun () -> mapv !vname !vval)
	]),
     "<var> <expression> Set variable to expression before evaluation.")
  ::("-init-mem",
     Arg.Tuple 
       (let maddr = ref "" and mval = ref "" in
	[
	  Arg.Set_string maddr; Arg.Set_string mval;
	  Arg.Unit (fun () -> mapmem !maddr !mval)
	]),
     "<var> <expression> Set variable to expression before evaluation.")
  :: Input.speclist

let anon x = raise(Arg.Bad("Unexpected argument: '"^x^"'"))
let () = Arg.parse speclist anon usage

let pipeline = List.rev !pipeline

let prog =
  try let p,s = Input.get_program() in
      (* Save scope for expression parsing *)
      scope := s;
      p
  with Arg.Bad s ->
    Arg.usage speclist (s^"\n"^usage);
    exit 1

let rec apply_cmd prog = function
  | AnalysisAst f -> (
    match prog with
    | Ast p as p' -> f p; p'
    | _ -> failwith "need explicit translation to AST"
  )
  | AnalysisAstCfg f -> (
    match prog with
    | AstCfg p as p' -> f p; p'
    | _ -> failwith "need explicit translation to AST CFG"
  )
  | AnalysisSsa f -> (
    match prog with
    | Ssa p as p' -> f p; p'
    | _ -> failwith "need explicit translation to SSA"
  )
  | TransformAst f -> (
      match prog with
      | Ast p -> Ast(f p)
      | _ -> failwith "need explicit translation to AST"
    )
  | TransformAstCfg f -> (
      match prog with
      | AstCfg p -> AstCfg(f p)
      | _ -> failwith "need explicit translation to AST CFG"
    )
  | TransformSsa f -> (
      match prog with
      | Ssa p -> Ssa(f p)
      | _ -> failwith "need explicit translation to SSA"
    )
  | ToCfg -> (
      match prog with
      | Ast p -> AstCfg(Cfg_ast.of_prog p)
      | Ssa p -> AstCfg(Cfg_ssa.to_astcfg p)
      | AstCfg _ as p -> prerr_endline "Warning: null transformation"; p
    )
  | ToAst -> (
      match prog with
      | AstCfg p -> Ast(Cfg_ast.to_prog p)
      | p -> apply_cmd (apply_cmd p ToCfg) ToAst
    )
  | ToSsa -> (
      match prog with
      | AstCfg p -> Ssa(Cfg_ssa.of_astcfg p)
      | p -> apply_cmd (apply_cmd p ToCfg) ToSsa
    )
;;

List.fold_left apply_cmd (Ast prog) pipeline

<|MERGE_RESOLUTION|>--- conflicted
+++ resolved
@@ -1,7 +1,5 @@
 let usage = "Usage: "^Sys.argv.(0)^" <input options> [transformations and outputs]\n\
              Transform BAP IL programs. "
-
-(* open Bap*)
 
 open Ast
 
@@ -33,20 +31,14 @@
 
 let scope = ref (Grammar_private_scope.default_scope ())
 
+let init_stmts () =
+  List.fold_left (fun l (v,e) -> Move(v,e,[])::l) [] !inits
+
 let cexecute_at s p =
-<<<<<<< HEAD
-  let () = ignore(Symbeval.concretely_execute p ~i:(List.rev !inits) ~s) in
-  p
-
-let cexecute p =
-  let () = ignore(Symbeval.concretely_execute p ~i:(List.rev !inits)) in
-  p
-=======
   ignore(Symbeval.concretely_execute p ~i:(init_stmts ()) ~s)
 
 let cexecute p =
   ignore(Symbeval.concretely_execute p ~i:(init_stmts ()))
->>>>>>> ab3f5e32
 
 let add c =
   pipeline := c :: !pipeline
@@ -63,8 +55,9 @@
     | _ -> assert false
   in
   scope := ns;
-  let s = Move(v, e, []) in
-  inits := s :: !inits
+  inits := (v, e) :: !inits
+  (* let s = Move(v, e, []) in *)
+  (* inits := s :: !inits *)
 
 let mapmem a e =
   let a,ns = Parser.exp_from_string ~scope:!scope a in
@@ -76,9 +69,9 @@
     | _ -> assert false
   in
   scope := ns;
-  let s = Move(m, Store(Var(m), a, e, exp_false, t), []) in
-  inits := s :: !inits
-  
+  (* let s = Move(m, Store(Var(m), a, e, exp_false, t), []) in *)
+  inits := (m, Store(Var(m), a, e, exp_false, t)) :: !inits
+  (* inits := s :: !inits *)
 
 let jitexecute p = Utils_common.jitexecute (List.rev !inits) p
 
@@ -89,12 +82,9 @@
   ::("-eval-at", 
      Arg.String (fun s -> add(AnalysisAst (cexecute_at (Int64.of_string s)))),
      "<pc> Concretely execute the IL from pc")
-<<<<<<< HEAD
-=======
   ::("-jiteval",
      Arg.Unit (fun () -> add(AnalysisAst jitexecute)),
      "Concretely execute the IL using the LLVM JIT compiler")
->>>>>>> ab3f5e32
   ::("-init-var",
      Arg.Tuple 
        (let vname = ref "" and vval = ref "" in
