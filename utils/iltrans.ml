let usage = "Usage: "^Sys.argv.(0)^" <input options> [transformations and outputs]\n\
             Transform BAP IL programs. "

open Arch
open Utils_common
open Big_int_convenience

type ast = Ast.program
type astcfg = Cfg.AST.G.t
type ssa = Cfg.SSA.G.t

type prog =
  | Ast of ast
  | AstCfg of astcfg
  | Ssa of ssa

type cmd =
  | AnalysisAst of (ast -> unit)
  | AnalysisModeAst of (arch -> ast -> unit)
  | AnalysisAstCfg of (astcfg -> unit)
  | AnalysisSsa of (ssa -> unit)
  | TransformAst of (ast -> ast)
  | TransformModeAst of (arch -> ast -> ast)
  | TransformAstCfg of (astcfg -> astcfg)
  | TransformSsa of (ssa -> ssa)
  | ToCfg
  | ToAst
  | ToSsa
 (* add more *)

let pipeline = ref []
let startdebug = ref 1

<<<<<<< HEAD
let tac = ref true
=======
(* used for some trace exploit options *)
let offset_helper f p =
  (fun arch ->
    let bytes = bi (Arch.bytes_of_arch arch) in
    f bytes p arch)
>>>>>>> adc4685f

let output_ast f p =
  let oc = open_out f in
  let pp = new Pp.pp_oc oc in
  pp#ast_program p;
  pp#close

let output_ast_cfg f p =
  let oc = open_out f in
  Cfg_pp.AstStmtsDot.output_graph oc p;
  close_out oc

let output_ast_asms f p =
  let oc = open_out f in
  Cfg_pp.AstAsmsDot.output_graph oc p;
  close_out oc

let output_ast_bbids f p =
  let oc = open_out f in
  Cfg_pp.AstBBidDot.output_graph oc p;
  close_out oc

let output_ast_cdg f p =
  let oc = open_out f in
  let cdg = Depgraphs.CDG_AST.compute_cdg p in
    Cfg_pp.AstBBidDot.output_graph oc cdg;
    close_out oc

let output_ast_pdg f p =
  let oc = open_out f in
  let pdg = Depgraphs.PDG_AST.compute_pdg p in
    Cfg_pp.AstStmtsDot.output_graph oc pdg;
    close_out oc

let output_ssa f p =
  let oc = open_out f in
  Cfg_pp.SsaStmtsDot.output_graph oc p;
  close_out oc

let output_ssa_bbids f p =
  let oc = open_out f in
  Cfg_pp.SsaBBidDot.output_graph oc p;
  close_out oc

let output_ssa_cdg f p =
  let oc = open_out f in
  let cdg = Depgraphs.CDG_SSA.compute_cdg p in
    Cfg_pp.SsaBBidDot.output_graph oc cdg;
    close_out oc

let output_ssa_ddg f p =
  let oc = open_out f in
  let ddg = Depgraphs.DDG_SSA.compute_ddg p in
    Cfg_pp.SsaStmtsDot.output_graph oc ddg;
    close_out oc

let output_c f p =
  let oc = open_out f in
  let ft = Format.formatter_of_out_channel oc in
  let pp = new To_c.pp ft in
  pp#ast_program p;
  close_out oc

let to_dsa p =
  let p,_ = Traces.to_dsa p in
  p

let output_domtree g =
  let module C = Cfg.AST in
  let module D = Dominator.Make(struct
    include C.G
    let v2s = C.v2s
  end) in
  let idom = D.compute_idom g (C.find_vertex g Cfg.BB_Entry) in
  let dom_tree = D.idom_to_dom_tree g idom in
  C.G.iter_vertex (fun v ->
    Printf.printf "%s is the immediate dominator of %s\n" (C.v2s v) (BatString.join ", " (List.map C.v2s (dom_tree v)));
  ) g

let output_pdomtree g =
  let module C = Cfg.AST in
  let module C' = Depgraphs.MakeRevCfg(C) in
  let module D = Dominator.Make(struct
    include C'
    let v2s = C.v2s
  end) in
  let idom = D.compute_idom g (C.find_vertex g Cfg.BB_Exit) in
  let dom_tree = D.idom_to_dom_tree g idom in
  C.G.iter_vertex (fun v ->
    Printf.printf "%s is the immediate post-dominator of %s\n" (C.v2s v) (BatString.join ", " (List.map C.v2s (dom_tree v)));
  ) g

let output_structanal p =
  let cfg = Prune_unreachable.prune_unreachable_ast p in
  let sa = Structural_analysis.structural_analysis cfg in
  print_endline "Structural analysis results:";
  print_endline (Structural_analysis.node2s sa)

let sccvn p =
  fst(Sccvn.replacer p)
let deadcode p =
  fst(Deadcode.do_dce p)
let adeadcode p =
  fst(Deadcode.do_aggressive_dce p)
let jumpelim p =
  fst(Ssa_simp_misc.cfg_jumpelim p)
let ast_coalesce = Coalesce.coalesce_ast
let ssa_coalesce = Coalesce.coalesce_ssa

let vsa_print g =
  let g = Hacks.ast_remove_indirect g in
  let g = Ast_cond_simplify.simplifycond_cfg g in
  let _df_in, df_out = Vsa_ast.vsa ~nmeets:50 g in
  Cfg.AST.G.iter_vertex (fun v ->
    Printf.printf "VSA @%s" (Cfg_ast.v2s v);
    Vsa_ast.AbsEnv.pp print_string (BatOption.get (df_out (Vsa_ast.last_loc g v)));
    print_string "\n\n"
  ) g

(* Chop code added *)
let ast_chop srcbb srcn trgbb trgn p =
  Ast_slice.CHOP_AST.chop p !srcbb !srcn !trgbb !trgn
let ssa_chop srcbb srcn trgbb trgn p =
  Ssa_slice.CHOP_SSA.chop p !srcbb !srcn !trgbb !trgn

let usedef p =
  let module UD = Depgraphs.UseDef_AST in
  let module VM = Var.VarMap in
  let h,_ = UD.usedef p in
  Hashtbl.iter
    (fun (bb,i) varmap ->
      Printf.printf "At location %s %d:\n" (Cfg_ast.v2s bb) i;
      VM.iter
        (fun v defset ->
          let defs = try BatList.reduce (fun s s2 -> s^" "^s2) (List.map UD.LocationType.to_string (UD.LS.elements defset)) with _ -> "" in
          Printf.printf "use %s -> def %s\n" (Pp.var_to_string v) defs
        ) varmap;
      Printf.printf "\n"
    ) h

let defuse p =
  let module UD = Depgraphs.UseDef_AST in
  let module VM = Var.VarMap in
  let h,_ = UD.defuse p in
  Hashtbl.iter
    (fun (bb,i) defset ->
      Printf.printf "The location %s %d is used by:\n" (Cfg_ast.v2s bb) i;
      let elements = UD.LS.elements defset in
      let defs = match elements with
        | [] -> "none"
        | _ -> BatList.reduce (fun s s2 -> s^" "^s2) (List.map UD.LocationType.to_string elements)
      in
      Printf.printf "%s" defs;
      Printf.printf "\n"
    ) h

let add c =
  pipeline := c :: !pipeline

let uadd c =
  Arg.Unit(fun()-> add c)

let speclist =
  ("-pp-ast", Arg.String(fun f -> add(AnalysisAst(output_ast f))),
   "<file> Pretty print AST to <file>.")
  ::("-pp-ast-cfg", Arg.String (fun f -> add(AnalysisAstCfg(output_ast_cfg f))),
     "<file> Pretty print AST graph to <file> (in Graphviz format)")
  ::("-pp-ast-asms", Arg.String (fun f -> add(AnalysisAstCfg(output_ast_asms f))),
     "<file> Pretty print AST graph to <file> (in Graphviz format) (only assembly)")
  ::("-pp-ast-bbids", Arg.String(fun f -> add(AnalysisAstCfg(output_ast_bbids f))),
     "<file> Pretty print AST graph to <file> (in Graphviz format) (no stmts)")
  ::("-pp-ast-cdg", Arg.String (fun f -> add(AnalysisAstCfg(output_ast_cdg f))),
     "Output the AST CDG (bbid's)")
  ::("-pp-ast-pdg", Arg.String (fun f -> add(AnalysisAstCfg(output_ast_pdg f))),
     "Output the AST DDG (bbid's)")
  ::("-pp-ssa", Arg.String(fun f -> add(AnalysisSsa(output_ssa f))),
     "<file> Pretty print SSA graph to <file> (in Graphviz format)")
  ::("-pp-ssa-bbids", Arg.String(fun f -> add(AnalysisSsa(output_ssa_bbids f))),
     "<file> Pretty print SSA graph to <file> (in Graphviz format) (no stmts)")
  ::("-pp-ssa-cdg", Arg.String (fun f -> add(AnalysisSsa(output_ssa_cdg f))),
     "Output the SSA CDG (bbid's)")
  ::("-pp-ssa-ddg", Arg.String (fun f -> add(AnalysisSsa(output_ssa_ddg f))),
     "Output the SSA DDG (bbid's)")
  ::("-pp-novarnums", Arg.Unit (fun () -> Pp.output_varnums := false),
     "Print variables without variable ID numbers")
  ::("-struct", Arg.Unit (fun () -> add(AnalysisAstCfg(output_structanal))),
     "Structural analysis.")
  ::("-domtree", Arg.Unit (fun () -> add(AnalysisAstCfg output_domtree)),
     "Output the dominator tree.")
  ::("-pdomtree", Arg.Unit (fun () -> add(AnalysisAstCfg output_pdomtree)),
     "Output the post dominator tree.")
  ::("-to-cfg", uadd(ToCfg),
     "Convert to an AST CFG.")
  ::("-to-ast", uadd(ToAst),
     "Convert to the AST.")
  ::("-to-ssa", uadd(ToSsa),
     "Convert to SSA.")
  :: ("-to-c", Arg.String(fun f -> add(AnalysisAst(output_c f))),
      "<file> Output C to file."
     )
  ::("-ast-chop",
      Arg.Tuple
        (let srcbb = ref 0 and srcn = ref 0
         and trgbb = ref 0 and trgn = ref 0 in
         [Arg.Set_int srcbb ; Arg.Set_int srcn ;
          Arg.Set_int trgbb ; Arg.Set_int trgn ;
               uadd(TransformAstCfg(ast_chop srcbb srcn trgbb trgn)) ]),
     "<src-bbnum> <src-linenum> <trg-bbnum> <trg-linenum> Calculate the chop of an AST")
  ::("-ssa-chop",
      Arg.Tuple
        (let srcbb = ref 0 and srcn = ref 0
         and trgbb = ref 0 and trgn = ref 0 in
         [Arg.Set_int srcbb ; Arg.Set_int srcn ;
          Arg.Set_int trgbb ; Arg.Set_int trgn ;
               uadd(TransformSsa(ssa_chop srcbb srcn trgbb trgn)) ]),
     "<src-bbnum> <src-linenum> <trg-bbnum> <trg-linenum> Calculate the chop of an SSA")
  ::("-sccvn", uadd(TransformSsa sccvn),
     "Apply Strongly Connected Component based Value Numbering")
  ::("-deadcode", uadd(TransformSsa deadcode),
     "Perform dead code ellimination.")
  ::("-adeadcode", uadd(TransformSsa adeadcode),
     "Perform aggressive dead code ellimination.")
  ::("-coalesce-ast", uadd(TransformAstCfg ast_coalesce),
     "Perform coalescing on the AST.")
  ::("-coalesce-ssa", uadd(TransformSsa ssa_coalesce),
     "Perform coalescing on the SSA.")
  ::("-jumpelim", uadd(TransformSsa jumpelim),
     "Control flow optimization.")
  (* ::("-memtoscalar", uadd(AnalysisSsa memory2scalardef), *)
  (*    "Convert memory accesses to scalars (default mode).") *)
  (* ::("-memtoscalar-initro", uadd(AnalysisSsa memory2scalariroptir), *)
  (*    "Convert memory accesses to scalars (IndirectROPTIR mode).") *)
  ::("-simp-ssa", uadd(TransformSsa Ssa_simp.simp_cfg),
     "Perform all supported optimizations on SSA")
  ::("-single-stmt-ssa",
     uadd(TransformSsa Depgraphs.DDG_SSA.stmtlist_to_single_stmt),
     "Create new graph where every node has at most 1 SSA statement"
    )
  ::("-trace-cut", Arg.Int(fun i -> add(TransformAst(BatList.take i))),
     "<n>  Get the first <n> instructions of the trace")
  ::("-trace-concrete",
     uadd(TransformModeAst Traces.concrete),
     "Execute the trace concretely and obtain a straightline trace"
    )
  ::("-trace-concrete-subst",
     uadd(TransformModeAst Traces_surgical.concrete_substitution),
     "Execute the trace concretely and obtain a straightline trace"
    )
  ::("-trace-slice",
     uadd(TransformModeAst Traces_surgical.check_slice),
     "Slice a trace based on the overwritten return address"
    )
  ::("-trace-reconcrete",
     Arg.String(fun f -> add(TransformAst(Traces.concrete_rerun f))),
     "Execute a concretized trace with the specified input file."
    )
  ::("-trace-dce",
     uadd(TransformAst Traces.trace_dce),
     "Trace dead-code elimination."
    )
  ::("-trace-start-debug",
     Arg.Set_int(startdebug),
     "Start debugging at item n."
    )
  ::("-trace-debug",
     uadd(AnalysisModeAst Traces.TraceSymbolic.trace_valid_to_invalid ),
     "Formula debugging. Prints to files form_val and form_inv"
    )
  ::("-trace-conc-debug",
     Arg.Unit
       (fun () ->
	  let f = Traces.TraceSymbolic.formula_valid_to_invalid ~min:!startdebug in
	  add(AnalysisModeAst f)
       ),
     "Formula debugging. Prints to files form_val and form_inv. Concretizes BEFORE debugging; useful for finding which assertion doesn't work."
    )
  ::("-trace-dsa",
     uadd(TransformAst to_dsa),
     "Convert to DSA form.")
   ::("-trace-target",
     Arg.String (fun addr -> add(TransformModeAst(
       Traces.control_flow (Big_int_Z.big_int_of_string addr)))),
     "<addr> Provide the target address <addr>"
    )
   ::("-trace-symbolic-target",
     uadd(TransformModeAst Traces.limited_control),
     "Use a symbolic jump target (to determine the amount of control we have)"
    )
   ::("-trace-payload",
     Arg.String (fun p -> add(TransformModeAst(Traces.add_payload bi0 p))),
     "<binstring> Provide a payload to be inserted at the return address (BEWARE of null bytes)"
    )
   ::("-trace-payload-file",
     Arg.String (fun p -> add(TransformModeAst(Traces.add_payload_from_file bi0 p))),
     "<binfile> Provide a payload to be inserted at the return address"
    )
   ::("-trace-payload-after-file",
     Arg.String (fun p ->
       add(TransformModeAst(offset_helper Traces.add_payload_from_file_after p))),
      "<binfile> Provide a payload to be inserted past the return address"
    )
   ::("-trace-payload-after",
     Arg.String (fun p ->
       add(TransformModeAst(offset_helper Traces.add_payload_after p))),
     "<binstring> Provide a payload to be inserted past the return address (BEWARE of null bytes)"
    )
   ::("-trace-shell",
     Arg.Int (fun off -> add(TransformModeAst(Traces.inject_shellcode off))),
     "<nopsled> Insert shellcode with a nopsled of the given size"
    )
  ::("-trace-pivot",
     Arg.Tuple(
       let gaddr = ref bi0 in
       let maddr = ref bi0 in
       [
   	 Arg.String (fun a -> gaddr := Big_int_Z.big_int_of_string a);
  	 Arg.String (fun a -> maddr := Big_int_Z.big_int_of_string a);
  	 Arg.String (fun a -> add(TransformModeAst(Traces.add_pivot !gaddr !maddr a)));
       ]),
     "<gaddress> <maddress> <payload string> Use pivot at gaddress to transfer control to payload at maddress."
    )
  ::("-trace-pivot-file",
     Arg.Tuple(
       let gaddr = ref bi0 in
       let maddr = ref bi0 in
       [
   	 Arg.String (fun a -> gaddr := Big_int_Z.big_int_of_string a);
  	 Arg.String (fun a -> maddr := Big_int_Z.big_int_of_string a);
  	 Arg.String (fun a -> add(TransformModeAst(Traces.add_pivot_file !gaddr !maddr a)));
       ]),
     "<gaddress> <maddress> <payload string> Use pivot at gaddress to transfer control to payload at maddress."
    )
  ::("-trace-seh-pivot",
     Arg.Tuple(
       let gaddr = ref bi0 in
       let maddr = ref bi0 in
       let sehaddr = ref bi0 in
       [
  	 Arg.String (fun a -> gaddr := Big_int_Z.big_int_of_string a);
  	 Arg.String (fun a -> maddr := Big_int_Z.big_int_of_string a);
	 Arg.String (fun a -> sehaddr := Big_int_Z.big_int_of_string a);
  	 Arg.String (fun a -> add(TransformModeAst(Traces.add_seh_pivot !gaddr !sehaddr !maddr a)));
       ]),
     "<gaddress> <maddress> <sehaddress> <payload string> Use pivot at gaddress to transfer control (by overwriting SEH handler at sehaddress) to payload at maddress."
    )
  ::("-trace-seh-pivot-file",
     Arg.Tuple(
       let gaddr = ref bi0 in
       let maddr = ref bi0 in
       let sehaddr = ref bi0 in
       [
  	 Arg.String (fun a -> gaddr := Big_int_Z.big_int_of_string a);
  	 Arg.String (fun a -> maddr := Big_int_Z.big_int_of_string a);
	 Arg.String (fun a -> sehaddr := Big_int_Z.big_int_of_string a);
  	 Arg.String (fun a -> add(TransformModeAst(Traces.add_seh_pivot_file !gaddr !sehaddr !maddr a)));
       ]),
     "<gaddress> <maddress> <sehaddress> <payload file> Use pivot at gaddress to transfer control (by overwriting SEH handler at sehaddress) to payload at maddress."
    )
  ::("-trace-formula",
     Arg.String(fun f -> add(AnalysisModeAst(Traces.TraceSymbolic.generate_formula (f,!Solver.solver)))),
     "<file> Output a trace formula to <file>"
    )
  ::("-trace-solver", Arg.String Solver.set_solver,
     ("Use the specified solver for traces. Choices: " ^ Solver.solvers))
  ::("-trace-exploit",
     Arg.String(fun f -> add(AnalysisModeAst(Traces.TraceSymbolic.output_exploit (f,!Solver.solver)))),
     "<file> Output the exploit string to <file>"
    )
  ::("-trace-assignments",
     uadd(TransformAst(Traces.add_assignments)),
     "Explicitly assign the concrete values to the trace variables"
    )
  ::("-trace-length",
     uadd(AnalysisAst(Traces.trace_length)),
     "Output the length of the trace"
    )
  ::("-trace-no-padding",
     Arg.Unit(fun () -> Traces.padding := false),
     "Apply padding for symbolic unused bytes."
    )
  ::("-trace-symbolic-indices",
     Arg.Set Traces.allow_symbolic_indices,
     "Allow the existence of symbolic indices during formula generation"
    )
  ::("-trace-check",
     Arg.Set Traces.consistency_check,
     "Perform consistency checks"
    )
  ::("-trace-check-all",
     Arg.Set Traces.checkall,
     "Perform extra consistency checks possible when all instructions are logged"
    )
  ::("-trace-noopt",
     Arg.Clear Traces.dce,
     "Disable trace optimizations"
    )
  :: ("-normalize-mem", uadd(TransformAst Memory2array.coerce_prog),
      "Normalize memory accesses as array accesses")
  :: ("-prune-cfg",
      uadd(TransformAstCfg Prune_unreachable.prune_unreachable_ast),
      "Prune unreachable nodes from an AST CFG")
  :: ("-prune-ssa",
      uadd(TransformSsa Prune_unreachable.prune_unreachable_ssa),
      "Prune unreachable nodes from a SSA CFG")
  :: ("-unroll",
      Arg.Int (fun i -> add (TransformAstCfg(Unroll.unroll_loops ~count:i))),
      "<n> Unroll loops n times")
  :: ("-rm-cycles", uadd(TransformAstCfg Hacks.remove_cycles),
      "Remove cycles")
  :: ("-rm-indirect-ast", uadd(TransformAstCfg Hacks.ast_remove_indirect),
      "Remove BB_Indirect")
  :: ("-rm-indirect-ssa", uadd(TransformSsa Hacks.ssa_remove_indirect),
      "Remove BB_Indirect")
  :: ("-typecheck", uadd(AnalysisAst Typecheck.typecheck_prog),
      "Typecheck program")
  :: ("-uniqueify-labels", uadd(TransformAst Hacks.uniqueify_labels),
      "Ensure all labels are unique")
  :: ("-replace-unknowns", uadd(TransformAst Hacks.replace_unknowns),
      "Replace all unknowns with zeros")
  :: ("-bberror-assume-false", uadd(TransformAstCfg Hacks.bberror_assume_false),
      "Add an \"assume false\" statement to BB_Error and add an edge to BB_Exit")
  :: ("-flatten-mem", uadd(TransformAst Flatten_mem.flatten_mem_program),
      "Flatten memory accesses")
  :: ("-vsa", uadd(AnalysisAstCfg vsa_print),
      "Run value set analysis and print the results.")
  :: ("-simplify-conds", uadd(TransformAstCfg Ast_cond_simplify.simplifycond_cfg),
      "Simplify conditions")
  :: ("-no-ssa-tac", Arg.Unit (fun () -> tac := false),
     "Disable three address code in SSA representation.")
  :: ("-usedef", uadd(AnalysisAstCfg usedef),
      "Compute and print use def chains")
  :: ("-defuse", uadd(AnalysisAstCfg defuse),
      "Compute and print def use chains")
  :: Input.speclist

let () = Tunegc.set_gc ()
let anon x = raise(Arg.Bad("Unexpected argument: '"^x^"'"))
let () = Arg.parse speclist anon usage

let pipeline = List.rev !pipeline

let prog, scope, arch =
  try Input.get_program ()
  with Arg.Bad s ->
    Arg.usage speclist (s^"\n"^usage);
    exit 1

let rec apply_cmd prog = function
  | AnalysisAst f -> (
    match prog with
    | Ast p as p' -> f p; p'
    | _ -> failwith "need explicit translation to AST"
  )
  | AnalysisModeAst f -> (
    match prog with
    | Ast p as p' -> f (Input.get_arch arch) p; p'
    | _ -> failwith "need explicit translation to AST"
  )
  | AnalysisAstCfg f -> (
    match prog with
    | AstCfg p as p' -> f p; p'
    | _ -> failwith "need explicit translation to AST CFG"
  )
  | AnalysisSsa f -> (
    match prog with
    | Ssa p as p' -> f p; p'
    | _ -> failwith "need explicit translation to SSA"
  )
  | TransformAst f -> (
    match prog with
    | Ast p -> Ast(f p)
    | _ -> failwith "need explicit translation to AST"
  )
  | TransformModeAst f -> (
    match prog with
    | Ast p -> Ast(f (Input.get_arch arch) p)
    | _ -> failwith "need explicit translation to AST"
  )
  | TransformAstCfg f -> (
    match prog with
    | AstCfg p -> AstCfg(f p)
    | _ -> failwith "need explicit translation to AST CFG"
  )
  | TransformSsa f -> (
    match prog with
    | Ssa p -> Ssa(f p)
    | _ -> failwith "need explicit translation to SSA"
  )
  | ToCfg -> (
    match prog with
    | Ast p -> AstCfg(Cfg_ast.of_prog p)
    | Ssa p -> AstCfg(Cfg_ssa.to_astcfg p)
    | AstCfg _ as p -> prerr_endline "Warning: null transformation"; p
  )
  | ToAst -> (
    match prog with
    | AstCfg p -> Ast(Cfg_ast.to_prog p)
    | p -> apply_cmd (apply_cmd p ToCfg) ToAst
  )
  | ToSsa -> (
    match prog with
    | AstCfg p -> Ssa(Cfg_ssa.of_astcfg ~tac:!tac p)
    | p -> apply_cmd (apply_cmd p ToCfg) ToSsa
  )
;;

List.fold_left apply_cmd (Ast prog) pipeline<|MERGE_RESOLUTION|>--- conflicted
+++ resolved
@@ -31,15 +31,13 @@
 let pipeline = ref []
 let startdebug = ref 1
 
-<<<<<<< HEAD
 let tac = ref true
-=======
+
 (* used for some trace exploit options *)
 let offset_helper f p =
   (fun arch ->
     let bytes = bi (Arch.bytes_of_arch arch) in
     f bytes p arch)
->>>>>>> adc4685f
 
 let output_ast f p =
   let oc = open_out f in
