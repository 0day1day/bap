--- conflicted
+++ resolved
@@ -112,7 +112,6 @@
 let ast_coalesce = Coalesce.coalesce_ast
 let ssa_coalesce = Coalesce.coalesce_ssa
 
-<<<<<<< HEAD
 let vsa_print g =
   let g = Hacks.ast_remove_indirect g in
   let g = Ast_cond_simplify.simplifycond_cfg g in
@@ -124,8 +123,6 @@
   ) g
 
 (* Chop code added *)
-=======
->>>>>>> 78671a2a
 let ast_chop srcbb srcn trgbb trgn p =
   Ast_slice.CHOP_AST.chop p !srcbb !srcn !trgbb !trgn
 let ssa_chop srcbb srcn trgbb trgn p =
@@ -421,19 +418,16 @@
       "Add an \"assume false\" statement to BB_Error and add an edge to BB_Exit")
   :: ("-flatten-mem", uadd(TransformAst Flatten_mem.flatten_mem_program),
       "Flatten memory accesses")
-<<<<<<< HEAD
   :: ("-vsa", uadd(AnalysisAstCfg vsa_print),
       "Run value set analysis and print the results.")
   :: ("-simplify-conds", uadd(TransformAstCfg Ast_cond_simplify.simplifycond_cfg),
       "Simplify conditions")
   :: ("-no-ssa-tac", Arg.Unit (fun () -> tac := false),
      "Disable three address code in SSA representation.")
-=======
   :: ("-usedef", uadd(AnalysisAstCfg usedef),
       "Compute and print use def chains")
   :: ("-defuse", uadd(AnalysisAstCfg defuse),
       "Compute and print def use chains")
->>>>>>> 78671a2a
   :: Input.speclist
 
 let () = Tunegc.set_gc ()
