#!/usr/bin/env bash

set -x

INSTALL=/vagrant/INSTALL

apt-get update
<<<<<<< HEAD
apt-get install -y ocaml-nox ocaml-native-compilers ocaml-findlib camlidl binutils-dev automake libcamomile-ocaml-dev otags libpcre3-dev camlp4-extra bison flex zlib1g-dev libgmp3-dev g++ libtool make
=======

START=`awk '/__BEGIN_REQUIRED__/ {print NR + 1; exit 0; }' $INSTALL`
END=$((`awk '/__END_REQUIRED__/ {print NR; exit 0; }' $INSTALL` - $START))

tail -n+$START $INSTALL | head -n$END | bash
>>>>>>> 529fa887

echo 0 > /proc/sys/kernel/yama/ptrace_scope

cd /vagrant
./autogen.sh
./configure
make test<|MERGE_RESOLUTION|>--- conflicted
+++ resolved
@@ -5,15 +5,11 @@
 INSTALL=/vagrant/INSTALL
 
 apt-get update
-<<<<<<< HEAD
-apt-get install -y ocaml-nox ocaml-native-compilers ocaml-findlib camlidl binutils-dev automake libcamomile-ocaml-dev otags libpcre3-dev camlp4-extra bison flex zlib1g-dev libgmp3-dev g++ libtool make
-=======
 
 START=`awk '/__BEGIN_REQUIRED__/ {print NR + 1; exit 0; }' $INSTALL`
 END=$((`awk '/__END_REQUIRED__/ {print NR; exit 0; }' $INSTALL` - $START))
 
 tail -n+$START $INSTALL | head -n$END | bash
->>>>>>> 529fa887
 
 echo 0 > /proc/sys/kernel/yama/ptrace_scope
 
