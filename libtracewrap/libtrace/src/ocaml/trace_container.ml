--- conflicted
+++ resolved
@@ -73,35 +73,37 @@
   method add (frame:frame) =
     if num_frames <> 0L && Int64.rem num_frames frames_per_toc_entry = 0L then
       (* Put a toc entry *)
-      toc <- (pos_out oc) :: toc;
+      toc <- (LargeFile.pos_out oc) :: toc;
 
     let () = num_frames <- Int64.succ num_frames in
 
     (* Convert to string so we know length *)
     let s = Frame_piqi_ext.gen_frame frame `pb in
     let len = Int64.of_int (String.length s) in
+    if len <= 0L then
+      raise (TraceException "Attempt to add zero-length frame to trace");
 
     (* Write the length in binary *)
     let () = write_i64 oc len in
 
-    let old_offset = Int64.of_int (pos_out oc) in
+    let old_offset = LargeFile.pos_out oc in
     (* Finally write the serialized string out. *)
     let () = output_string oc s in
 
     (* Double-check our size. *)
     assert ((Int64.add old_offset len)
-        = (Int64.of_int (pos_out oc)));
+        = (LargeFile.pos_out oc));
 
   method finish =
     if is_finished then raise (TraceException "finish called twice");
 
-    let toc_offset = Int64.of_int (pos_out oc) in
+    let toc_offset = LargeFile.pos_out oc in
     (* Make sure the toc is the right size. *)
     let () = assert ((num_frames = 0L) || (Int64.div (Int64.pred num_frames) frames_per_toc_entry) = Int64.of_int (List.length toc)) in
     (* Write frames per toc entry. *)
     let () = write_i64 oc frames_per_toc_entry in
     (* Write toc to file. *)
-    let () = List.iter (fun offset -> write_i64 oc (Int64.of_int offset)) (List.rev toc) in
+    let () = List.iter (fun offset -> write_i64 oc offset) (List.rev toc) in
     (* Now we need to write the magic number, number of trace frames,
        and the offset of field m at the start of the trace. *)
     (* Magic number. *)
@@ -196,19 +198,15 @@
       while current_frame <> frame_number do
         (* Read frame length and skip that far ahead. *)
         let frame_len = read_i64 ic in
-        let () = LargeFile.seek_in ic (Int64.add (Int64.of_int (pos_in ic)) frame_len) in
+        let () = LargeFile.seek_in ic (Int64.add (LargeFile.pos_in ic) frame_len) in
         current_frame <- Int64.succ current_frame
       done
 
     method get_frame : frame =
       let () = self#check_end_of_trace "get_frame on non-existant frame" in
       let frame_len = read_i64 ic in
-<<<<<<< HEAD
-
-=======
       if (frame_len <= 0L) then
         raise (TraceException (Printf.sprintf "Read zero-length frame at offset %#Lx" (LargeFile.pos_in ic)));
->>>>>>> ab3f5e32
       let buf = String.create (Int64.to_int frame_len) in
       (* Read the frame info buf. *)
       let () = really_input ic buf 0 (Int64.to_int frame_len) in
