--- conflicted
+++ resolved
@@ -1,8 +1,4 @@
-<<<<<<< HEAD
-.NOPARALLEL:
-=======
 .NOTPARALLEL:
->>>>>>> ebff43da
 
 # XXX Fix this so it actually works
 include C/Makefile.defs
