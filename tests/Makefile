# XXX Fix this so it actually works
include C/Makefile.defs

export BAP_DIR=$(CURDIR)/..

.PHONY: $(BAP_DIR)/../tests-proj/Makefile
-include $(BAP_DIR)/../tests-proj/Makefile

export BAP_OCAMLDIR=$(BAP_DIR)/ocaml
export OCAMLMAKEFILE=$(BAP_OCAMLDIR)/OCamlMakefile
export BIGINT=$(BAP_DIR)/bigint-3.12/otherlibs/num
export BATT=$(BAP_DIR)/batteries-1.4.0/_build/src
export OUNIT=$(BAP_DIR)/ounit-1.1.0/_build/src/
export PCRE=$(BAP_DIR)/pcre-ocaml-release-6.2.2/lib
<<<<<<< HEAD
export OCAMLGRAPH=$(BAP_DIR)/ocamlgraph-1.8
=======
export OBJSIZE=$(BAP_DIR)/objsize-0.16
>>>>>>> d9cdb296

# Stop annoying warnings about big_int duplication!
export OCAMLFIND_IGNORE_DUPS_IN=$(BAP_DIR)/bigint-3.12/otherlibs/num

#export PACKS = oUnit bigarray str ocamlgraph extlib unix
<<<<<<< HEAD
export PACKS = bigarray str unix camomile
export LIBS = nums batteries oUnit pcre graph ../ocaml/bap
export INCDIRS = $(BAP_OCAMLDIR) $(BIGINT) $(BATT) $(OUNIT) $(PCRE) $(OCAMLGRAPH)
=======
export PACKS = bigarray str ocamlgraph unix camomile
export LIBS = nums batteries oUnit pcre objsize bap
export INCDIRS = $(BAP_OCAMLDIR) $(BIGINT) $(BATT) $(OUNIT) $(PCRE) $(OBJSIZE)
>>>>>>> d9cdb296

# Include sources from ../ocaml in the automatically generated dependencies.
export SOURCE_DIRS_IN = $(BAP_OCAMLDIR) $(BAP_PROJ_OCAMLDIR)

export SUBPROJS += $(PROJTESTS) analyze_test_log baptest

CSRC=$(wildcard C/*.c)
CEXECS = $(CSRC:C/%.c=%)

# XXX Use ocamlmake to clean up asm executables?
TRASH = asm/nop C/test C/taint_test C/bof1

TARGETS = CTESTS ASM nc dc

define PROJ_baptest
	RESULT = bap_test_suite
	SOURCES = \
	il_suite.ml \
	var_suite.ml \
	ast_suite.ml \
	disasm_i386_suite.ml \
	asmir_suite.ml \
	traces_suite.ml \
	pin_suite.ml \
	predicate_suite.ml \
	arithmetic_suite.ml \
	bap_suite.ml
	DOC_FILES=$(SOURCES)
endef
export PROJ_baptest

define PROJ_analyze_test_log
	RESULT=analyze_test_log
	SOURCES = analyze_test_log.ml
	DOC_FILES=$(SOURCES)
endef
export PROJ_analyze_test_log

export BCSUFFIX = .dbg

all: $(TARGETS)

test: all
	./bap_test_suite

ASM:
	make -C asm

CTESTS:
	make -C C

.PHONY: tags
tags: TAGS

.PHONY: TAGS
TAGS:
	-otags $^

%:
	make -f $(OCAMLMAKEFILE) subprojs SUBTARGET=$@<|MERGE_RESOLUTION|>--- conflicted
+++ resolved
@@ -12,25 +12,16 @@
 export BATT=$(BAP_DIR)/batteries-1.4.0/_build/src
 export OUNIT=$(BAP_DIR)/ounit-1.1.0/_build/src/
 export PCRE=$(BAP_DIR)/pcre-ocaml-release-6.2.2/lib
-<<<<<<< HEAD
 export OCAMLGRAPH=$(BAP_DIR)/ocamlgraph-1.8
-=======
 export OBJSIZE=$(BAP_DIR)/objsize-0.16
->>>>>>> d9cdb296
 
 # Stop annoying warnings about big_int duplication!
 export OCAMLFIND_IGNORE_DUPS_IN=$(BAP_DIR)/bigint-3.12/otherlibs/num
 
 #export PACKS = oUnit bigarray str ocamlgraph extlib unix
-<<<<<<< HEAD
 export PACKS = bigarray str unix camomile
-export LIBS = nums batteries oUnit pcre graph ../ocaml/bap
-export INCDIRS = $(BAP_OCAMLDIR) $(BIGINT) $(BATT) $(OUNIT) $(PCRE) $(OCAMLGRAPH)
-=======
-export PACKS = bigarray str ocamlgraph unix camomile
-export LIBS = nums batteries oUnit pcre objsize bap
-export INCDIRS = $(BAP_OCAMLDIR) $(BIGINT) $(BATT) $(OUNIT) $(PCRE) $(OBJSIZE)
->>>>>>> d9cdb296
+export LIBS = nums batteries oUnit pcre objsize graph bap
+export INCDIRS = $(BAP_OCAMLDIR) $(BIGINT) $(BATT) $(OUNIT) $(PCRE) $(OCAMLGRAPH) $(OBJSIZE)
 
 # Include sources from ../ocaml in the automatically generated dependencies.
 export SOURCE_DIRS_IN = $(BAP_OCAMLDIR) $(BAP_PROJ_OCAMLDIR)
