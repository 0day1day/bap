open OUnit
open Test_common


let short_tests = [
  Il_suite.suite;
  Var_suite.suite;
  Ast_suite.suite;
  Disasm_i386_suite.suite;
  Asmir_suite.suite;
  Eval_suite.suite;
  Traces_suite.suite;
  Predicate_suite.suite;
  Arithmetic_suite.suite;
  Dominator_suite.suite;
<<<<<<< HEAD
  Vsa_suite.suite;
=======
  Unroll_suite.suite;
>>>>>>> 9fcd2f0b
];;

let bap_tests = ("BAP" >::: short_tests);;

let _ =
  let results = run_test_tt_main ~arg_specs:speclist bap_tests in
  Format.printf "%s\n" "";
  summarize_results results
;;<|MERGE_RESOLUTION|>--- conflicted
+++ resolved
@@ -13,11 +13,8 @@
   Predicate_suite.suite;
   Arithmetic_suite.suite;
   Dominator_suite.suite;
-<<<<<<< HEAD
   Vsa_suite.suite;
-=======
   Unroll_suite.suite;
->>>>>>> 9fcd2f0b
 ];;
 
 let bap_tests = ("BAP" >::: short_tests);;
