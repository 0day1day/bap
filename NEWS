<<<<<<< HEAD
New in BAP:
=======
New in BAP 0.6:
* General bug fixes to PIN trace tool and trace reading API
* Major bug fix for PIN tool on Windows that fixes taint analysis

New in BAP 0.5:

* Aggressive dead code elimination
* New trace format using google protobuf
* LLVM-based JIT and regular compiler of BAP IL
* BAP has zero wrong instructions on its x86 nightly tests (but still some unimplemented)

New in BAP :
>>>>>>> ab3f5e32

* Temporaries introduced in SSA can be removed when converting back to the AST.
* Added constant folding and algebraic simplifications to SCCVN.
* Added a simple interface in Ssa_simp to apply all safe optimizations easily.
* Changed REG_{1,8,16,32,64} to Reg of int so there is less special casing.
* Added Control Dependence Graphs again.
* Syntax errors now include line numbers.
* Added memory2array.
* Makefile now recompiles utils when library changes.
* Removed unneeded jump instructions when lifting code.
* Fixed a problem in Cfg_ast.to_prog.
* Fixed a bug in unsigned division.
* Temporarily stopped using -pack to work around problems with ocamldebug.
* New trace format using google protobuffers.<|MERGE_RESOLUTION|>--- conflicted
+++ resolved
@@ -1,6 +1,3 @@
-<<<<<<< HEAD
-New in BAP:
-=======
 New in BAP 0.6:
 * General bug fixes to PIN trace tool and trace reading API
 * Major bug fix for PIN tool on Windows that fixes taint analysis
@@ -13,7 +10,6 @@
 * BAP has zero wrong instructions on its x86 nightly tests (but still some unimplemented)
 
 New in BAP :
->>>>>>> ab3f5e32
 
 * Temporaries introduced in SSA can be removed when converting back to the AST.
 * Added constant folding and algebraic simplifications to SCCVN.
@@ -26,5 +22,4 @@
 * Removed unneeded jump instructions when lifting code.
 * Fixed a problem in Cfg_ast.to_prog.
 * Fixed a bug in unsigned division.
-* Temporarily stopped using -pack to work around problems with ocamldebug.
-* New trace format using google protobuffers.+* Temporarily stopped using -pack to work around problems with ocamldebug.