# Owned and copyright BitBlaze, 2007. All rights reserved.
# Do not copy, disclose, or distribute without explicit written
# permission.


#                                               -*- Autoconf -*-
# Process this file with autoconf to produce a configure script.

AC_PREREQ(2.59)
AC_INIT(Bap, 0.7, bap-dev@lists.andrew.cmu.edu)
AC_CONFIG_SRCDIR([libasmir/src/asm_program.c])
AC_CONFIG_HEADER([libasmir/config.h])

AM_INIT_AUTOMAKE

m4_include([./m4/ac_ocaml.m4])
m4_include([./m4/ac_prog_latex.m4])
m4_include([./m4/ax_compare_version.m4])

# Checks for programs.
AC_PROG_CXX
AC_PROG_CC
AC_PROG_MAKE_SET
AC_PROG_RANLIB
AC_PROG_OCAML([3.12.0])
AC_PROG_CAMLP4
AC_PROG_OCAMLFIND
AC_PROG_CAMLIDL
#AC_PROG_LIBTOOL


# Check for Z3
AC_ARG_WITH([z3],
            [AS_HELP_STRING([--with-z3],
              [location of Z3 library])],
            [with_z3=$withval],
            [with_z3=no])

# Save pre-z3 ldflags
OLDLDFLAGS=$LDFLAGS

AS_IF([test "x$with_z3" != "xno"],
     [
     LDFLAGS="$OLDLDFLAGS -L$with_z3/lib"
     AC_CHECK_LIB([z3], [Z3_mk_bvadd],
       [
        z3_dir=$with_z3
        with_z3=yes
        AC_DEFINE([HAVE_Z3_BINDINGS], [1], [Define to use Z3 bindings])
        ],

       [AC_MSG_FAILURE([z3 library not found])],
       [-lgmp -lgomp]
       )])

# Restore
LDFLAGS=$OLDLDFLAGS

rm -f solvers/makefile.inc
if `test "x$with_z3" = "xyes"`; then
   cat >>solvers/makefile.inc <<"EOF"
SOLVER_PPFLAGS=-D WITH_Z3_BINDINGS
SOLVER_CLIBS = z3stubs z3
EOF
echo "SOLVER_SOURCES = $z3_dir/ocaml/z3.ml" >>solvers/makefile.inc
echo "SOLVER_LIBDIRS = $z3_dir/lib" >>solvers/makefile.inc
echo "SOLVER_LDFLAGS = -fopenmp -Wl,-rpath=$z3_dir/lib" >> solvers/makefile.inc
else
   touch solvers/makefile.inc
fi

# Check for PIN
PIN_ROOT=${PIN_ROOT:=$(pwd)/pin}
AC_CHECK_FILE([$PIN_ROOT],
              [HAVE_PIN=true],
              [HAVE_PIN=false; AC_MSG_WARN([Pin not found. BAP pintraces will be unavailable.])])

AC_SUBST(PIN_ROOT)
AM_CONDITIONAL([HAVE_PIN], [test x$HAVE_PIN = xtrue])

# Conditionally build llvm
AC_MSG_CHECKING([llvm ocaml libraries])
AC_ARG_WITH([llvm],
            [AS_HELP_STRING([[--with-llvm=[=ARG]]], [use OCaml llvm package named ARG])],
            LIBLLVM="$withval",
            LIBLLVM="check")

AS_IF([test x$LIBLLVM = xno],
      [LLVM_PACKAGE=""],
      [AS_IF([test x$LIBLLVM = xyes -o x$LIBLLVM = xcheck],
             [AS_IF([ocamlfind query llvm >/dev/null 2>&1],
             [LLVM_PACKAGE="llvm"],
             [AS_IF([ocamlfind query llvm-3_1 >/dev/null 2>&1],
                    [LLVM_PACKAGE="llvm-3_1"],
                    [LLVM_PACKAGE=""])])],
             [AS_IF([ocamlfind query $LIBLLVM >/dev/null 2>&1],
                    [LLVM_PACKAGE="$LIBLLVM"],
                    [])])])

AS_IF([test \( x$LIBLLVM != xno -a x$LIBLLVM != xcheck \) -a x$LLVM_PACKAGE = x],
      [AC_MSG_FAILURE([--with-llvm specified but llvm was not found])],
      [])

AC_SUBST(LLVM_PACKAGE)

AS_IF([test x$LLVM_PACKAGE != x], [HAVE_LLVM_AC=yes], [HAVE_LLVM_AC=no])
AS_IF([test x$HAVE_LLVM_AC = xyes],
      [AC_MSG_RESULT([$HAVE_LLVM_AC ($LLVM_PACKAGE)])],
      [AC_MSG_RESULT([$HAVE_LLVM_AC])])
AC_SUBST(HAVE_LLVM_AC)

AS_IF([test "x$HAVE_LLVM_AC" = "xyes"],
      [LLVM_PPFLAGS="-D WITH_LLVM"],
      [])
AC_SUBST(LLVM_PPFLAGS)

LLVM_VERSION=`ocamlfind query $LLVM_PACKAGE -format %v`

AX_COMPARE_VERSION([$LLVM_VERSION], [ge], [3.2],
      [LLVM_NEW_API=true; LLVM_PPFLAGS="$LLVM_PPFLAGS -D LLVM_NEW_API"],
      [LLVM_NEW_API=false])
AC_SUBST(LLVM_NEW_API)

# Check for etags
AS_IF([which etags >/dev/null 2>&1],
      [HAVE_ETAGS=true],
      [HAVE_ETAGS=false; AC_MSG_WARN([ETAGS not found. BAP will not build tags.])])

AM_CONDITIONAL([HAVE_ETAGS], [test x$HAVE_ETAGS = xtrue])

# Checks for ocaml libraries
AC_MSG_CHECKING([for camomile])
ocamlfind query camomile >/dev/null 2>&1
if test $? != 0; then
   AC_MSG_RESULT([no])
   AC_MSG_ERROR([camomile ocaml package not found])
fi
AC_MSG_RESULT([yes])

# Checks for libraries.
AC_CHECK_LIB([bfd], [bfd_init], , AC_MSG_ERROR([BFD library not found]))
AC_CHECK_LIB([iberty], [xmalloc], , AC_MSG_ERROR([Iberty library not found]))
AC_CHECK_LIB([pcre], [pcre_config], , AC_MSG_ERROR([PCRE library not found]))
# zlib is apparently needed by bfd
AC_CHECK_LIB([z], [inflate], , AC_MSG_ERROR([zlib library not found]))

AC_SUBST(INCDIRS)

rm -f libasmir/makefile.inc
echo "LIBASMIR_CXXFLAGS=-I`pwd`/src/include $CXXFLAGS" >> libasmir/makefile.inc
echo "LIBASMIR_LDFLAGS=-L`pwd`/src $LDFLAGS" >> libasmir/makefile.inc
echo "LIBASMIR_LIBS=-lasmir -lbfd -ldl -liberty -lz" >> libasmir/makefile.inc
echo "CLIBS=asmir opcodes bfd z iberty stdc++" >> libasmir/makefile.inc
AC_SUBST(ASMIR_DIR)
ASMIR_DIR="`pwd`/libasmir"

AC_SUBST(BAP_DIR)
BAP_DIR="$( cd "$( dirname "${BASH_SOURCE[0]}" )" && pwd )"

# Set options for 32/64-bit compilation
# XXX: Rename me
AC_CANONICAL_HOST
AC_SUBST(ARCH_X64)
case "${host}" in
x86_64*) ARCH_X64="true" ;;
*) ARCH_X64="false" ;;
esac

# Checks for header files.
AC_HEADER_STDC
AC_CHECK_HEADERS([fcntl.h stdint.h stdlib.h string.h unistd.h], ,
   AC_MSG_ERROR([Standard headers missing]))
AC_CHECK_HEADER([bfd.h], ,
   AC_MSG_ERROR([You need BFD headers (e.g., libbfd-dev)]))
AC_CHECK_HEADER([pcre.h], ,
   AC_MSG_ERROR([You need libpcre headers (e.g., libpcre3-dev)]))

# Checks for typedefs, structures, and compiler characteristics.
AC_HEADER_STDBOOL
AC_C_CONST
AC_TYPE_SIZE_T

AC_CHECK_SIZEOF(bfd_vma, [], [#include <bfd.h>])

# Checks for library functions.
AC_FUNC_MALLOC
AC_FUNC_MEMCMP
AC_CHECK_FUNCS([bzero memset strstr strtoul])


# Check for library function versions

AC_CONFIG_FILES([Makefile
                 libasmir/Makefile
                 libasmir/src/Makefile
                 libtracewrap/Makefile
                 pintraces/Makefile
                 ocaml/Makefile
                 utils/Makefile
<<<<<<< HEAD
                 tests/Makefile
                 tests/C/Makefile])

=======
                 tests/Makefile])
>>>>>>> 19590c8d
# Configure ocamlgraph and zarith

AC_CONFIG_SUBDIRS([ocamlgraph])

# Configure zarith
(cd zarith && ./configure)

AC_OUTPUT

# Force libtracewrap to reconfigure
rm -f libtracewrap/CONFIGURED<|MERGE_RESOLUTION|>--- conflicted
+++ resolved
@@ -197,13 +197,9 @@
                  pintraces/Makefile
                  ocaml/Makefile
                  utils/Makefile
-<<<<<<< HEAD
                  tests/Makefile
                  tests/C/Makefile])
 
-=======
-                 tests/Makefile])
->>>>>>> 19590c8d
 # Configure ocamlgraph and zarith
 
 AC_CONFIG_SUBDIRS([ocamlgraph])
