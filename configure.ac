--- conflicted
+++ resolved
@@ -7,11 +7,7 @@
 # Process this file with autoconf to produce a configure script.
 
 AC_PREREQ(2.59)
-<<<<<<< HEAD
-AC_INIT(Bap, 0.1, bap-dev@lists.andrew.cmu.edu)
-=======
 AC_INIT(Bap, 0.6, bap-dev@lists.andrew.cmu.edu)
->>>>>>> ab3f5e32
 AC_CONFIG_SRCDIR([libasmir/src/asm_program.c])
 AC_CONFIG_HEADER([libasmir/config.h])
 
@@ -35,27 +31,41 @@
 #AC_PROG_LIBTOOL
 
 # Check for Z3
-AC_ARG_WITH([z3-bindings],
-            [AS_HELP_STRING([--with-z3-bindings],
-              [enable support for Z3 bindings])],
-            [with_z3_bindings=yes],
-            [])
-
-AS_IF([test "x$with_z3_bindings" = "xyes"],
-     [AC_CHECK_FILE([solvers/z3-x86],
-        [AC_DEFINE([HAVE_Z3_BINDINGS], [1], [Define if you want to use Z3 bindings])],
-        [AC_MSG_FAILURE([z3 library not found])])])
+AC_ARG_WITH([z3],
+            [AS_HELP_STRING([--with-z3],
+              [location of Z3 library])],
+            [with_z3=$withval],
+            [with_z3=no])
+
+# Save pre-z3 ldflags
+OLDLDFLAGS=$LDFLAGS
+
+AS_IF([test "x$with_z3" != "xno"],
+     [
+     LDFLAGS="$OLDLDFLAGS -L$with_z3/lib"
+     AC_CHECK_LIB([z3], [Z3_mk_bvadd],
+       [
+        z3_dir=$with_z3
+        with_z3=yes
+        AC_DEFINE([HAVE_Z3_BINDINGS], [1], [Define to use Z3 bindings])
+        ],
+
+       [AC_MSG_FAILURE([z3 library not found])],
+       [-lgmp -lgomp]
+       )])
+
+# Restore
+LDFLAGS=$OLDLDFLAGS
 
 rm -f solvers/makefile.inc
-if `test "x$with_z3_bindings" = "xyes"`; then
+if `test "x$with_z3" = "xyes"`; then
    cat >>solvers/makefile.inc <<"EOF"
-SOLVER_SOURCES=$(SOLVER)/z3/ocaml/z3.ml
 SOLVER_PPFLAGS=-D WITH_Z3_BINDINGS
-SOLVER_LIBDIRS = $(SOLVER)/z3/lib
-SOLVER_LDFLAGS = -Wl,-rpath=$(SOLVER)/z3/lib -fopenmp
 SOLVER_CLIBS = z3stubs z3
-
 EOF
+echo "SOLVER_SOURCES = $z3_dir/ocaml/z3.ml" >>solvers/makefile.inc
+echo "SOLVER_LIBDIRS = $z3_dir/lib" >>solvers/makefile.inc
+echo "SOLVER_LDFLAGS = -fopenmp -Wl,-rpath=$z3_dir/lib" >> solvers/makefile.inc
 else
    touch solvers/makefile.inc
 fi
@@ -81,6 +91,7 @@
 rm -f ocaml/makefile.inc
 if `test "x$HAVE_LLVM" = "xtrue"` ; then
    cat >>ocaml/makefile.inc <<"EOF"
+LLVM_PPFLAGS=-D WITH_LLVM
 HAVE_LLVM=true
 
 EOF
@@ -245,7 +256,7 @@
 
 # Check for library function versions
 
-AM_CONDITIONAL([TESTS_OPT], [ test ! -f NOTESTS ])
+#AM_CONDITIONAL([TESTS_OPT], [ test ! -f NOTESTS ])
 
 AC_CONFIG_FILES([Makefile
                  libasmir/Makefile
