# Owned and copyright BitBlaze, 2007. All rights reserved.
# Do not copy, disclose, or distribute without explicit written
# permission.


#                                               -*- Autoconf -*-
# Process this file with autoconf to produce a configure script.

AC_PREREQ(2.59)
AC_INIT(Bap, 0.7, bap-dev@lists.andrew.cmu.edu)
AC_CONFIG_SRCDIR([libasmir/src/asm_program.c])
AC_CONFIG_HEADER([libasmir/config.h])

AM_INIT_AUTOMAKE

m4_include([./m4/ac_ocaml.m4])
m4_include([./m4/ac_prog_latex.m4])
m4_include([./m4/ax_compare_version.m4])

# Checks for programs.
AC_PROG_CXX
AC_PROG_CC
AC_PROG_MAKE_SET
AC_PROG_RANLIB
AC_PROG_OCAML([3.12.0])
AC_PROG_CAMLP4
AC_PROG_OCAMLFIND
AC_PROG_CAMLIDL
#AC_PROG_LIBTOOL


# Check for Z3
AC_ARG_WITH([z3],
            [AS_HELP_STRING([--with-z3],
              [location of Z3 library])],
            [with_z3=$withval],
            [with_z3=no])

# Save pre-z3 ldflags
OLDLDFLAGS=$LDFLAGS

AS_IF([test "x$with_z3" != "xno"],
     [
     LDFLAGS="$OLDLDFLAGS -L$with_z3/lib"
     AC_CHECK_LIB([z3], [Z3_mk_bvadd],
       [
        z3_dir=$with_z3
        with_z3=yes
        AC_DEFINE([HAVE_Z3_BINDINGS], [1], [Define to use Z3 bindings])
        ],

       [AC_MSG_FAILURE([z3 library not found])],
       [-lgmp -lgomp]
       )])

# Restore
LDFLAGS=$OLDLDFLAGS

rm -f solvers/makefile.inc
if `test "x$with_z3" = "xyes"`; then
   cat >>solvers/makefile.inc <<"EOF"
SOLVER_PPFLAGS=-D WITH_Z3_BINDINGS
SOLVER_CLIBS = z3stubs z3
EOF
echo "SOLVER_SOURCES = $z3_dir/ocaml/z3.ml" >>solvers/makefile.inc
echo "SOLVER_LIBDIRS = $z3_dir/lib" >>solvers/makefile.inc
echo "SOLVER_LDFLAGS = -fopenmp -Wl,-rpath=$z3_dir/lib" >> solvers/makefile.inc
else
   touch solvers/makefile.inc
fi

# Check for PIN
PIN_ROOT=${PIN_ROOT:=$(pwd)/pin}
AC_CHECK_FILE([$PIN_ROOT],
              [HAVE_PIN=true],
              [HAVE_PIN=false; AC_MSG_WARN([Pin not found. BAP pintraces will be unavailable.])])

AC_SUBST(PIN_ROOT)
AM_CONDITIONAL([HAVE_PIN], [test x$HAVE_PIN = xtrue])

# Conditionally build llvm
AC_MSG_CHECKING([llvm ocaml libraries])
AC_ARG_WITH([llvm],
            [AS_HELP_STRING([[--with-llvm=[=ARG]]], [use OCaml llvm package named ARG])],
            LIBLLVM="$withval",
            LIBLLVM="check")

AS_IF([test x$LIBLLVM = xno],
      [LLVM_PACKAGE=""],
      [AS_IF([test x$LIBLLVM = xyes -o x$LIBLLVM = xcheck],
             [AS_IF([ocamlfind query llvm >/dev/null 2>&1],
             [LLVM_PACKAGE="llvm"],
             [AS_IF([ocamlfind query llvm-3_1 >/dev/null 2>&1],
                    [LLVM_PACKAGE="llvm-3_1"],
                    [LLVM_PACKAGE=""])])],
             [AS_IF([ocamlfind query $LIBLLVM >/dev/null 2>&1],
                    [LLVM_PACKAGE="$LIBLLVM"],
                    [])])])

AS_IF([test \( x$LIBLLVM != xno -a x$LIBLLVM != xcheck \) -a x$LLVM_PACKAGE = x],
      [AC_MSG_FAILURE([--with-llvm specified but llvm was not found])],
      [])

AC_SUBST(LLVM_PACKAGE)

AS_IF([test x$LLVM_PACKAGE != x], [HAVE_LLVM_AC=yes], [HAVE_LLVM_AC=no])
AS_IF([test x$HAVE_LLVM_AC = xyes],
      [AC_MSG_RESULT([$HAVE_LLVM_AC ($LLVM_PACKAGE)])],
      [AC_MSG_RESULT([$HAVE_LLVM_AC])])
AC_SUBST(HAVE_LLVM_AC)

AS_IF([test "x$HAVE_LLVM_AC" = "xyes"],
      [LLVM_PPFLAGS="-D WITH_LLVM"],
      [])
AC_SUBST(LLVM_PPFLAGS)

LLVM_VERSION=`ocamlfind query $LLVM_PACKAGE -format %v`

AX_COMPARE_VERSION([$LLVM_VERSION], [ge], [3.2],
      [LLVM_NEW_API=true; LLVM_PPFLAGS="$LLVM_PPFLAGS -D LLVM_NEW_API"],
      [LLVM_NEW_API=false])
AC_SUBST(LLVM_NEW_API)

# Check for etags
AS_IF([which etags >/dev/null 2>&1],
      [HAVE_ETAGS=true],
      [HAVE_ETAGS=false; AC_MSG_WARN([ETAGS not found. BAP will not build tags.])])

AM_CONDITIONAL([HAVE_ETAGS], [test x$HAVE_ETAGS = xtrue])

# Checks for ocaml libraries
AC_MSG_CHECKING([for camomile])
ocamlfind query camomile >/dev/null 2>&1
if test $? != 0; then
   AC_MSG_RESULT([no])
   AC_MSG_ERROR([camomile ocaml package not found])
fi
AC_MSG_RESULT([yes])

# Checks for libraries.
AC_CHECK_LIB([bfd], [bfd_init], , AC_MSG_ERROR([BFD library not found]))
AC_CHECK_LIB([iberty], [xmalloc], , AC_MSG_ERROR([Iberty library not found]))
AC_CHECK_LIB([pcre], [pcre_config], , AC_MSG_ERROR([PCRE library not found]))
# zlib is apparently needed by bfd
AC_CHECK_LIB([z], [inflate], , AC_MSG_ERROR([zlib library not found]))

AC_SUBST(INCDIRS)

rm -f libasmir/makefile.inc
echo "LIBASMIR_CXXFLAGS=-I`pwd`/src/include $CXXFLAGS" >> libasmir/makefile.inc
echo "LIBASMIR_LDFLAGS=-L`pwd`/src $LDFLAGS" >> libasmir/makefile.inc
echo "LIBASMIR_LIBS=-lasmir -lbfd -ldl -liberty -lz" >> libasmir/makefile.inc
echo "CLIBS=asmir opcodes bfd z iberty stdc++" >> libasmir/makefile.inc
AC_SUBST(ASMIR_DIR)
ASMIR_DIR="`pwd`/libasmir"

AC_SUBST(BAP_DIR)
BAP_DIR="$( cd "$( dirname "${BASH_SOURCE[0]}" )" && pwd )"

# Checks for header files.
AC_HEADER_STDC
AC_CHECK_HEADERS([fcntl.h stdint.h stdlib.h string.h unistd.h], ,
   AC_MSG_ERROR([Standard headers missing]))
AC_CHECK_HEADER([bfd.h], ,
   AC_MSG_ERROR([You need BFD headers (e.g., libbfd-dev)]))
AC_CHECK_HEADER([pcre.h], ,
   AC_MSG_ERROR([You need libpcre headers (e.g., libpcre3-dev)]))

# Checks for typedefs, structures, and compiler characteristics.
AC_HEADER_STDBOOL
AC_C_CONST
AC_TYPE_SIZE_T

AC_CHECK_SIZEOF(bfd_vma, [], [#include <bfd.h>])

# Checks for library functions.
AC_FUNC_MALLOC
AC_FUNC_MEMCMP
AC_CHECK_FUNCS([bzero memset strstr strtoul])


# Check for library function versions

AC_CONFIG_FILES([Makefile
                 libasmir/Makefile
                 libasmir/src/Makefile
                 libtracewrap/Makefile
                 pintraces/Makefile
                 ocaml/Makefile
                 utils/Makefile
<<<<<<< HEAD
                 tests/Makefile])
AC_OUTPUT
=======
                 tests/Makefile
                 ocaml/llvm.h])
# Configure ocamlgraph and zarith
>>>>>>> 529fa887

AC_CONFIG_SUBDIRS([ocamlgraph])

# Configure zarith
(cd zarith && ./configure)

AC_OUTPUT

# Force libtracewrap to reconfigure
rm -f libtracewrap/CONFIGURED<|MERGE_RESOLUTION|>--- conflicted
+++ resolved
@@ -188,14 +188,8 @@
                  pintraces/Makefile
                  ocaml/Makefile
                  utils/Makefile
-<<<<<<< HEAD
                  tests/Makefile])
-AC_OUTPUT
-=======
-                 tests/Makefile
-                 ocaml/llvm.h])
 # Configure ocamlgraph and zarith
->>>>>>> 529fa887
 
 AC_CONFIG_SUBDIRS([ocamlgraph])
 
