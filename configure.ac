# Owned and copyright BitBlaze, 2007. All rights reserved.
# Do not copy, disclose, or distribute without explicit written
# permission.


#                                               -*- Autoconf -*-
# Process this file with autoconf to produce a configure script.

AC_PREREQ(2.59)
AC_INIT(Bap, 0.7, bap-dev@lists.andrew.cmu.edu)
AC_CONFIG_SRCDIR([libasmir/src/asm_program.c])
AC_CONFIG_HEADER([libasmir/config.h])

AM_INIT_AUTOMAKE

m4_include([./m4/ac_ocaml.m4])
m4_include([./m4/ac_prog_latex.m4])
m4_include([./m4/ax_compare_version.m4])

# Checks for programs.
AC_PROG_CXX
AC_PROG_CC
AC_PROG_MAKE_SET
AC_PROG_RANLIB
AC_PROG_OCAML([3.12.0])
AC_PROG_CAMLP4
AC_PROG_OCAMLFIND
AC_PROG_CAMLIDL
#AC_PROG_LIBTOOL


# Check for Z3
AC_ARG_WITH([z3],
            [AS_HELP_STRING([--with-z3],
              [location of Z3 library])],
            [with_z3=$withval],
            [with_z3=no])

# Save pre-z3 ldflags
OLDLDFLAGS=$LDFLAGS

AS_IF([test "x$with_z3" != "xno"],
     [
     LDFLAGS="$OLDLDFLAGS -L$with_z3/lib"
     AC_CHECK_LIB([z3], [Z3_mk_bvadd],
       [
        z3_dir=$with_z3
        with_z3=yes
        AC_DEFINE([HAVE_Z3_BINDINGS], [1], [Define to use Z3 bindings])
        ],

       [AC_MSG_FAILURE([z3 library not found])],
       [-lgmp -lgomp]
       )])

# Restore
LDFLAGS=$OLDLDFLAGS

rm -f solvers/makefile.inc
if `test "x$with_z3" = "xyes"`; then
   cat >>solvers/makefile.inc <<"EOF"
SOLVER_PPFLAGS=-D WITH_Z3_BINDINGS
SOLVER_CLIBS = z3stubs z3
EOF
echo "SOLVER_SOURCES = $z3_dir/ocaml/z3.ml" >>solvers/makefile.inc
echo "SOLVER_LIBDIRS = $z3_dir/lib" >>solvers/makefile.inc
echo "SOLVER_LDFLAGS = -fopenmp -Wl,-rpath=$z3_dir/lib" >> solvers/makefile.inc
else
   touch solvers/makefile.inc
fi

# Check for PIN
PIN_ROOT=${PIN_ROOT:=$(pwd)/pin}
AC_CHECK_FILE([$PIN_ROOT],
              [HAVE_PIN=true],
              [HAVE_PIN=false; AC_MSG_WARN([Pin not found. BAP pintraces will be unavailable.])])

AC_SUBST(PIN_ROOT)
AM_CONDITIONAL([HAVE_PIN], [test x$HAVE_PIN = xtrue])

# Conditionally build llvm
AC_MSG_CHECKING([llvm ocaml libraries])
AC_ARG_WITH([llvm],
            [AS_HELP_STRING([[--with-llvm=[=ARG]]], [use OCaml llvm package named ARG])],
            LIBLLVM="$withval",
            LIBLLVM="check")

AS_IF([test x$LIBLLVM = xno],
      [LLVM_PACKAGE=""],
      [AS_IF([test x$LIBLLVM = xyes -o x$LIBLLVM = xcheck],
             [AS_IF([ocamlfind query llvm >/dev/null 2>&1],
             [LLVM_PACKAGE="llvm"],
             [AS_IF([ocamlfind query llvm-3_1 >/dev/null 2>&1],
                    [LLVM_PACKAGE="llvm-3_1"],
                    [LLVM_PACKAGE=""])])],
             [AS_IF([ocamlfind query $LIBLLVM >/dev/null 2>&1],
                    [LLVM_PACKAGE="$LIBLLVM"],
                    [])])])

AS_IF([test \( x$LIBLLVM != xno -a x$LIBLLVM != xcheck \) -a x$LLVM_PACKAGE = x],
      [AC_MSG_FAILURE([--with-llvm specified but llvm was not found])],
      [])

AC_SUBST(LLVM_PACKAGE)

AS_IF([test x$LLVM_PACKAGE != x], [HAVE_LLVM_AC=yes], [HAVE_LLVM_AC=no])
AS_IF([test x$HAVE_LLVM_AC = xyes],
      [AC_MSG_RESULT([$HAVE_LLVM_AC ($LLVM_PACKAGE)])],
      [AC_MSG_RESULT([$HAVE_LLVM_AC])])
AC_SUBST(HAVE_LLVM_AC)

AS_IF([test "x$HAVE_LLVM_AC" = "xyes"],
      [LLVM_PPFLAGS="-D WITH_LLVM"],
      [])
AC_SUBST(LLVM_PPFLAGS)

LLVM_VERSION=`ocamlfind query $LLVM_PACKAGE -format %v`

AX_COMPARE_VERSION([$LLVM_VERSION], [ge], [3.2],
      [LLVM_NEW_API=true],
      [LLVM_NEW_API=false])
AC_SUBST(LLVM_NEW_API)

# Check for etags
AS_IF([which etags >/dev/null 2>&1],
      [HAVE_ETAGS=true],
      [HAVE_ETAGS=false; AC_MSG_WARN([ETAGS not found. BAP will not build tags.])])

AM_CONDITIONAL([HAVE_ETAGS], [test x$HAVE_ETAGS = xtrue])

# Checks for ocaml libraries
AC_MSG_CHECKING([for camomile])
ocamlfind query camomile >/dev/null 2>&1
if test $? != 0; then
   AC_MSG_RESULT([no])
   AC_MSG_ERROR([camomile ocaml package not found])
fi
AC_MSG_RESULT([yes])

# Checks for libraries.
AC_CHECK_LIB([bfd], [bfd_init], , AC_MSG_ERROR([BFD library not found]))
AC_CHECK_LIB([iberty], [xmalloc], , AC_MSG_ERROR([Iberty library not found]))
AC_CHECK_LIB([pcre], [pcre_config], , AC_MSG_ERROR([PCRE library not found]))
# zlib is apparently needed by bfd
AC_CHECK_LIB([z], [inflate], , AC_MSG_ERROR([zlib library not found]))

AC_SUBST(INCDIRS)

rm -f libasmir/makefile.inc
echo "LIBASMIR_CXXFLAGS=-I`pwd`/src/include $CXXFLAGS" >> libasmir/makefile.inc
echo "LIBASMIR_LDFLAGS=-L`pwd`/src $LDFLAGS" >> libasmir/makefile.inc
echo "LIBASMIR_LIBS=-lasmir -lbfd -ldl -liberty -lz" >> libasmir/makefile.inc
echo "CLIBS=asmir opcodes bfd z iberty stdc++" >> libasmir/makefile.inc
AC_SUBST(ASMIR_DIR)
ASMIR_DIR="`pwd`/libasmir"

AC_SUBST(BAP_DIR)
BAP_DIR="$( cd "$( dirname "${BASH_SOURCE[0]}" )" && pwd )"

# Set options for 32/64-bit compilation
# XXX: Rename me
AC_CANONICAL_HOST
AC_SUBST(ARCH_X64)
case "${host}" in
x86_64*) ARCH_X64="true" ;;
*) ARCH_X64="false" ;;
esac

# Checks for header files.
AC_HEADER_STDC
AC_CHECK_HEADERS([fcntl.h stdint.h stdlib.h string.h unistd.h], ,
   AC_MSG_ERROR([Standard headers missing]))
AC_CHECK_HEADER([bfd.h], ,
   AC_MSG_ERROR([You need BFD headers (e.g., libbfd-dev)]))
AC_CHECK_HEADER([pcre.h], ,
   AC_MSG_ERROR([You need libpcre headers (e.g., libpcre3-dev)]))

# Checks for typedefs, structures, and compiler characteristics.
AC_HEADER_STDBOOL
AC_C_CONST
AC_TYPE_SIZE_T

AC_CHECK_SIZEOF(bfd_vma, [], [#include <bfd.h>])

# Checks for library functions.
AC_FUNC_MALLOC
AC_FUNC_MEMCMP
AC_CHECK_FUNCS([bzero memset strstr strtoul])


# Check for library function versions

AC_CONFIG_FILES([Makefile
                 libasmir/Makefile
                 libasmir/src/Makefile
                 libtracewrap/Makefile
                 pintraces/Makefile
                 ocaml/Makefile
                 utils/Makefile
                 tests/Makefile
<<<<<<< HEAD
                 tests/C/Makefile])
AC_OUTPUT
=======
                 ocaml/llvm.h])
# Configure ocamlgraph and zarith
>>>>>>> 529fa887

AC_CONFIG_SUBDIRS([ocamlgraph])

# Configure zarith
(cd zarith && ./configure)

AC_OUTPUT

# Force libtracewrap to reconfigure
rm -f libtracewrap/CONFIGURED<|MERGE_RESOLUTION|>--- conflicted
+++ resolved
@@ -198,13 +198,9 @@
                  ocaml/Makefile
                  utils/Makefile
                  tests/Makefile
-<<<<<<< HEAD
                  tests/C/Makefile])
-AC_OUTPUT
-=======
-                 ocaml/llvm.h])
+
 # Configure ocamlgraph and zarith
->>>>>>> 529fa887
 
 AC_CONFIG_SUBDIRS([ocamlgraph])
 
