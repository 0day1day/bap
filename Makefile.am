--- conflicted
+++ resolved
@@ -4,15 +4,11 @@
 
 #include @top_srcdir@/config/recursive.mk
 
-<<<<<<< HEAD
-SUBDIRS=ounit-1.1.0 pcre-ocaml-release-6.2.2 bigint-3.12 batteries-1.4.0 VEX libasmir ocaml utils tests stpwrap
-=======
 if TESTS_OPT
 TESTPOSTDIRS=tests stpwrap pintraces
 endif
 
 SUBDIRS=bigint-3.12 batteries-1.4.0 ounit-1.1.0 pcre-ocaml-release-6.2.2 VEX libasmir ocaml utils $(TESTPOSTDIRS)
->>>>>>> 74438303
 
 
 # pintraces removed temporarily
