# Work around buggy Debian ocaml patch
# See http://bugs.debian.org/cgi-bin/bugreport.cgi?bug=678577
export OCAML_COMPAT='c'

if HAVE_PIN
PINTRACES=pintraces
endif


BAPDIRS=libasmir ocaml utils tests $(PINTRACES)
<<<<<<< HEAD
SUBDIRS=batteries zarith-1.0 ounit-1.1.0 pcre-ocaml ocamlgraph-1.8 objsize-0.16 libtracewrap $(BAPDIRS) stpwrap
=======
SUBDIRS=batteries zarith-1.0 ounit pcre-ocaml ocamlgraph-1.8 objsize-0.16 libtracewrap VEX $(BAPDIRS)
>>>>>>> 1a7d6185

test: all
	$(MAKE) -C tests test

install:
	@echo "BAP does not support the install target"
	@false

.PHONY: cscope

cscope:
	cscope -b `find . -name "*.[ch]" -or -name "*.hh" -or -name "*.cc" -or -name "*.cpp"`

.PHONY: bap-clean
bap-clean:
	for d in $(BAPDIRS); do $(MAKE) -C $$d clean; done

if HAVE_ETAGS
all-local: tags
endif<|MERGE_RESOLUTION|>--- conflicted
+++ resolved
@@ -8,11 +8,7 @@
 
 
 BAPDIRS=libasmir ocaml utils tests $(PINTRACES)
-<<<<<<< HEAD
-SUBDIRS=batteries zarith-1.0 ounit-1.1.0 pcre-ocaml ocamlgraph-1.8 objsize-0.16 libtracewrap $(BAPDIRS) stpwrap
-=======
-SUBDIRS=batteries zarith-1.0 ounit pcre-ocaml ocamlgraph-1.8 objsize-0.16 libtracewrap VEX $(BAPDIRS)
->>>>>>> 1a7d6185
+SUBDIRS=batteries zarith-1.0 ounit pcre-ocaml ocamlgraph-1.8 objsize-0.16 libtracewrap $(BAPDIRS)
 
 test: all
 	$(MAKE) -C tests test
