<<<<<<< HEAD
=======
open Asmir
open Ast
open Type
open Big_int_convenience

>>>>>>> adc4685f
module D = Debug.Make(struct let name = "Func_boundary" and default=`NoDebug end)
open D

type scheme_type = 
  | RECURSIVE_DESCENT
  | VSA

(* This function checks to see if the sequence of assembly instructions
   at start_addr ends at end_addr. *)
let rec liftable_asm_addr_to_bap p start_addr end_addr =
<<<<<<< HEAD
  start_addr <= end_addr 
  && (start_addr = end_addr 
     || (let (_, next) = Asmir.asm_addr_to_bap p start_addr in
         liftable_asm_addr_to_bap p next end_addr))

(* check if str appears inside ir *)
let check_appears ir str =
  let label_asm_startswith_str = function
  | Ast.Label (_, attrs) -> 
    let asm_startswith_str = function
    | Type.Asm s -> let strlen = String.length str in (* faking String.starts_with *)
               (strlen <= String.length s) && (String.sub s 0 strlen = str)
    | _ -> false
    in
    List.exists asm_startswith_str attrs 
  | _ -> false
  in
  List.exists label_asm_startswith_str ir

(* This function checks to see if the instruction is to call get_pc_thunk. call get_pc_thunk cannot be function exit, so if this function returns true, we need to continue looking back. 
  Note that l is a list of probable get_pc_thunk address. Some binary implements get_pc_thunk internally, so we may have a list of address after pattern filtering. The one called through instructions should be the actual one. We will mark the one and kick out others. This is the reason why list l should be mutable. *)
let check_call_get_pc_thunk ir l =
  dprintf "check get_pc_thunk";
  let label_asm_callpcthunk = function
    | Ast.Label (label, attrs) ->
      let asm_callpcthunk = function      
        | Type.Asm s ->
          dprintf "disassemble: %s" s;
          String.length s > 4 && String.sub s 0 4 = "call" 
          &&
          (
          let addr = Scanf.sscanf s "call 0x%Lx" (fun x -> x) in
          List.exists (fun (a, v) -> if a = addr then (v := true; dprintf "address %Lx ensured" a); a = addr) !l )
        | _ -> false
      in List.exists asm_callpcthunk attrs
=======
  if start_addr >% end_addr then false
  else if start_addr ==% end_addr then true
  else
    let (_, next) = Asmir.asm_addr_to_bap p start_addr in
    liftable_asm_addr_to_bap p next end_addr

let check_mnemonics ir str =
  List.exists (fun s -> match s with
    | Label (label, attrs) ->
      List.exists (fun attr ->
        match attr with
        | Asm s ->
          (try (String.sub s 0 (String.length str)) = str
           with Invalid_argument _ -> false)
        | _ -> false
      ) attrs
>>>>>>> adc4685f
    | _ -> false
  in List.exists label_asm_callpcthunk ir

(* This function is to generate a list of probable __i686.get_pc_thunk.bx/cx/dx list. *)
let get_pc_thunk_list addr_hex_list =
  let rec filter acc = function 
    | [] -> List.rev acc (* rev is optional *)
    (* __i686.get_pc_thunk.cx: 8b 0c 24 c3: mov (%esp) %ecx, ret*)
    | (addr, 0x8b) :: (_, 0x0c) :: (_, 0x24) :: (_, 0xc3) :: rest
    (* __i686.get_pc_thunk.bx: 8b 1c 24 c3: mov (%esp) %ebx, ret*)
    | (addr, 0x8b) :: (_, 0x1c) :: (_, 0x24) :: (_, 0xc3) :: rest 
    (* __i686.get_pc_thunk.dx: 8b 1c 24 c3: mov (%esp) %edx, ret*)
    | (addr, 0x8b) :: (_, 0x14) :: (_, 0x24) :: (_, 0xc3) :: rest  ->
      dprintf "add %Lx into get_pc_thunk address list" addr;
      filter ((addr, ref false) :: acc) rest
    | _::rest -> filter acc rest
  in
  filter [] addr_hex_list

(* This function is called externally to output a list of start address. *)   
let start_addresses p =
  if Asmir.get_asmprogram_arch p <> Asmir.arch_i386 then raise (Invalid_argument "Function boundary identification only supported on x86");
  dprintf "get addr_hex_list...";
  let addr_hex_list = 
    let addr_char_list = Asmir.get_exec_mem_contents_list p in
    List.rev (List.rev_map (fun (a, c) -> (a, Char.code c)) addr_char_list) 
  in
  dprintf "find candidate list...";
  let pcthunk_addr_v_list = ref (get_pc_thunk_list addr_hex_list) in
  (* if List.length pcthunk_addr_v_list = 1 then pc := List.hd pcthunk_addr_v_list; *)
  List.iter (fun (x, _) -> dprintf "pc thunk candidate: %Lx" x) !pcthunk_addr_v_list;
(* i: the number of bytes that look back,
   e_index: the index of byte that look back,
   last_start_addr: last function's start address, a weak minimum boundary for current function start address. *)

(* This function is to find the real entrance of a function. Given a
   position of push ebp / sub esp, it identifies the start address by
   finding the end of previous function, assuming that function is
   followed by the end instruction of prior function such as ret or nop
   or jmp or call. *)
<<<<<<< HEAD
  let rec back i e_index last_start_addr =
    let end_addr = fst (List.nth addr_hex_list e_index) in
    if i > e_index then Some end_addr 
    else 
      let start_addr = fst (List.nth addr_hex_list (e_index-i)) in
      if start_addr <= last_start_addr then None
      else if Int64.sub end_addr start_addr > Int64.of_int 30 then None
      else if i = e_index then Some start_addr
      else try
        let _ = dprintf "look from %Lx to %Lx" start_addr end_addr in 
        (*if end_addr >= Int64.of_int 0x80da9f0 then *)
        (* let line = input_line stdin in
        dprintf "%s" line; *)
        let (ir, n) = Asmir.asm_addr_to_bap p start_addr in
        (* let line = input_line stdin in
        dprintf "%s" line; *)
        if liftable_asm_addr_to_bap p n end_addr then
          if check_call_get_pc_thunk ir pcthunk_addr_v_list then back (i+1) e_index last_start_addr
          else(
            dprintf "check mnemonics";
            if List.exists (check_appears ir) ["ret"; "nop"; "jmp"; "call"; "lea    0x0(%edi,%eiz,1),%edi"; "lea    0x0(%esi,%eiz,1),%esi"; "lea    0x0(%esi),%esi"; "lea    0x0(%edi),%edi"] then Some n
            else back (i+1) e_index last_start_addr
          )
        else back (i+1) e_index last_start_addr
      with _ -> back (i+1) e_index last_start_addr
  in
  let exclue_0x55 l = 
   not (List.exists (fun x -> x = 0x55) l) in
  let rec filter acc l index last_start_addr =
    let jump_to rest len =
      let entrance = back 1 index last_start_addr in
      match entrance with
        | Some addr -> (dprintf "%Lx is start address" addr; filter (addr::acc) rest (index + len) addr)
        | _ -> filter acc rest (index + len) last_start_addr
    in
    (* let _ = match l with
    | (addr, x) :: rest -> dprintf "Filtering %Lx, %x" addr x
    | [] -> () in *)
    match l with
    (* prolog: 55 89 e5: push %ebp, mov %esp %ebp*)
    (*   807bdf7: 8b 55 d0              mov    -0x30(%ebp),%edx
         807bdfa: e9 1a ff ff ff        jmp    807bd19 <ExaCheckPutImage+0x109>
         807bdff: 90                    nop
        +807be00 <main>:
         807be00: 55                    push   %ebp
         807be01: 89 e5                 mov    %esp,%ebp
         Here 0x55 at 807bdf8 will be filtered with 89 e5 in 807be01. This should not be filtered, so we need a new condition: no 0x55 occured in 0x55 ... 0x89 0xe5
    *)
    | (addr, 0x55)::(_, 0x89)::(_, 0xe5) :: rest -> (dprintf "%Lx hitts push ebp" addr; jump_to rest 3)
    | (addr, 0x55)::(_, b1)::(_, 0x89)::(_, 0xe5) :: rest when b1 <> 0x55 -> (dprintf "%Lx hitts push ebp" addr; jump_to rest 4)
    | (addr, 0x55)::(_, b1)::(_, b2)::(_, 0x89)::(_, 0xe5)::rest when exclue_0x55 [b1;b2]-> (dprintf "%Lx hitts push ebp" addr ;jump_to rest 5)
    | (addr, 0x55)::(_, b1)::(_, b2)::(_, b3)::(_, 0x89)::(_, 0xe5)::rest when exclue_0x55 [b1;b2;b3]-> (dprintf "%Lx hitts push ebp" addr; jump_to rest 6)
    | (addr, 0x55)::(_, b1)::(_, b2)::(_, b3)::(_, b4)::(_, 0x89)::(_, 0xe5)::rest when exclue_0x55 [b1;b2;b3;b4]-> (dprintf "%Lx hitts push ebp" addr; jump_to rest 7)
    | (addr, 0x55)::(_, b1)::(_, b2)::(_, b3)::(_, b4)::(_, b5)::(_, 0x89)::(_, 0xe5)::rest when exclue_0x55 [b1;b2;b3;b4;b5]-> (dprintf "%Lx hitts push ebp" addr; jump_to rest 8)
    | (addr, 0x55)::(_, b1)::(_, b2)::(_, b3)::(_, b4)::(_, b5)::(_, b6)::(_, 0x89)::(_, 0xe5)::rest when exclue_0x55 [b1;b2;b3;b4;b5;b6]-> (dprintf "%Lx hitts push ebp" addr; jump_to rest 9)
    | (addr, 0x55)::(_, b1)::(_, b2)::(_, b3)::(_, b4)::(_, b5)::(_, b6)::(_, b7)::(_, b8)::(_, b9)::(_, b10)::(_, b11)::(_, 0x89)::(_, 0xe5)::rest when exclue_0x55 [b1;b2;b3;b4;b5;b6;b7;b8;b9;b10;b11] -> (dprintf "%Lx hitts push ebp" addr; jump_to rest 14)
    
    (* another prolog: 83 ec or 81 ec : sub xxx %esp*)
    | (addr, 0x81) :: (_, 0xec) :: rest | (addr, 0x83) :: (_, 0xec) :: rest -> (dprintf "%Lx sub" addr; jump_to rest 2)
   
=======

let rec backward p bl i e_index last_startaddress =
  let end_addr = fst (List.nth bl e_index) in
  let start_addr = fst (List.nth bl (e_index-i)) in
  if start_addr <=% last_startaddress then None
  else if i = e_index then Some start_addr
  else
    (* let _ = dprintf "look from %Lx to %Lx, last startaddress %Lx" start_addr end_addr last_startaddress in *)
    try (
      let (ir, n) = Asmir.asm_addr_to_bap p start_addr in
      if (liftable_asm_addr_to_bap p n end_addr) && ((check_mnemonics ir "ret") || (check_mnemonics ir "nop") || (check_mnemonics ir "jmp") || (check_mnemonics ir "call")) then (
        (* Judge if next function is frame_dummy*)
        let (n_ir, nn) = Asmir.asm_addr_to_bap p n in
        let (nn_ir, nnn) = Asmir.asm_addr_to_bap p nn in
        if (check_mnemonics n_ir "lea") && (check_mnemonics nn_ir "lea") then Some nnn
        else Some n 
      )
      else backward p bl (i+1) e_index last_startaddress
    )
    with _ -> backward p bl (i+1) e_index last_startaddress

let start_addresses p =
  if Asmir.get_asmprogram_arch p <> Asmir.arch_i386 then raise (Invalid_argument "Function boundary identification only supported on x86");
  let bytelist = Asmir.get_exec_mem_contents_list p in
  let bytelist = List.map (fun (x,c) -> (x, Char.code c)) bytelist in
  let rec f l index last_startaddress =
    match l with
    (*prolog : 55 89 e5: push %ebp, mov %esp %ebp*)
    | (addr1, 0x55)::(addr2, 0x89)::(addr3, 0xe5)::rest ->
      let _ = dprintf "hit push ebp at address %s" (~%addr1) in
      let entrance = backward p bytelist 1 index last_startaddress in
      (match entrance with
        | Some addr -> addr :: f rest (index + 3) addr
        | _ -> f rest (index + 3) last_startaddress)
        
    (* another prolog: 83 ec or 81 ec : sub xxx %esp*)
    | (addr1, 0x81) :: (addr2, 0xec) :: rest
    | (addr1, 0x83) :: (addr2, 0xec) :: rest ->
       let _ = dprintf "hit sub esp at address %s" (~%addr1) in
       let entrance = backward p bytelist 1 index last_startaddress in 
       (match entrance with
         | Some addr -> addr :: f rest (index + 2) addr 
         | _ -> f rest (index + 2) last_startaddress)

>>>>>>> adc4685f
    (* __libc_csu_fini, started with f3 c3: repz ret *)
    | (addr, 0xf3)::(_, 0xc3)::rest
    (* _start, started with 31 ed: xor %ebp %ebp, pop %esi *)
    | (addr, 0x31) :: (_, 0xed) :: rest ->
      let _ = dprintf "add %Lx into start address list" addr in
      filter (addr :: acc) rest (index + 2) addr

    (* __lib_csu_init, started with 55 57 56: push %ebp, push %edi, push %esi *)
    | (addr, 0x55) :: (_, 0x57) :: (_, 0x56) :: rest ->
      let _ = dprintf "add %Lx into start address list" addr in
      filter (addr :: acc) rest (index + 3) addr

    (* atexit, started with 53 e8 ec ff ff ff: push %bx, call __i686.get_pc_thunk.bx *)
    | (addr, 0x53) :: (_, 0xe8) :: (_, 0xec) :: (_, 0xff) :: (_, 0xff) :: (_, 0xff) :: rest ->
      let _ = dprintf "add %Lx into start address list" addr in
      filter (addr :: acc) rest (index + 6) addr

    | first :: rest -> filter acc rest (index + 1) last_start_addr 
    | [] -> List.rev acc
  in
<<<<<<< HEAD
  let start_address_list = 
    let exclude_get_pc_list = filter [] addr_hex_list 0 Int64.zero in
    let pcthunk_addr_list = 
      if List.length !pcthunk_addr_v_list = 1 then [fst(List.hd !pcthunk_addr_v_list)] 
      else List.map (fst) (List.filter (fun (a, v) -> !v) !pcthunk_addr_v_list)
    in
    exclude_get_pc_list @ pcthunk_addr_list 
  in
  List.iter (fun addr -> dprintf "%Lx" addr) start_address_list;
=======
  let start_address_list = f bytelist 0 bi0 in
  let _ = List.iter (fun addr -> dprintf "%s" (~%addr)) start_address_list in
>>>>>>> adc4685f
  start_address_list

(*This function is to get function boundaries for general binaries*)
let get_function_ranges p =
  let open Libbfd in
  let open Libasmir in
  let open Asmir in
  let open Asmir_consts in
  let starts =
    try (
      let symb = get_symbols p in
      let is_function = match Asmir.get_flavour p with
        | Bfd_target_elf_flavour
        | Bfd_target_coff_flavour ->
          (fun s -> s.bfd_symbol_flags land bsf_function <> 0)
        | Bfd_target_mach_o_flavour ->
          (fun s -> dprintf "Symbol %s, flags=%#x" s.bfd_symbol_name s.bfd_symbol_flags;
            s.bfd_symbol_flags land bsf_global <> 0)
        | _ ->
          wprintf "Unknown file format flavour.  Assuming it has a function flag for symbols, which may be incorrect.";
          (fun s -> s.bfd_symbol_flags land bsf_function <> 0)
      and symb_to_tuple s =
        (* FIXME: section_end doesn't seem to get the right values... *)
        (* did this fix it? --aij *)
        let sec = s.bfd_symbol_section in
        let vma = bfd_section_get_vma sec in
        (Int64.add s.bfd_symbol_value vma,
         Int64.add vma (bfd_section_get_size sec),
         s.bfd_symbol_name)
      in
      let starts =
        Array.fold_left
          (fun l s -> if is_function s then symb_to_tuple s :: l else l)
          [] symb
      in
      starts
    )
    with _ ->
      let n = ref 0 in
      (* XXX: Ugly hack: we only use the end address for the last symbol *)
      let end_address = match List.rev (get_exec_mem_contents_list p) with
        | (a, _)::_ -> a
        | _ -> addr_of_int64 (-1L)
      in
<<<<<<< HEAD
      List.map (fun a -> incr n;
        (a, end_address, "unknown_"^(string_of_int !n)) ) (start_addresses p)
=======
      List.map (fun a ->
        incr n;
        (addr_to_int64 a, addr_to_int64 end_address, "unknown_"^(string_of_int !n))) (start_addresses p)
>>>>>>> adc4685f
  in
  let starts = Array.of_list starts in
  (* FIXME: probably should do unsigned comparison *)
  let () = Array.fast_sort compare starts in
  let ranges = Array.mapi
    (fun i (s,e,name) ->
       let e' =
         try let (s,_,_) = starts.(i+1) in s
         with Invalid_argument "index out of bounds" -> e
       in
       (name, addr_of_int64 s, addr_of_int64 e') (* section_end doesn't work *)
    ) starts
  in
  let unfiltered = Array.to_list ranges in
  (* filter out functions that start at 0 *)
  List.filter (function
<<<<<<< HEAD
		 |(s,0L,_) -> false
		 |("_init",_,_) -> false
		 | _ -> true)
    unfiltered

let post_process cfg =
  let cfg_t = Hacks.ast_remove_indirect cfg in
  let cfg_t = Ast_cond_simplify.simplifycond_cfg cfg_t in
  let cfg_t = Prune_unreachable.prune_unreachable_ast cfg_t in
  cfg_t

let end_address_at p addr scheme =
  (* XXX: This should be an option type *)
  let maxaddress = ref Int64.zero in
    let cfg =
      match scheme with
      | RECURSIVE_DESCENT -> Asmir_disasm.recursive_descent_at p addr
      | VSA ->
        try Util.timeout ~secs:30 ~f:(Asmir_disasm.vsa_at p) ~x:addr
        with e -> raise e
    in
    Cfg.AST.G.iter_vertex (fun node ->
      let stmts = Cfg.AST.get_stmts cfg node in
      List.iter (function
        | Ast.Label(Type.Addr l, _) -> if l >= !maxaddress then maxaddress := l
        | _ -> ()
      ) stmts
    ) cfg;
    let _, endaddress = Asmir.asm_addr_to_bap p !maxaddress in
    let cfg_post_process = post_process cfg in
    Some (cfg_post_process, endaddress)
=======
                 |(s,e,_) when e ==% bi0 -> false
                 |("_init",_,_) -> false
                 | _ -> true)
    unfiltered
>>>>>>> adc4685f
<|MERGE_RESOLUTION|>--- conflicted
+++ resolved
@@ -1,11 +1,5 @@
-<<<<<<< HEAD
-=======
-open Asmir
-open Ast
-open Type
 open Big_int_convenience
 
->>>>>>> adc4685f
 module D = Debug.Make(struct let name = "Func_boundary" and default=`NoDebug end)
 open D
 
@@ -16,11 +10,11 @@
 (* This function checks to see if the sequence of assembly instructions
    at start_addr ends at end_addr. *)
 let rec liftable_asm_addr_to_bap p start_addr end_addr =
-<<<<<<< HEAD
-  start_addr <= end_addr 
-  && (start_addr = end_addr 
-     || (let (_, next) = Asmir.asm_addr_to_bap p start_addr in
-         liftable_asm_addr_to_bap p next end_addr))
+  if start_addr >% end_addr then false
+  else if start_addr ==% end_addr then true
+  else
+    let (_, next) = Asmir.asm_addr_to_bap p start_addr in
+    liftable_asm_addr_to_bap p next end_addr
 
 (* check if str appears inside ir *)
 let check_appears ir str =
@@ -36,8 +30,14 @@
   in
   List.exists label_asm_startswith_str ir
 
-(* This function checks to see if the instruction is to call get_pc_thunk. call get_pc_thunk cannot be function exit, so if this function returns true, we need to continue looking back. 
-  Note that l is a list of probable get_pc_thunk address. Some binary implements get_pc_thunk internally, so we may have a list of address after pattern filtering. The one called through instructions should be the actual one. We will mark the one and kick out others. This is the reason why list l should be mutable. *)
+(* This function checks to see if the instruction is to call
+   get_pc_thunk. call get_pc_thunk cannot be function exit, so if this
+   function returns true, we need to continue looking back.  Note that
+   l is a list of probable get_pc_thunk address. Some binary implements
+   get_pc_thunk internally, so we may have a list of address after
+   pattern filtering. The one called through instructions should be the
+   actual one. We will mark the one and kick out others. This is the
+   reason why list l should be mutable. *)
 let check_call_get_pc_thunk ir l =
   dprintf "check get_pc_thunk";
   let label_asm_callpcthunk = function
@@ -47,29 +47,12 @@
           dprintf "disassemble: %s" s;
           String.length s > 4 && String.sub s 0 4 = "call" 
           &&
-          (
-          let addr = Scanf.sscanf s "call 0x%Lx" (fun x -> x) in
-          List.exists (fun (a, v) -> if a = addr then (v := true; dprintf "address %Lx ensured" a); a = addr) !l )
+            (
+              let addr = Scanf.sscanf s "call 0x%Lx" (fun x -> x) in
+              let addr = bi64 addr in
+              List.exists (fun (a, v) -> if a = addr then (v := true; dprintf "address %s ensured" (~% a)); a = addr) !l )
         | _ -> false
       in List.exists asm_callpcthunk attrs
-=======
-  if start_addr >% end_addr then false
-  else if start_addr ==% end_addr then true
-  else
-    let (_, next) = Asmir.asm_addr_to_bap p start_addr in
-    liftable_asm_addr_to_bap p next end_addr
-
-let check_mnemonics ir str =
-  List.exists (fun s -> match s with
-    | Label (label, attrs) ->
-      List.exists (fun attr ->
-        match attr with
-        | Asm s ->
-          (try (String.sub s 0 (String.length str)) = str
-           with Invalid_argument _ -> false)
-        | _ -> false
-      ) attrs
->>>>>>> adc4685f
     | _ -> false
   in List.exists label_asm_callpcthunk ir
 
@@ -83,7 +66,7 @@
     | (addr, 0x8b) :: (_, 0x1c) :: (_, 0x24) :: (_, 0xc3) :: rest 
     (* __i686.get_pc_thunk.dx: 8b 1c 24 c3: mov (%esp) %edx, ret*)
     | (addr, 0x8b) :: (_, 0x14) :: (_, 0x24) :: (_, 0xc3) :: rest  ->
-      dprintf "add %Lx into get_pc_thunk address list" addr;
+      dprintf "add %s into get_pc_thunk address list" (~% addr);
       filter ((addr, ref false) :: acc) rest
     | _::rest -> filter acc rest
   in
@@ -100,7 +83,7 @@
   dprintf "find candidate list...";
   let pcthunk_addr_v_list = ref (get_pc_thunk_list addr_hex_list) in
   (* if List.length pcthunk_addr_v_list = 1 then pc := List.hd pcthunk_addr_v_list; *)
-  List.iter (fun (x, _) -> dprintf "pc thunk candidate: %Lx" x) !pcthunk_addr_v_list;
+  List.iter (fun (x, _) -> dprintf "pc thunk candidate: %s" (~% x)) !pcthunk_addr_v_list;
 (* i: the number of bytes that look back,
    e_index: the index of byte that look back,
    last_start_addr: last function's start address, a weak minimum boundary for current function start address. *)
@@ -110,17 +93,16 @@
    finding the end of previous function, assuming that function is
    followed by the end instruction of prior function such as ret or nop
    or jmp or call. *)
-<<<<<<< HEAD
   let rec back i e_index last_start_addr =
     let end_addr = fst (List.nth addr_hex_list e_index) in
     if i > e_index then Some end_addr 
     else 
       let start_addr = fst (List.nth addr_hex_list (e_index-i)) in
       if start_addr <= last_start_addr then None
-      else if Int64.sub end_addr start_addr > Int64.of_int 30 then None
+      else if end_addr -% start_addr > bi 30 then None
       else if i = e_index then Some start_addr
       else try
-        let _ = dprintf "look from %Lx to %Lx" start_addr end_addr in 
+        let _ = dprintf "look from %s to %s" (~% start_addr) (~% end_addr) in 
         (*if end_addr >= Int64.of_int 0x80da9f0 then *)
         (* let line = input_line stdin in
         dprintf "%s" line; *)
@@ -143,7 +125,7 @@
     let jump_to rest len =
       let entrance = back 1 index last_start_addr in
       match entrance with
-        | Some addr -> (dprintf "%Lx is start address" addr; filter (addr::acc) rest (index + len) addr)
+        | Some addr -> (dprintf "%s is start address" (~% addr); filter (addr::acc) rest (index + len) addr)
         | _ -> filter acc rest (index + len) last_start_addr
     in
     (* let _ = match l with
@@ -159,98 +141,47 @@
          807be01: 89 e5                 mov    %esp,%ebp
          Here 0x55 at 807bdf8 will be filtered with 89 e5 in 807be01. This should not be filtered, so we need a new condition: no 0x55 occured in 0x55 ... 0x89 0xe5
     *)
-    | (addr, 0x55)::(_, 0x89)::(_, 0xe5) :: rest -> (dprintf "%Lx hitts push ebp" addr; jump_to rest 3)
-    | (addr, 0x55)::(_, b1)::(_, 0x89)::(_, 0xe5) :: rest when b1 <> 0x55 -> (dprintf "%Lx hitts push ebp" addr; jump_to rest 4)
-    | (addr, 0x55)::(_, b1)::(_, b2)::(_, 0x89)::(_, 0xe5)::rest when exclue_0x55 [b1;b2]-> (dprintf "%Lx hitts push ebp" addr ;jump_to rest 5)
-    | (addr, 0x55)::(_, b1)::(_, b2)::(_, b3)::(_, 0x89)::(_, 0xe5)::rest when exclue_0x55 [b1;b2;b3]-> (dprintf "%Lx hitts push ebp" addr; jump_to rest 6)
-    | (addr, 0x55)::(_, b1)::(_, b2)::(_, b3)::(_, b4)::(_, 0x89)::(_, 0xe5)::rest when exclue_0x55 [b1;b2;b3;b4]-> (dprintf "%Lx hitts push ebp" addr; jump_to rest 7)
-    | (addr, 0x55)::(_, b1)::(_, b2)::(_, b3)::(_, b4)::(_, b5)::(_, 0x89)::(_, 0xe5)::rest when exclue_0x55 [b1;b2;b3;b4;b5]-> (dprintf "%Lx hitts push ebp" addr; jump_to rest 8)
-    | (addr, 0x55)::(_, b1)::(_, b2)::(_, b3)::(_, b4)::(_, b5)::(_, b6)::(_, 0x89)::(_, 0xe5)::rest when exclue_0x55 [b1;b2;b3;b4;b5;b6]-> (dprintf "%Lx hitts push ebp" addr; jump_to rest 9)
-    | (addr, 0x55)::(_, b1)::(_, b2)::(_, b3)::(_, b4)::(_, b5)::(_, b6)::(_, b7)::(_, b8)::(_, b9)::(_, b10)::(_, b11)::(_, 0x89)::(_, 0xe5)::rest when exclue_0x55 [b1;b2;b3;b4;b5;b6;b7;b8;b9;b10;b11] -> (dprintf "%Lx hitts push ebp" addr; jump_to rest 14)
+    | (addr, 0x55)::(_, 0x89)::(_, 0xe5) :: rest -> (dprintf "%s hitts push ebp" (~% addr); jump_to rest 3)
+    | (addr, 0x55)::(_, b1)::(_, 0x89)::(_, 0xe5) :: rest when b1 <> 0x55 -> (dprintf "%s hitts push ebp" (~% addr); jump_to rest 4)
+    | (addr, 0x55)::(_, b1)::(_, b2)::(_, 0x89)::(_, 0xe5)::rest when exclue_0x55 [b1;b2]-> (dprintf "%s hitts push ebp" (~% addr) ;jump_to rest 5)
+    | (addr, 0x55)::(_, b1)::(_, b2)::(_, b3)::(_, 0x89)::(_, 0xe5)::rest when exclue_0x55 [b1;b2;b3]-> (dprintf "%s hitts push ebp" (~% addr); jump_to rest 6)
+    | (addr, 0x55)::(_, b1)::(_, b2)::(_, b3)::(_, b4)::(_, 0x89)::(_, 0xe5)::rest when exclue_0x55 [b1;b2;b3;b4]-> (dprintf "%s hitts push ebp" (~% addr); jump_to rest 7)
+    | (addr, 0x55)::(_, b1)::(_, b2)::(_, b3)::(_, b4)::(_, b5)::(_, 0x89)::(_, 0xe5)::rest when exclue_0x55 [b1;b2;b3;b4;b5]-> (dprintf "%s hitts push ebp" (~% addr); jump_to rest 8)
+    | (addr, 0x55)::(_, b1)::(_, b2)::(_, b3)::(_, b4)::(_, b5)::(_, b6)::(_, 0x89)::(_, 0xe5)::rest when exclue_0x55 [b1;b2;b3;b4;b5;b6]-> (dprintf "%s hitts push ebp" (~% addr); jump_to rest 9)
+    | (addr, 0x55)::(_, b1)::(_, b2)::(_, b3)::(_, b4)::(_, b5)::(_, b6)::(_, b7)::(_, b8)::(_, b9)::(_, b10)::(_, b11)::(_, 0x89)::(_, 0xe5)::rest when exclue_0x55 [b1;b2;b3;b4;b5;b6;b7;b8;b9;b10;b11] -> (dprintf "%s hitts push ebp" (~% addr); jump_to rest 14)
     
     (* another prolog: 83 ec or 81 ec : sub xxx %esp*)
-    | (addr, 0x81) :: (_, 0xec) :: rest | (addr, 0x83) :: (_, 0xec) :: rest -> (dprintf "%Lx sub" addr; jump_to rest 2)
+    | (addr, 0x81) :: (_, 0xec) :: rest | (addr, 0x83) :: (_, 0xec) :: rest -> (dprintf "%s sub" (~% addr); jump_to rest 2)
    
-=======
-
-let rec backward p bl i e_index last_startaddress =
-  let end_addr = fst (List.nth bl e_index) in
-  let start_addr = fst (List.nth bl (e_index-i)) in
-  if start_addr <=% last_startaddress then None
-  else if i = e_index then Some start_addr
-  else
-    (* let _ = dprintf "look from %Lx to %Lx, last startaddress %Lx" start_addr end_addr last_startaddress in *)
-    try (
-      let (ir, n) = Asmir.asm_addr_to_bap p start_addr in
-      if (liftable_asm_addr_to_bap p n end_addr) && ((check_mnemonics ir "ret") || (check_mnemonics ir "nop") || (check_mnemonics ir "jmp") || (check_mnemonics ir "call")) then (
-        (* Judge if next function is frame_dummy*)
-        let (n_ir, nn) = Asmir.asm_addr_to_bap p n in
-        let (nn_ir, nnn) = Asmir.asm_addr_to_bap p nn in
-        if (check_mnemonics n_ir "lea") && (check_mnemonics nn_ir "lea") then Some nnn
-        else Some n 
-      )
-      else backward p bl (i+1) e_index last_startaddress
-    )
-    with _ -> backward p bl (i+1) e_index last_startaddress
-
-let start_addresses p =
-  if Asmir.get_asmprogram_arch p <> Asmir.arch_i386 then raise (Invalid_argument "Function boundary identification only supported on x86");
-  let bytelist = Asmir.get_exec_mem_contents_list p in
-  let bytelist = List.map (fun (x,c) -> (x, Char.code c)) bytelist in
-  let rec f l index last_startaddress =
-    match l with
-    (*prolog : 55 89 e5: push %ebp, mov %esp %ebp*)
-    | (addr1, 0x55)::(addr2, 0x89)::(addr3, 0xe5)::rest ->
-      let _ = dprintf "hit push ebp at address %s" (~%addr1) in
-      let entrance = backward p bytelist 1 index last_startaddress in
-      (match entrance with
-        | Some addr -> addr :: f rest (index + 3) addr
-        | _ -> f rest (index + 3) last_startaddress)
-        
-    (* another prolog: 83 ec or 81 ec : sub xxx %esp*)
-    | (addr1, 0x81) :: (addr2, 0xec) :: rest
-    | (addr1, 0x83) :: (addr2, 0xec) :: rest ->
-       let _ = dprintf "hit sub esp at address %s" (~%addr1) in
-       let entrance = backward p bytelist 1 index last_startaddress in 
-       (match entrance with
-         | Some addr -> addr :: f rest (index + 2) addr 
-         | _ -> f rest (index + 2) last_startaddress)
-
->>>>>>> adc4685f
     (* __libc_csu_fini, started with f3 c3: repz ret *)
     | (addr, 0xf3)::(_, 0xc3)::rest
     (* _start, started with 31 ed: xor %ebp %ebp, pop %esi *)
     | (addr, 0x31) :: (_, 0xed) :: rest ->
-      let _ = dprintf "add %Lx into start address list" addr in
+      let _ = dprintf "add %s into start address list" (~% addr) in
       filter (addr :: acc) rest (index + 2) addr
 
     (* __lib_csu_init, started with 55 57 56: push %ebp, push %edi, push %esi *)
     | (addr, 0x55) :: (_, 0x57) :: (_, 0x56) :: rest ->
-      let _ = dprintf "add %Lx into start address list" addr in
+      let _ = dprintf "add %s into start address list" (~% addr) in
       filter (addr :: acc) rest (index + 3) addr
 
     (* atexit, started with 53 e8 ec ff ff ff: push %bx, call __i686.get_pc_thunk.bx *)
     | (addr, 0x53) :: (_, 0xe8) :: (_, 0xec) :: (_, 0xff) :: (_, 0xff) :: (_, 0xff) :: rest ->
-      let _ = dprintf "add %Lx into start address list" addr in
+      let _ = dprintf "add %s into start address list" (~% addr) in
       filter (addr :: acc) rest (index + 6) addr
 
     | first :: rest -> filter acc rest (index + 1) last_start_addr 
     | [] -> List.rev acc
   in
-<<<<<<< HEAD
   let start_address_list = 
-    let exclude_get_pc_list = filter [] addr_hex_list 0 Int64.zero in
+    let exclude_get_pc_list = filter [] addr_hex_list 0 bi0 in
     let pcthunk_addr_list = 
       if List.length !pcthunk_addr_v_list = 1 then [fst(List.hd !pcthunk_addr_v_list)] 
       else List.map (fst) (List.filter (fun (a, v) -> !v) !pcthunk_addr_v_list)
     in
     exclude_get_pc_list @ pcthunk_addr_list 
   in
-  List.iter (fun addr -> dprintf "%Lx" addr) start_address_list;
-=======
-  let start_address_list = f bytelist 0 bi0 in
-  let _ = List.iter (fun addr -> dprintf "%s" (~%addr)) start_address_list in
->>>>>>> adc4685f
+  List.iter (fun addr -> dprintf "%s" (~% addr)) start_address_list;
   start_address_list
 
 (*This function is to get function boundaries for general binaries*)
@@ -277,8 +208,8 @@
         (* did this fix it? --aij *)
         let sec = s.bfd_symbol_section in
         let vma = bfd_section_get_vma sec in
-        (Int64.add s.bfd_symbol_value vma,
-         Int64.add vma (bfd_section_get_size sec),
+        (bi64 (Int64.add s.bfd_symbol_value vma),
+         bi64 (Int64.add vma (bfd_section_get_size sec)),
          s.bfd_symbol_name)
       in
       let starts =
@@ -293,16 +224,10 @@
       (* XXX: Ugly hack: we only use the end address for the last symbol *)
       let end_address = match List.rev (get_exec_mem_contents_list p) with
         | (a, _)::_ -> a
-        | _ -> addr_of_int64 (-1L)
+        | _ -> bim1
       in
-<<<<<<< HEAD
       List.map (fun a -> incr n;
         (a, end_address, "unknown_"^(string_of_int !n)) ) (start_addresses p)
-=======
-      List.map (fun a ->
-        incr n;
-        (addr_to_int64 a, addr_to_int64 end_address, "unknown_"^(string_of_int !n))) (start_addresses p)
->>>>>>> adc4685f
   in
   let starts = Array.of_list starts in
   (* FIXME: probably should do unsigned comparison *)
@@ -313,16 +238,15 @@
          try let (s,_,_) = starts.(i+1) in s
          with Invalid_argument "index out of bounds" -> e
        in
-       (name, addr_of_int64 s, addr_of_int64 e') (* section_end doesn't work *)
+       (name,s,e') (* section_end doesn't work *)
     ) starts
   in
   let unfiltered = Array.to_list ranges in
   (* filter out functions that start at 0 *)
   List.filter (function
-<<<<<<< HEAD
-		 |(s,0L,_) -> false
-		 |("_init",_,_) -> false
-		 | _ -> true)
+                 |(s,i,_) when i = bi0 -> false
+                 |("_init",_,_) -> false
+                 | _ -> true)
     unfiltered
 
 let post_process cfg =
@@ -333,7 +257,7 @@
 
 let end_address_at p addr scheme =
   (* XXX: This should be an option type *)
-  let maxaddress = ref Int64.zero in
+  let maxaddress = ref bi0 in
     let cfg =
       match scheme with
       | RECURSIVE_DESCENT -> Asmir_disasm.recursive_descent_at p addr
@@ -350,10 +274,4 @@
     ) cfg;
     let _, endaddress = Asmir.asm_addr_to_bap p !maxaddress in
     let cfg_post_process = post_process cfg in
-    Some (cfg_post_process, endaddress)
-=======
-                 |(s,e,_) when e ==% bi0 -> false
-                 |("_init",_,_) -> false
-                 | _ -> true)
-    unfiltered
->>>>>>> adc4685f
+    Some (cfg_post_process, endaddress)