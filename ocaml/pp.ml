(** Pretty printing

    @todo Write .mli
*)

open Big_int_Z
open Big_int_convenience
open Type
open BatListFull

module VH = Var.VarHash
module F = Format

module D = Debug.Make(struct let name = "pp" and default=`Debug end)
open D

let output_varnums = ref false

let many_parens = ref false

let rec typ_to_string = function
  | Reg 1 -> "bool"
  | Reg 8 -> "u8"
  | Reg 16 -> "u16"
  | Reg 32 -> "u32"
  | Reg 64 -> "u64"
  | Reg n -> Printf.sprintf "u%u" n
  | TMem t -> "?" ^ typ_to_string t
  | Array(idx,e) -> typ_to_string e ^ "?" ^ typ_to_string idx


let ct_to_string = function
  | CAST_UNSIGNED  -> "pad"
  | CAST_SIGNED -> "extend"
  | CAST_HIGH -> "high"
  | CAST_LOW -> "low"

let binop_to_string = function
  | PLUS -> "+"
  | MINUS -> "-"
  | TIMES -> "*"
  | DIVIDE -> "/"
  | SDIVIDE -> "$/"
  | MOD -> "%"
  | SMOD -> "$%"
  | LSHIFT -> "<<"
  | RSHIFT -> ">>"
  | ARSHIFT -> "$>>"
  | AND -> "&"
  | OR -> "|"
  | XOR -> "^"
  | EQ -> "=="
  | NEQ -> "<>"
  | LT -> "<"
  | LE -> "<="
  | SLT -> "$<"
  | SLE -> "$<="

let unop_to_string = function
  | NEG -> "-"
  | NOT -> "~"


let reasonable_size_varctx = 10000
let printed_varctx_warning = ref false
type varctx = string VH.t * (string,unit) Hashtbl.t

let var_to_string ?ctx (Var.V(id,name,t) as v) =
  match ctx with
  | None ->
        name ^ "_" ^ string_of_int id ^ ":" ^ typ_to_string t
  | Some(vars,names) ->
    if debug() then (
      if (not !printed_varctx_warning) &&
        (Hashtbl.length names > reasonable_size_varctx ||
        VH.length vars > reasonable_size_varctx) then (
          printed_varctx_warning := true;
          wprintf "varctx is getting very large")
    );
    try VH.find vars v
    with Not_found ->
      let rec trystring (s, `F next) =
        if Hashtbl.mem names s then
          trystring (next s)
        else (
          let s' = s ^":"^ typ_to_string t in
          VH.add vars v s';
          Hashtbl.add names s ();
<<<<<<< HEAD
        s')
=======
          s')
>>>>>>> adc4685f
      in
      let rec more x = (x^"_", `F more) in
      trystring (name, `F (fun _ -> (name ^ "_" ^ string_of_int id, `F more)))

class pp ft =
  let pp = F.pp_print_string ft
  and pc = F.pp_print_char ft
  and space = Format.pp_print_space ft
  and break () = Format.pp_print_break ft 0 1
  and printf = Format.fprintf ft
  and opn  = F.pp_open_hovbox ft
  and cls = F.pp_close_box ft in
  let comma () = pp ","; space() in
  let vctx = (VH.create 100, Hashtbl.create 100) in
object (self)


  method var v = 
    if !output_varnums then
      pp (var_to_string v)
    else
      pp (var_to_string ~ctx:vctx v)

  method typ t = pp (typ_to_string t)


  method attrs a = List.iter (fun a -> space();self#attr a) a

  method attr = function
    | Asm s -> pp "@asm \""; pp s; pp "\""
    | Address a -> printf "@address \"0x%s\"" (~%a);
    | Liveout -> pp "@set \"liveout\""
    | StrAttr s -> pp "@str \""; pp s; pc '\"'
    | NamedStrAttr (n, s) -> pp "@namedstr \""; pp n; pc '\"'; space (); pc '\"'; pp s; pc '\"'
    | Context {name=s; mem=mem; value=v; index=i; t=Reg bits; usage=u; taint=Taint t} -> 
      let ustr = match u with
        | RD -> "rd" | RW -> "rw" | WR -> "wr"
      in
      let ts = string_of_int t in
      (*if t = Taint then "tainted" else "untainted" in*)
      let ind = if mem then "[0x"^(~%i)^"]" else "" in
      pp "@context "; pc '"'; pp (s^ind); pc '"'; pp (" = 0x"^(Util.big_int_to_hex v)^ ", " ^ ts
                                                      ^", u"
                                                      ^ (string_of_int bits)
                                                      ^", "
                                                      ^ustr)
    | Context _ ->
      failwith "Contexts only specify register types"
    | ThreadId i -> pp "@tid \""; pp (string_of_int i); pp "\""
    | ExnAttr _ (* we could try to print something using Printexc.to_string *)
    | Pos _ -> () (* ignore position attrs *)
    | InitRO -> pp "@set \"initro\""
    | Synthetic -> pp "@set \"synthetic\""
    | SpecialBlock -> pp "@set \"specialblock\""
    | TaintIntro(tid, src_name, offset) ->
      pp "@taint_intro "; pp (string_of_int tid); pp ", "; pc '"';
      pp src_name; pp "\", "; pp (string_of_int offset)


  method label = function
    | Name s -> pp "label "; pp s
    | Addr x -> printf "addr 0x%s" (~%x)

  method int i t =
    let (is, i) = Arithmetic.to_sbig_int (i,t), Arithmetic.to_big_int (i,t) in
    match (is, t) with
    | (bi, Reg 1) when bi_is_zero bi -> pp "false"
    | (bi, Reg 1) when bi_is_minusone bi -> pp "true"
    | (bi,t) ->
        if (abs_big_int bi) <% bia
        then pp (string_of_big_int bi)
        else pp ("0x"^(Util.big_int_to_hex (Arithmetic.to_big_int (i,t))));
        pp ":"; self#typ t


  (* prec tells us how much parenthization we need. 0 means it doesn't need
     to be parenthesized. Larger numbers means it has higher precedence.
     Maximum prec before paretheses are added are as follows:
     5 Let
     7 Ite
     10 Store
     12 Concat
     15 Extract
     20 OR
     30 XOR
     40 AND
     50 EQ NEQ
     60 LT SLT SLE LE
     70 LSHIFT RSHIFT ARSHIFT
     80 PLUS MINUS
     90 TIMES DIVIDE SDIVIDE MOD SMOD
     100 UMINUS NOT
     110 Get
     Because we don't distinguish precedence to the right or left, we will
     always overparethesise expressions such as:
     let x = y in x + let x = 2:reg32_t in x
  *)
  method ast_exp ?(prec=0) e =
    let lparen bind = if !many_parens || bind < prec then pp "("
    and rparen bind = if !many_parens || bind < prec then pp ")"
    and binop_prec = function
      | OR -> 20
      | XOR -> 30
      | AND -> 40
      | EQ | NEQ -> 50
      | LT | SLT | SLE | LE -> 60
      | LSHIFT | RSHIFT | ARSHIFT -> 70
      | PLUS | MINUS -> 80
      | TIMES | DIVIDE | SDIVIDE | MOD | SMOD -> 90
    in
    opn 0;
    (match e with
     | Ast.Load(arr,idx,edn,t) ->
         lparen 110;
         self#ast_exp ~prec:110 arr;
         pp "["; self#ast_exp idx; comma(); self#ast_endian edn; pp "]";
         (* FIXME: check type of arr *)
         pp ":"; self#typ t;
         rparen 110
     | Ast.Store(arr,idx,vl, edn, t) ->
         lparen 10;
         self#ast_exp ~prec:10 arr;
         pp " with"; space();
         pp "["; self#ast_exp idx;
         comma(); self#ast_endian edn;
         pp "]:"; self#typ t;
         pp " ="; space();
         self#ast_exp ~prec:10 vl;
         rparen 10;
     | Ast.Ite(c,x,y) ->
         lparen 7;
         pp "if";
         space ();
         self#ast_exp ~prec:7 c;
         space ();
         pp "then";
         space ();
         self#ast_exp ~prec:7 x;
         space ();
         pp "else";
         space ();
         self#ast_exp ~prec:7 y;         
         rparen 7
     | Ast.Extract(h, l, e) ->
         pp "extract:";
         pp (string_of_big_int h);
         pc ':';
         pp (string_of_big_int l);
         pc ':';
         pc '[';
         self#ast_exp e;
         pc ']';
     | Ast.Concat(le, re) ->
         pp "concat:";
         pc '[';
         break ();
         self#ast_exp le;
         pp "][";
         break ();
         self#ast_exp re;
         pc ']'
     | Ast.BinOp(b,x,y) ->
         let p = binop_prec b in
         lparen p;
         self#ast_exp ~prec:p x;
         pp " "; pp (binop_to_string b); space();
         self#ast_exp ~prec:(p+1) y;
         rparen p
     | Ast.UnOp(u, x) ->
         lparen 100;
         pp (unop_to_string u); self#ast_exp ~prec:100 x;
         rparen 100
     | Ast.Var v ->
         self#var v
     | Ast.Lab s ->
         (* FIXME: quote s? *)
         pp "\""; pp s; pp "\"";
     | Ast.Int(i,t) ->
         self#int i t
     | Ast.Cast(ct,t,e) ->
         pp (ct_to_string ct);
         pp ":"; self#typ t;
         pp "("; self#ast_exp e; pp ")"
     | Ast.Let(v,e1,e2) ->
         lparen 5;
         pp "let "; self#var v; pp " :=";
         opn 2; space();
         self#ast_exp ~prec:5 e1; space(); 
         cls();
         pp "in"; space();
         self#ast_exp ~prec:5 e2;
         rparen 5
     | Ast.Unknown(s,t) ->
         pp "unknown \""; pp s; pp "\":"; self#typ t
    );
    cls();

  method ast_endian = function
    | Ast.Int(bi, Reg 1) when bi_is_zero bi ->
        pp "e_little";
    | Ast.Int(bi, Reg 1) when bi_is_one bi ->
        pp "e_big"
    | x -> self#ast_exp x

  method ast_stmt s =
    opn 2;
    (match s with
    | Ast.Move(v, e, a) ->
        self#var v;
        pp " ="; space();
        self#ast_exp e;
        self#attrs a
    | Ast.Jmp(e,a) ->
        pp "jmp ";
        self#ast_exp e;
        self#attrs a;
    | Ast.CJmp(c,t,f,a) ->
        pp "cjmp"; space();
        self#ast_exp c; comma();
        self#ast_exp t; comma();
        self#ast_exp f;
        self#attrs a
    | Ast.Label(l,a) ->
        self#label l;
        self#attrs a
    | Ast.Halt(e,a) ->
        pp "halt ";
        self#ast_exp e;
        self#attrs a
    | Ast.Assert(e,a) ->
        pp "assert ";
        self#ast_exp e;
        self#attrs a
    | Ast.Assume(e,a) ->
        pp "assume ";
        self#ast_exp e;
        self#attrs a
    | Ast.Comment(s,a) ->
        pp "/*";
        pp s;
        pp "*/";
        self#attrs a
    | Ast.Special(s,a) ->
        pp "special \"";
        pp s;
        pp "\"";
        self#attrs a);
    cls();

  method ast_program p =
    Format.pp_open_hvbox ft 0;
    List.iter (fun x -> self#ast_stmt x; space()) p;
    Format.pp_force_newline ft ();
    cls();

<<<<<<< HEAD
=======

  method ssa_value = function
    | Ssa.Int(i,t) ->
        self#int i t
    | Ssa.Var v ->
        self#var v
    | Ssa.Lab lab ->
        pc '"'; pp lab; pc '"'

>>>>>>> adc4685f
  method ssa_endian = function
    | Ssa.Int(bi, Reg 1) when bi_is_zero bi -> pp "e_little";
    | Ssa.Int(bi, Reg 1) when bi_is_one bi -> pp "e_big"
    | x -> self#ssa_exp x

  method ssa_exp e =
    opn 0;
    (match e with
     | Ssa.Load(arr,idx,edn, t) ->
<<<<<<< HEAD
	 self#ssa_exp arr;
	 pp "["; self#ssa_exp idx; comma(); self#ssa_endian edn; pp "]";
	 pp ":"; self#typ t;
     | Ssa.Store(arr,idx,vl, edn, t) ->
	 self#ssa_exp arr;
	 pp " with"; space();
	 pp "["; self#ssa_exp idx;
	 comma(); self#ssa_endian edn;
	 pp "]:"; self#typ t;
	 pp " ="; space();
	 self#ssa_exp vl
     | Ssa.BinOp(b, x, y) ->
	 self#ssa_exp x;
	 pp " "; pp (binop_to_string b); space();
	 self#ssa_exp y;
     | Ssa.UnOp(u, x) ->
	 pp (unop_to_string u); self#ssa_exp x;
     | Ssa.Var v ->
         self#var v
     | Ssa.Lab lab ->
         pc '"'; pp lab; pc '"'
     | Ssa.Int(i,t) ->
         self#int i t
     | Ssa.Cast(ct,t,v) ->
         pp (ct_to_string ct);
	 pp ":"; self#typ t;
	 pp "("; self#ssa_exp v; pp ")"
     | Ssa.Unknown(s,t) ->
	 pp "unknown \""; pp s; pp "\":"; self#typ t
     | Ssa.Ite(c, x, y) ->
	 pp "if";
	 space ();
	 self#ssa_exp c;
	 space ();
	 pp "then";
	 space ();
	 self#ssa_exp x;
	 space ();
	 pp "else";
	 space ();
	 self#ssa_exp y	 
     | Ssa.Extract(h, l, e) ->
	 pp "extract:";
	 pp (string_of_big_int h);
	 pc ':';
	 pp (string_of_big_int l);
	 pp ":[";
	 self#ssa_exp e;
	 pc ']';
     | Ssa.Concat(lv, rv) ->
	 pp "concat:[";
	 self#ssa_exp lv;
	 pp "][";
	 self#ssa_exp rv;
	 pc ']'
     | Ssa.Phi [] ->
         failwith "Cannot print empty phi expression"
=======
         self#ssa_value arr;
         pp "["; self#ssa_value idx; comma(); self#ssa_endian edn; pp "]";
         (* FIXME: check type of arr *)
         pp ":"; self#typ t;
     | Ssa.Store(arr,idx,vl, edn, t) ->
         self#ssa_value arr;
         pp " with"; space();
         pp "["; self#ssa_value idx;
         comma(); self#ssa_endian edn;
         pp "]:"; self#typ t;
         pp " ="; space();
         self#ssa_value vl
     | Ssa.Ite(c, x, y) ->
         pp "if";
         space ();
         self#ssa_value c;
         space ();
         pp "then";
         space ();
         self#ssa_value x;
         space ();
         pp "else";
         space ();
         self#ssa_value y        
     | Ssa.Extract(h, l, e) ->
         pp "extract:";
         pp (string_of_big_int h);
         pc ':';
         pp (string_of_big_int l);
         pp ":[";
         self#ssa_value e;
         pc ']';
     | Ssa.Concat(lv, rv) ->
         pp "concat:[";
         self#ssa_value lv;
         pp "][";
         self#ssa_value rv;
         pc ']'
     | Ssa.BinOp(b, x, y) ->
         self#ssa_value x;
         pp " "; pp (binop_to_string b); space();
         self#ssa_value y;
     | Ssa.UnOp(u, x) ->
         pp (unop_to_string u); self#ssa_value x;
     | Ssa.Val v ->
         self#ssa_value v
     | Ssa.Cast(ct,t,v) ->
         pp (ct_to_string ct);
         pp ":"; self#typ t;
         pp "("; self#ssa_value v; pp ")"
     | Ssa.Unknown(s,t) ->
         pp "unknown \""; pp s; pp "\":"; self#typ t
     | Ssa.Phi [] ->
         pp "(ERROR: Empty phi)"
>>>>>>> adc4685f
     | Ssa.Phi(x::xs) ->
         pp "phi(";
         self#var x;
         List.iter (fun x -> pp ", "; self#var x) xs;
         pp ")"
    );
    cls();

  method ssa_stmt s =
    opn 2;
    (match s with
    | Ssa.Move(v,e,a) ->
        self#var v;
        pp " ="; space();
        self#ssa_exp e;
        self#attrs a
    | Ssa.Jmp(v,a) ->
<<<<<<< HEAD
	pp "jmp ";
	self#ssa_exp v;
	self#attrs a
    | Ssa.CJmp(c,t,f,a) ->
	pp "cjmp"; space();
	self#ssa_exp c; comma();
	self#ssa_exp t; comma();
	self#ssa_exp f;
	self#attrs a
=======
        pp "jmp ";
        self#ssa_value v;
        self#attrs a
    | Ssa.CJmp(c,t,f,a) ->
        pp "cjmp"; space();
        self#ssa_value c; comma();
        self#ssa_value t; comma();
        self#ssa_value f;
        self#attrs a
>>>>>>> adc4685f
    | Ssa.Label(l,a) ->
        (match l with
         | Name s -> pp "label "; pp s
         | Addr x -> printf "addr 0x%s" (~%x)
        );
        self#attrs a
    | Ssa.Halt(v,a) ->
<<<<<<< HEAD
	pp "halt ";
	self#ssa_exp v;
	self#attrs a
    | Ssa.Assert(v,a) ->
	pp "assert ";
	self#ssa_exp v;
	self#attrs a
=======
        pp "halt ";
        self#ssa_value v;
        self#attrs a
    | Ssa.Assert(v,a) ->
        pp "assert ";
        self#ssa_value v;
        self#attrs a
>>>>>>> adc4685f
    | Ssa.Assume(v,a) ->
        pp "assume ";
        self#ssa_exp v;
        self#attrs a
    | Ssa.Comment(s,a) ->
        pp "/*";
        pp s;
        pp "*/";
        self#attrs a
    );
    cls()

  method ssa_stmts stmts =
    Format.pp_open_hvbox ft 0;
    List.iter (fun s -> self#ssa_stmt s; space()) stmts;
    cls()

  method close =
    Format.pp_print_newline ft ();
 
end

class pp_oc fd =
  let ft = Format.formatter_of_out_channel fd in
object
  inherit pp ft as super
  method close =
    super#close;
    if fd <> stdout then
      close_out fd
end



(* Argh, these should all be locals, but then ocaml's type system won't let
   pp2string be polymorphic *)
let buf = Buffer.create 57
let ft = 
  let out = Buffer.add_substring buf
  and spaces _ = Buffer.add_char buf ' ' in
  let ft = Format.formatter_of_buffer buf in
  Format.pp_set_all_formatter_output_functions ft ~out ~flush:ignore ~spaces ~newline:ignore;
  ft

let pp2string_with_pp pp f v =
  Format.pp_open_box ft 0;
  f pp v;
  Format.pp_print_flush ft ();
  let s = Buffer.contents buf in
  Buffer.reset buf;
  s

let pp2string f v =
  let strpp = new pp ft in
  pp2string_with_pp strpp f v

(** Create a context for use with *_to_string_in_varctx functions. *)
let make_varctx () =
  new pp ft

(* These functions will not remember variable names across separate
   invocations *)
let attr_to_string = pp2string (fun p -> p#attr)
let label_to_string = pp2string (fun p -> p#label)
let ssa_exp_to_string = pp2string (fun p -> p#ssa_exp)
let ssa_stmt_to_string = pp2string (fun p -> p#ssa_stmt)
let ast_exp_to_string = pp2string (fun p -> p#ast_exp ~prec:0)
let ast_stmt_to_string = pp2string (fun p -> p#ast_stmt)
let ast_prog_to_string p = BatString.join "\n" (List.map ast_stmt_to_string p)

(* These functions store variable names in the specified ctx
   argument. The ctx can be created by [make_varctx]

   XXX: Create pp.mli so that callers do not know type of ctx
*)
let label_to_string_in_varctx ctx = pp2string_with_pp ctx (fun p -> p#label)
let ssa_exp_to_string_in_varctx ctx = pp2string_with_pp ctx (fun p -> p#ssa_exp)
let ssa_stmt_to_string_in_varctx ctx = pp2string_with_pp ctx (fun p -> p#ssa_stmt)
let ast_exp_to_string_in_varctx ctx = pp2string_with_pp ctx (fun p -> p#ast_exp ~prec:0)
let ast_stmt_to_string_in_varctx ctx = pp2string_with_pp ctx (fun p -> p#ast_stmt)<|MERGE_RESOLUTION|>--- conflicted
+++ resolved
@@ -86,11 +86,7 @@
           let s' = s ^":"^ typ_to_string t in
           VH.add vars v s';
           Hashtbl.add names s ();
-<<<<<<< HEAD
-        s')
-=======
           s')
->>>>>>> adc4685f
       in
       let rec more x = (x^"_", `F more) in
       trystring (name, `F (fun _ -> (name ^ "_" ^ string_of_int id, `F more)))
@@ -232,7 +228,7 @@
          space ();
          pp "else";
          space ();
-         self#ast_exp ~prec:7 y;         
+         self#ast_exp ~prec:7 y;
          rparen 7
      | Ast.Extract(h, l, e) ->
          pp "extract:";
@@ -346,18 +342,6 @@
     Format.pp_force_newline ft ();
     cls();
 
-<<<<<<< HEAD
-=======
-
-  method ssa_value = function
-    | Ssa.Int(i,t) ->
-        self#int i t
-    | Ssa.Var v ->
-        self#var v
-    | Ssa.Lab lab ->
-        pc '"'; pp lab; pc '"'
-
->>>>>>> adc4685f
   method ssa_endian = function
     | Ssa.Int(bi, Reg 1) when bi_is_zero bi -> pp "e_little";
     | Ssa.Int(bi, Reg 1) when bi_is_one bi -> pp "e_big"
@@ -367,24 +351,23 @@
     opn 0;
     (match e with
      | Ssa.Load(arr,idx,edn, t) ->
-<<<<<<< HEAD
-	 self#ssa_exp arr;
-	 pp "["; self#ssa_exp idx; comma(); self#ssa_endian edn; pp "]";
-	 pp ":"; self#typ t;
+         self#ssa_exp arr;
+         pp "["; self#ssa_exp idx; comma(); self#ssa_endian edn; pp "]";
+         pp ":"; self#typ t;
      | Ssa.Store(arr,idx,vl, edn, t) ->
-	 self#ssa_exp arr;
-	 pp " with"; space();
-	 pp "["; self#ssa_exp idx;
-	 comma(); self#ssa_endian edn;
-	 pp "]:"; self#typ t;
-	 pp " ="; space();
-	 self#ssa_exp vl
+         self#ssa_exp arr;
+         pp " with"; space();
+         pp "["; self#ssa_exp idx;
+         comma(); self#ssa_endian edn;
+         pp "]:"; self#typ t;
+         pp " ="; space();
+         self#ssa_exp vl
      | Ssa.BinOp(b, x, y) ->
-	 self#ssa_exp x;
-	 pp " "; pp (binop_to_string b); space();
-	 self#ssa_exp y;
+         self#ssa_exp x;
+         pp " "; pp (binop_to_string b); space();
+         self#ssa_exp y;
      | Ssa.UnOp(u, x) ->
-	 pp (unop_to_string u); self#ssa_exp x;
+         pp (unop_to_string u); self#ssa_exp x;
      | Ssa.Var v ->
          self#var v
      | Ssa.Lab lab ->
@@ -393,94 +376,38 @@
          self#int i t
      | Ssa.Cast(ct,t,v) ->
          pp (ct_to_string ct);
-	 pp ":"; self#typ t;
-	 pp "("; self#ssa_exp v; pp ")"
+         pp ":"; self#typ t;
+         pp "("; self#ssa_exp v; pp ")"
      | Ssa.Unknown(s,t) ->
-	 pp "unknown \""; pp s; pp "\":"; self#typ t
-     | Ssa.Ite(c, x, y) ->
-	 pp "if";
-	 space ();
-	 self#ssa_exp c;
-	 space ();
-	 pp "then";
-	 space ();
-	 self#ssa_exp x;
-	 space ();
-	 pp "else";
-	 space ();
-	 self#ssa_exp y	 
-     | Ssa.Extract(h, l, e) ->
-	 pp "extract:";
-	 pp (string_of_big_int h);
-	 pc ':';
-	 pp (string_of_big_int l);
-	 pp ":[";
-	 self#ssa_exp e;
-	 pc ']';
-     | Ssa.Concat(lv, rv) ->
-	 pp "concat:[";
-	 self#ssa_exp lv;
-	 pp "][";
-	 self#ssa_exp rv;
-	 pc ']'
-     | Ssa.Phi [] ->
-         failwith "Cannot print empty phi expression"
-=======
-         self#ssa_value arr;
-         pp "["; self#ssa_value idx; comma(); self#ssa_endian edn; pp "]";
-         (* FIXME: check type of arr *)
-         pp ":"; self#typ t;
-     | Ssa.Store(arr,idx,vl, edn, t) ->
-         self#ssa_value arr;
-         pp " with"; space();
-         pp "["; self#ssa_value idx;
-         comma(); self#ssa_endian edn;
-         pp "]:"; self#typ t;
-         pp " ="; space();
-         self#ssa_value vl
+         pp "unknown \""; pp s; pp "\":"; self#typ t
      | Ssa.Ite(c, x, y) ->
          pp "if";
          space ();
-         self#ssa_value c;
+         self#ssa_exp c;
          space ();
          pp "then";
          space ();
-         self#ssa_value x;
+         self#ssa_exp x;
          space ();
          pp "else";
          space ();
-         self#ssa_value y        
+         self#ssa_exp y          
      | Ssa.Extract(h, l, e) ->
          pp "extract:";
          pp (string_of_big_int h);
          pc ':';
          pp (string_of_big_int l);
          pp ":[";
-         self#ssa_value e;
+         self#ssa_exp e;
          pc ']';
      | Ssa.Concat(lv, rv) ->
          pp "concat:[";
-         self#ssa_value lv;
+         self#ssa_exp lv;
          pp "][";
-         self#ssa_value rv;
+         self#ssa_exp rv;
          pc ']'
-     | Ssa.BinOp(b, x, y) ->
-         self#ssa_value x;
-         pp " "; pp (binop_to_string b); space();
-         self#ssa_value y;
-     | Ssa.UnOp(u, x) ->
-         pp (unop_to_string u); self#ssa_value x;
-     | Ssa.Val v ->
-         self#ssa_value v
-     | Ssa.Cast(ct,t,v) ->
-         pp (ct_to_string ct);
-         pp ":"; self#typ t;
-         pp "("; self#ssa_value v; pp ")"
-     | Ssa.Unknown(s,t) ->
-         pp "unknown \""; pp s; pp "\":"; self#typ t
      | Ssa.Phi [] ->
-         pp "(ERROR: Empty phi)"
->>>>>>> adc4685f
+         failwith "Cannot print empty phi expression"
      | Ssa.Phi(x::xs) ->
          pp "phi(";
          self#var x;
@@ -498,51 +425,29 @@
         self#ssa_exp e;
         self#attrs a
     | Ssa.Jmp(v,a) ->
-<<<<<<< HEAD
-	pp "jmp ";
-	self#ssa_exp v;
-	self#attrs a
-    | Ssa.CJmp(c,t,f,a) ->
-	pp "cjmp"; space();
-	self#ssa_exp c; comma();
-	self#ssa_exp t; comma();
-	self#ssa_exp f;
-	self#attrs a
-=======
         pp "jmp ";
-        self#ssa_value v;
+        self#ssa_exp v;
         self#attrs a
     | Ssa.CJmp(c,t,f,a) ->
         pp "cjmp"; space();
-        self#ssa_value c; comma();
-        self#ssa_value t; comma();
-        self#ssa_value f;
-        self#attrs a
->>>>>>> adc4685f
+        self#ssa_exp c; comma();
+        self#ssa_exp t; comma();
+        self#ssa_exp f;
+        self#attrs a
     | Ssa.Label(l,a) ->
         (match l with
          | Name s -> pp "label "; pp s
-         | Addr x -> printf "addr 0x%s" (~%x)
+         | Addr x -> printf "addr 0x%s" (~% x)
         );
         self#attrs a
     | Ssa.Halt(v,a) ->
-<<<<<<< HEAD
-	pp "halt ";
-	self#ssa_exp v;
-	self#attrs a
-    | Ssa.Assert(v,a) ->
-	pp "assert ";
-	self#ssa_exp v;
-	self#attrs a
-=======
         pp "halt ";
-        self#ssa_value v;
+        self#ssa_exp v;
         self#attrs a
     | Ssa.Assert(v,a) ->
         pp "assert ";
-        self#ssa_value v;
-        self#attrs a
->>>>>>> adc4685f
+        self#ssa_exp v;
+        self#attrs a
     | Ssa.Assume(v,a) ->
         pp "assume ";
         self#ssa_exp v;
@@ -562,7 +467,7 @@
 
   method close =
     Format.pp_print_newline ft ();
- 
+
 end
 
 class pp_oc fd =
