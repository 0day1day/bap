--- conflicted
+++ resolved
@@ -942,7 +942,6 @@
   | Retn (op, far_ret) when pref = [] || pref = [repz]  || pref = [repnz]->
     let temp = nt "ra" mt in
     let load_stmt = if far_ret 
-<<<<<<< HEAD
       then (* TODO Mess with segment selectors here *)
     	unimplemented "long retn not supported"
       else move temp (load_s m seg_ss mt rsp_e)
@@ -953,18 +952,6 @@
 	| None -> []
 	| Some(t, src) ->
 	  [move rsp (rsp_e +* (op2e t src))]
-=======
-      then (* TODO Mess with segment selectors here *)  
-        unimplemented "long retn not supported"  
-      else move temp (load_s seg_ss r32 esp_e)
-    in
-    let esp_stmts = 
-      move esp (esp_e +* (i32 (bytes_of_width r32)))::
-        (match op with 
-        | None -> []
-        | Some(t, src) -> 
-          [move esp (esp_e +* (op2e t src))]
->>>>>>> 163c662b
       ) in
       load_stmt::
       rsp_stmts@
@@ -1008,27 +995,16 @@
     :: bs
   | Movs(Reg bits as t) ->
       let stmts =
-<<<<<<< HEAD
 	store_s m seg_es t rdi_e (load_s m seg_es t rsi_e)
 	:: string_incr m t rsi
 	:: string_incr m t rdi
 	:: []
-=======
-        store_s seg_es t edi_e (load_s seg_es t esi_e)
-        :: string_incr t esi
-        :: string_incr t edi
-        :: []
->>>>>>> 163c662b
       in
       if pref = [] then
         stmts
       else if pref = [repz] || pref = [repnz] then
         (* movs has only rep instruction others just considered to be rep *)
-<<<<<<< HEAD
 	rep_wrap ~m ~addr ~next stmts
-=======
-        rep_wrap ~addr ~next stmts
->>>>>>> 163c662b
       else
         unimplemented "unsupported prefix for movs"
   | Movzx(t, dst, ts, src) when pref = [] ->
@@ -1054,13 +1030,7 @@
       else s
     in
     let (d, al) = match d with
-<<<<<<< HEAD
       | Oxmm i -> assn td d s, al
-=======
-      | Oreg i -> assn td d s, al
-        (* let r = op2e t d in *)
-        (* move r s, al *)
->>>>>>> 163c662b
       | Oaddr a -> assn td d s, a::al
       | Oreg _ | Oimm _ | Oseg _ -> disfailwith "invalid"
     in
@@ -1438,15 +1408,8 @@
     let target = op2e mt o1 in
     (match o1 with
     | Oimm _ ->
-<<<<<<< HEAD
-      let t = nt "target" mt in
-      [move t target;
-       move rsp (rsp_e -* mi (bytes_of_width mt));
+      [move rsp (rsp_e -* mi (bytes_of_width mt));
        store_s m None mt rsp_e (mi64 ra);
-=======
-      [move esp (esp_e -* i32 4);
-       store_s None r32 esp_e (l32 ra);
->>>>>>> 163c662b
        Jmp(target, calla)]
     | _ ->
       let t = nt "target" mt in
@@ -1690,13 +1653,8 @@
     else
       unimplemented "unsupported flags in scas"
   | Stos(Reg bits as t) ->
-<<<<<<< HEAD
     let stmts = [store_s m seg_es t rdi_e (op2e t o_rax);
 		 string_incr m t rdi]
-=======
-    let stmts = [store_s seg_es t edi_e (op2e t (o_eax));
-                 string_incr t edi]
->>>>>>> 163c662b
     in
     if pref = [] then
       stmts
@@ -2390,14 +2348,10 @@
     )
     | 1 | 2 ->
       let (base, na) = eaddr16 m rm, na in
-      let (disp, na) = 
-<<<<<<< HEAD
-	if (modb & 7) = 1 then parse_disp8 na else (*2*) parse_disp16 na in
+      let (disp, na) =
+	if (modb & 7) = 1 then parse_disp8 na else (*2*) parse_disp16 na
+      in
       (r, Oaddr(base +* b16 disp), na)
-=======
-        if m = 1 then parse_disp8 na else (*2*) parse_disp16 na in
-      (r, Oaddr(base +* l16 disp), na)
->>>>>>> 163c662b
     | 3 -> (r, Oreg rm, na)
     | _ -> disfailwith "Impossible"
   in
@@ -2439,19 +2393,11 @@
       | n -> (r, Oaddr(bits2rege rm), na)
     )
     | 1 | 2 ->
-<<<<<<< HEAD
       let (base, na) =
 	if 4 = rm then parse_sib rex modb na else (bits2rege rm, na) in
       let (disp, na) =
 	if modb = 1 then parse_disp8 na else (*2*) parse_disp32 na in
       (r, Oaddr(base +* bm disp), na)
-=======
-      let (base, na) = 
-        if 4 = rm then parse_sib m na else (bits2reg32e rm, na) in
-      let (disp, na) = 
-        if m = 1 then parse_disp8 na else (*2*) parse_disp32 na in
-      (r, Oaddr(base +* l32 disp), na)
->>>>>>> 163c662b
     | 3 -> (r, Oreg rm, na)
     | _ -> disfailwith "Impossible"
   in
@@ -2521,13 +2467,8 @@
   (* sign extend op of type ot to size *)
   let sign_ext ot op size = (match op with
     | Oimm d ->
-<<<<<<< HEAD
       let (v,_) =
 	Arithmetic.cast CAST_SIGNED (d, ot) size
-=======
-      let (v,_) = 
-        Arithmetic.cast CAST_SIGNED ((biconst64 d), ot) size
->>>>>>> 163c662b
       in
       Oimm v
     | _ -> disfailwith "sign_ext only handles Oimm"
@@ -2583,15 +2524,9 @@
     | 0x80 | 0x81 | 0x82 | 0x83 -> 
       let (r, rm, na) = parse_modrmext_addr na in
       let (o2, na) =
-<<<<<<< HEAD
 	if b1 = 0x81 then parse_immz prefix.opsize na
 	else let (o,na) = parse_simmb na
 	     in ((sign_ext r8 o prefix.opsize), na)
-=======
-        if b1 = 0x81 then parse_immz prefix.opsize na
-        else let (o,na) = (parse_simmb na)
-             in ((sign_ext r8 o prefix.opsize), na)
->>>>>>> 163c662b
       in
       let opsize = if b1 land 1 = 0 then r8 else prefix.opsize in
       (match r with (* Grp 1 *)
@@ -2607,20 +2542,19 @@
         (Printf.sprintf "impossible opcode: %02x/%d" b1 r)
       )
     | 0x84
-<<<<<<< HEAD
     | 0x85 -> let (r, rm, na) = parse_modrm_addr na in
-	      let o = if b1 = 0x84 then r8 else prefix.opsize in
-	      (Test(o, rm, r), na)
+              let o = if b1 = 0x84 then r8 else prefix.opsize in
+              (Test(o, rm, r), na)
     | 0x87 -> let (r, rm, na) = parse_modrm_addr na in
-	      (Xchg(prefix.opsize, r, rm), na)
+              (Xchg(prefix.opsize, r, rm), na)
     | 0x88 -> let (r, rm, na) = parse_modrm_addr na in
-	      (Mov(r8, rm, r, None), na)
+              (Mov(r8, rm, r, None), na)
     | 0x89 -> let (r, rm, na) = parse_modrm_addr na in
-	      (Mov(prefix.opsize, rm, r, None), na)
+              (Mov(prefix.opsize, rm, r, None), na)
     | 0x8a -> let (r, rm, na) = parse_modrm_addr na in
-	      (Mov(r8, r, rm, None), na)
+              (Mov(r8, r, rm, None), na)
     | 0x8b -> let (r, rm, na) = parse_modrm_addr na in
-	      (Mov(prefix.opsize, r, rm, None), na)
+              (Mov(prefix.opsize, r, rm, None), na)
     | 0x8c -> let (r, rm, na) = parse_modrmseg_addr na in
               (Mov(r16, rm, r, None), na)
     | 0x8d -> let (r, rm, na) = parse_modrm_addr na in
@@ -2628,28 +2562,6 @@
 	      | Oaddr a -> (Lea(prefix.opsize, r, a), na)
 	      | _ -> disfailwith "invalid lea (must be address)")
     | 0x8e -> let (r, rm, na) = parse_modrmseg_addr na in
-=======
-    | 0x85 -> let (r, rm, na) = parse_modrm32 na in
-              let o = if b1 = 0x84 then r8 else prefix.opsize in
-              (Test(o, rm, r), na)
-    | 0x87 -> let (r, rm, na) = parse_modrm prefix.opsize na in
-              (Xchg(prefix.opsize, r, rm), na)
-    | 0x88 -> let (r, rm, na) = parse_modrm r8 na in
-              (Mov(r8, rm, r, None), na)
-    | 0x89 -> let (r, rm, na) = parse_modrm32 na in
-              (Mov(prefix.opsize, rm, r, None), na)
-    | 0x8a -> let (r, rm, na) = parse_modrm r8 na in
-              (Mov(r8, r, rm, None), na)
-    | 0x8b -> let (r, rm, na) = parse_modrm32 na in
-              (Mov(prefix.opsize, r, rm, None), na)
-    | 0x8c -> let (r, rm, na) = parse_modrm32seg na in
-              (Mov(r16, rm, r, None), na)
-    | 0x8d -> let (r, rm, na) = parse_modrm prefix.opsize na in
-              (match rm with
-              | Oaddr a -> (Lea(r, a), na)
-              | _ -> disfailwith "invalid lea (must be address)")
-    | 0x8e -> let (r, rm, na) = parse_modrm32seg na in
->>>>>>> 163c662b
               (Mov(r16, r, rm, None), na)
     | 0x90 -> (Nop, na)
     | 0x91 | 0x92 | 0x93 | 0x94 | 0x95 | 0x96 | 0x97 ->
@@ -2674,36 +2586,22 @@
     | 0xae -> (Scas r8, na)
     | 0xaf -> (Scas prefix.opsize, na)
     | 0xa8 -> let (i, na) = parse_imm8 na in
-<<<<<<< HEAD
 	      (Test(r8, o_rax, i), na)
     | 0xa9 -> let (i,na) = parse_immz prefix.opsize na in
 	      (Test(prefix.opsize, o_rax, i), na)
-=======
-              (Test(r8, o_eax, i), na)
-    | 0xa9 -> let (i,na) = parse_immz prefix.opsize na in
-              (Test(prefix.opsize, o_eax, i), na)
->>>>>>> 163c662b
     | 0xaa -> (Stos r8, na)
     | 0xab -> (Stos prefix.opsize, na)
     | 0xb0 | 0xb1 | 0xb2 | 0xb3 | 0xb4 | 0xb5 | 0xb6
     | 0xb7 -> let (i, na) = parse_imm8 na in
-<<<<<<< HEAD
 	      (Mov(r8, Oreg(rm_extend lor (b1 & 7)), i, None), na)
     | 0xb8 | 0xb9 | 0xba | 0xbb | 0xbc | 0xbd | 0xbe
     | 0xbf -> let (i, na) = parse_immv prefix.opsize na in
 	      (Mov(prefix.opsize, Oreg(rm_extend lor (b1 & 7)), i, None), na)
-=======
-              (Mov(r8, Oreg(b1 & 7), i, None), na)
-    | 0xb8 | 0xb9 | 0xba | 0xbb | 0xbc | 0xbd | 0xbe
-    | 0xbf -> let (i, na) = parse_immv prefix.opsize na in
-              (Mov(prefix.opsize, Oreg(b1 & 7), i, None), na)
->>>>>>> 163c662b
     | 0xc2 | 0xc3 (* Near ret *)
     | 0xca | 0xcb (* Far ret *) ->
       let far_ret = if (b1 = 0xc2 or b1 = 0xc3) then false else true in
       if (b1 = 0xc3 or b1 = 0xcb) then (Retn(None, far_ret), na) 
       else let (imm,na) = parse_immw na in 
-<<<<<<< HEAD
 	   (Retn(Some(mt, imm), far_ret), na)
     | 0xc6
     | 0xc7 -> let t = if b1 = 0xc6 then r8 else prefix.opsize in
@@ -2715,19 +2613,6 @@
 	      | 0 -> (Mov(t, rm, i, None), na)
 	      | _ -> disfailwith (Printf.sprintf "Invalid opcode: %02x/%d" b1 e)
 	      )
-=======
-           (Retn(Some(r32, imm), far_ret), na)
-    | 0xc6
-    | 0xc7 -> let t = if b1 = 0xc6 then r8 else prefix.opsize in
-              let (e, rm, na) = parse_modrm32ext na in
-              let (i,na) = 
-                if b1 = 0xc6 then parse_immb na else parse_immz t na 
-              in
-              (match e with (* Grp 11 *)
-              | 0 -> (Mov(t, rm, i, None), na)
-              | _ -> disfailwith (Printf.sprintf "Invalid opcode: %02x/%d" b1 e)
-              )
->>>>>>> 163c662b
     | 0xc9 -> (Leave prefix.opsize, na)
     | 0xcc -> (Interrupt3, na)
     | 0xcd -> let (i,na) = parse_imm8 na in
@@ -2772,7 +2657,6 @@
         unimplemented (Printf.sprintf "unsupported opcode: %02x %s" b1 (Util.big_int_to_hex ~pad:2 b2))
       )
 
-<<<<<<< HEAD
     | 0xe8 -> let t = expanded_jump_type prefix.opsize in
               let (i,na) = parse_disp t na in
 	      (Call(Oimm(i +% (bi64 na)), na), na)
@@ -2808,41 +2692,6 @@
 	      | _ -> disfailwith 
 		(Printf.sprintf "impossible opcode: %02x/%d" b1 r)
 	      )
-=======
-    | 0xe8 -> let (i,na) = parse_disp32 na in
-              (Call(Oimm(Int64.add i na), na), na)
-    | 0xe9 -> let (i,na) = parse_disp prefix.opsize na in
-              (Jump(Jabs(Oimm(Int64.add i na))), na)
-    | 0xeb -> let (i,na) = parse_disp8 na in
-              (Jump(Jabs(Oimm(Int64.add i na))), na)
-    | 0xc0 | 0xc1
-    | 0xd0 | 0xd1 | 0xd2
-    | 0xd3 -> let (r, rm, na) = parse_modrm32ext na in
-              let opsize = if (b1 & 1) = 0 then r8 else prefix.opsize in
-              let (amt, na) = match b1 & 0xfe with
-                | 0xc0 -> parse_imm8 na
-                | 0xd0 -> (Oimm 1L, na)
-                | 0xd2 -> (o_ecx, na)
-                | _ -> 
-                  disfailwith (Printf.sprintf "impossible opcode: %02x/%d" b1 r)
-              in
-              (match r with (* Grp 2 *)
-              | 0 -> (Rotate(LSHIFT, opsize, rm, amt, false),na)
-              | 1 -> (Rotate(RSHIFT, opsize, rm, amt, false),na)
-                (* SWXXX Implement these *)
-              | 2 -> unimplemented 
-                (* (Rotate(LSHIFT, opsize, rm, amt, true),na) *)
-                (Printf.sprintf "unsupported opcode: %02x/%d" b1 r)
-              | 3 -> unimplemented 
-                (* (Rotate(RSHIFT, opsize, rm, amt, true),na) *)
-                (Printf.sprintf "unsupported opcode: %02x/%d" b1 r)
-              | 4 -> (Shift(LSHIFT, opsize, rm, amt), na)
-              | 5 -> (Shift(RSHIFT, opsize, rm, amt), na)
-              | 7 -> (Shift(ARSHIFT, opsize, rm, amt), na)
-              | _ -> disfailwith 
-                (Printf.sprintf "impossible opcode: %02x/%d" b1 r)
-              )
->>>>>>> 163c662b
     | 0xe3 ->
       let rcx_e = ge m rcx in
       let (i,na) = parse_disp8 na in
@@ -2851,7 +2700,6 @@
     | 0xf4 -> (Hlt, na)
     | 0xf6
     | 0xf7 -> let t = if b1 = 0xf6 then r8 else prefix.opsize in
-<<<<<<< HEAD
 	      let (r, rm, na) = parse_modrmext_addr na in
 	      (match r with (* Grp 3 *)
 	       | 0 ->
@@ -2872,38 +2720,11 @@
 		 (match b1 with 
                  | 0xf6 -> (Imul(t, (true,o_rax), o_rax, rm), na)
                  | 0xf7 -> (Imul(t, (true,o_rdx), o_rax, rm), na)
-		 | _ -> disfailwith
-		   (Printf.sprintf "impossible opcode: %02x/%d" b1 r)
-		 )
-	       | 6 -> 
-		 (match b1 with
-=======
-              let (r, rm, na) = parse_modrm32ext na in
-              (match r with (* Grp 3 *)
-               | 0 ->
-                 let (imm, na) = 
-                   if (b1 = 0xf7) then parse_immz t na else parse_immb na
-                 in 
-                 (Test(t, rm, imm), na)
-               | 2 -> (Not(t, rm), na)
-               | 3 -> (Neg(t, rm), na)
-               | 4 -> 
-                 (match b1 with 
-                 | 0xf6 -> (Mul(t, rm), na)
-                 | 0xf7 -> (Mul(t, rm), na)
-                 | _ -> disfailwith
-                   (Printf.sprintf "impossible opcode: %02x/%d" b1 r)
-                 ) 
-               | 5 -> 
-                 (match b1 with 
-                 | 0xf6 -> (Imul(t, (true,o_eax), o_eax, rm), na)
-                 | 0xf7 -> (Imul(t, (true,o_edx), o_eax, rm), na)
                  | _ -> disfailwith
                    (Printf.sprintf "impossible opcode: %02x/%d" b1 r)
                  )
                | 6 -> 
                  (match b1 with
->>>>>>> 163c662b
                  | 0xf6 -> (Div(r8, rm) , na)
                  | 0xf7 -> (Div(t, rm), na)
                  | _ -> disfailwith
@@ -2920,27 +2741,15 @@
                  disfailwith (Printf.sprintf "impossible opcode: %02x/%d" b1 r)
               )
     | 0xfc -> (Cld, na)
-<<<<<<< HEAD
     | 0xfe -> let (r, rm, na) = parse_modrmext_addr na in
-	      (match r with (* Grp 4 *)
-                | 0 -> (Inc(r8, rm), na)
-                | 1 -> (Dec(r8, rm), na)
-	        | _ -> disfailwith 
-		  (Printf.sprintf "impossible opcode: %02x/%d" b1 r)
-	      )
-    | 0xff -> let (r, rm, na) = parse_modrmext_addr na in
-	      (match r with (* Grp 5 *)
-=======
-    | 0xfe -> let (r, rm, na) = parse_modrm32ext na in
               (match r with (* Grp 4 *)
                 | 0 -> (Inc(r8, rm), na)
                 | 1 -> (Dec(r8, rm), na)
                 | _ -> disfailwith 
                   (Printf.sprintf "impossible opcode: %02x/%d" b1 r)
               )
-    | 0xff -> let (r, rm, na) = parse_modrm32ext na in
+    | 0xff -> let (r, rm, na) = parse_modrmext_addr na in
               (match r with (* Grp 5 *)
->>>>>>> 163c662b
                 | 0 -> (Inc(prefix.opsize, rm), na)
                 | 1 -> (Dec(prefix.opsize, rm), na)
                 | 2 -> (Call(rm, na), na)
@@ -2956,7 +2765,6 @@
     (*** 00 to 3e ***)
     | b1 when b1 < 0x3e && (b1 & 7) < 6 ->
       (
-<<<<<<< HEAD
 	let ins a = match b1 >> 3 with
 	  | 0 -> Add a
 	  | 1 -> Or a
@@ -2981,32 +2789,6 @@
 	  | _ -> disfailwith (Printf.sprintf "impossible opcode: %02x" b1)
 	in
 	(ins(t, o1, o2), na)
-=======
-        let ins a = match b1 >> 3 with
-          | 0 -> Add a
-          | 1 -> Or a
-          | 2 -> Adc a
-          | 3 -> Sbb a
-          | 4 -> And a
-          | 5 -> Sub a
-          | 6 -> Xor a
-          | 7 -> Cmp a
-          | _ -> disfailwith (Printf.sprintf "impossible opcode: %02x" b1)
-        in
-        let t = if (b1 & 1) = 0  then r8 else prefix.opsize in
-        let (o1, o2, na) = match b1 & 7 with
-          | 0 | 1 -> let r, rm, na = parse_modrm t na in
-                 (rm, r, na)
-          | 2 | 3 -> let r, rm, na = parse_modrm t na in
-                 (r, rm, na)
-          | 4 -> let i, na = parse_immb na in
-                 (o_eax, i, na)
-          | 5 ->let i, na = parse_immz t na in
-                  (o_eax, i, na)
-          | _ -> disfailwith (Printf.sprintf "impossible opcode: %02x" b1)
-        in
-        (ins(t, o1, o2), na)
->>>>>>> 163c662b
       )
     (* Two byte opcodes *)
     | 0x0f -> (
@@ -3040,13 +2822,8 @@
           | _ -> unimplemented
             (Printf.sprintf "mov opcode case missing: %02x" b2)
         in
-<<<<<<< HEAD
 	let r, rm, na = parse_modrm_addr na in
 	let s, d = match b2 with
-=======
-        let r, rm, na = parse_modrm32 na in
-        let s, d = match b2 with
->>>>>>> 163c662b
           | 0x12 | 0x6f | 0x6e | 0x28 -> rm, r
           | 0x13 | 0x7f | 0x7e | 0x29 | 0xd6 -> r, rm
           | _ -> disfailwith 
@@ -3071,7 +2848,6 @@
         | 0x20 | 0x21 | 0x22 | 0x23 | 0x24 | 0x25
         | 0x30 | 0x31 | 0x32 | 0x33 | 0x34 | 0x35 when prefix.opsize_override ->
           (* pmovsx and pmovzx *)
-<<<<<<< HEAD
           let r, rm, na = parse_modrm_addr na in
           (* determine sign/zero extension *)
           let ext, name = match (b3 & 0xf0) with
@@ -3090,26 +2866,6 @@
             | _ -> disfailwith "impossible"
           in
           (Pmov(prefix.mopsize, dstet, srcet, r, rm, ext, fullname), na)
-=======
-          let r, rm, na = parse_modrm32 na in
-          (* determine sign/zero extension *)
-          let ext, extname = match (b3 & 0xf0) with
-            | 0x20 -> CAST_UNSIGNED, "zx"
-            | 0x30 -> CAST_SIGNED, "sx"
-            | _ -> disfailwith "impossible"
-          in
-          (* determine dest/src element size *)
-          let dstet, srcet, name = match (b3 & 0x0f) with
-            | 0x00 -> r16, r8, extname ^ "bw"
-            | 0x01 -> r32, r8, extname ^ "bd"
-            | 0x02 -> r64, r8, extname ^ "bq"
-            | 0x03 -> r32, r16, extname ^ "wd"
-            | 0x04 -> r64, r16, extname ^ "wq"
-            | 0x05 -> r64, r32, extname ^ "dq"
-            | _ -> disfailwith "impossible"
-          in
-          (Pmov(prefix.mopsize, dstet, srcet, r, rm, ext, name), na)
->>>>>>> 163c662b
         | 0x37 when prefix.opsize_override ->
           let r, rm, na = parse_modrm_addr na in
           (Pcmp(reg_128, reg_64, SLT, "pcmpgt", r, rm), na)
@@ -3132,13 +2888,8 @@
         let b3 = Char.code (g na) and na = s na in
         (match b3 with
         | 0x0f ->
-<<<<<<< HEAD
           let (r, rm, na) = parse_modrm_addr na in
-	  let (i, na) = parse_imm8 na in
-=======
-          let (r, rm, na) = parse_modrm prefix.opsize na in
           let (i, na) = parse_imm8 na in
->>>>>>> 163c662b
           (Palignr(prefix.mopsize, r, rm, i), na)
         | 0x60 | 0x61 | 0x62 | 0x63 ->
           let (r, rm, na) = parse_modrm_addr na in
@@ -3166,13 +2917,8 @@
       (* conditional moves *)
       | 0x40 | 0x41 | 0x42 | 0x43 | 0x44 | 0x45 | 0x46 | 0x47 | 0x48 | 0x49 
       | 0x4a | 0x4b | 0x4c | 0x4d | 0x4e | 0x4f ->
-<<<<<<< HEAD
 	let (r, rm, na) = parse_modrm_addr na in
 	(Mov(prefix.opsize, r, rm, Some(cc_to_exp b2)), na)
-=======
-        let (r, rm, na) = parse_modrm32 na in
-        (Mov(prefix.opsize, r, rm, Some(cc_to_exp b2)), na)
->>>>>>> 163c662b
       | 0x60 | 0x61 | 0x62 | 0x68 | 0x69 | 0x6a | 0x6c | 0x6d ->
         let order = match b2 with
           | 0x60 | 0x61 | 0x62 | 0x6c -> Low
@@ -3217,7 +2963,6 @@
             (Ppackedbinop(t, et, fbop, str, rm, i), na)
       | 0x80 | 0x81 | 0x82 | 0x83 | 0x84 | 0x85 | 0x86 | 0x87 | 0x88 | 0x89
       | 0x8a | 0x8b | 0x8c | 0x8d | 0x8e | 0x8f ->
-<<<<<<< HEAD
         let t = expanded_jump_type prefix.opsize in
         let (i,na) = parse_disp t na in
 	(Jcc(Jabs(Oimm(i +% (bi64 na))), cc_to_exp b2), na)
@@ -3225,42 +2970,30 @@
       | 0x90 | 0x91 | 0x92 | 0x93 | 0x94 | 0x95 | 0x96 | 0x97 | 0x98 | 0x99
       | 0x9a | 0x9b | 0x9c | 0x9d | 0x9e | 0x9f ->
         let r, rm, na = parse_modrm_addr na in
-	(* unclear what happens otherwise *)
-	assert (prefix.opsize = r32);
-	(Setcc(r8, rm, cc_to_exp b2), na)
-=======
-        let (i,na) = parse_disp32 na in
-        (Jcc(Jabs(Oimm(Int64.add i na)), cc_to_exp b2), na)
-    (* add other opcodes for setcc here *)
-      | 0x90 | 0x91 | 0x92 | 0x93 | 0x94 | 0x95 | 0x96 | 0x97 | 0x98 | 0x99
-      | 0x9a | 0x9b | 0x9c | 0x9d | 0x9e | 0x9f ->
-        let r, rm, na = parse_modrm r8 na in
         (* unclear what happens otherwise *)
         assert (prefix.opsize = r32);
         (Setcc(r8, rm, cc_to_exp b2), na)
->>>>>>> 163c662b
       | 0xa2 -> (Cpuid, na)
       | 0xa3 | 0xba ->
         let (r, rm, na) = parse_modrm_addr na in
         let r, na = if b2 = 0xba then parse_imm8 na else r, na in
         (Bt(prefix.opsize, r, rm), na)
       | 0xa4 ->
-<<<<<<< HEAD
-	(* shld *)
+        (* shld *)
         let (r, rm, na) = parse_modrm_addr na in
-	let (i, na) = parse_imm8 na in
-	(Shiftd(LSHIFT, prefix.opsize, rm, r, i), na)
+        let (i, na) = parse_imm8 na in
+        (Shiftd(LSHIFT, prefix.opsize, rm, r, i), na)
       | 0xa5 ->
-	(* shld *)
+        (* shld *)
         let (r, rm, na) = parse_modrm_addr na in
 	(Shiftd(LSHIFT, prefix.opsize, rm, r, o_rcx), na)
       | 0xac ->
-	(* shrd *)
+        (* shrd *)
         let (r, rm, na) = parse_modrm_addr na in
-	let (i, na) = parse_imm8 na in
-	(Shiftd(RSHIFT, prefix.opsize, rm, r, i), na)
+        let (i, na) = parse_imm8 na in
+        (Shiftd(RSHIFT, prefix.opsize, rm, r, i), na)
       | 0xad ->
-	(* shrd *)
+        (* shrd *)
         let (r, rm, na) = parse_modrm_addr na in
 	(Shiftd(RSHIFT, prefix.opsize, rm, r, o_rcx), na)
       | 0xae ->
@@ -3274,48 +3007,13 @@
       | 0xaf ->
 	let (r, rm, na) = parse_modrm_addr na in
 	(Imul(prefix.opsize, (false,r), r, rm), na)
-=======
-        (* shld *)
-        let (r, rm, na) = parse_modrm prefix.opsize na in
-        let (i, na) = parse_imm8 na in
-        (Shiftd(LSHIFT, prefix.opsize, rm, r, i), na)
-      | 0xa5 ->
-        (* shld *)
-        let (r, rm, na) = parse_modrm prefix.opsize na in
-        (Shiftd(LSHIFT, prefix.opsize, rm, r, o_ecx), na)
-      | 0xac ->
-        (* shrd *)
-        let (r, rm, na) = parse_modrm prefix.opsize na in
-        let (i, na) = parse_imm8 na in
-        (Shiftd(RSHIFT, prefix.opsize, rm, r, i), na)
-      | 0xad ->
-        (* shrd *)
-        let (r, rm, na) = parse_modrm prefix.opsize na in
-        (Shiftd(RSHIFT, prefix.opsize, rm, r, o_ecx), na)
-      | 0xae ->
-          let (r, rm, na) = parse_modrm32ext na in
-          (match r with
-             | 2 -> (Ldmxcsr rm, na) (* ldmxcsr *)
-             | 3 -> (Stmxcsr rm, na) (* stmxcsr *)
-             | _ -> unimplemented 
-               (Printf.sprintf "unsupported opcode: %02x %02x/%d" b1 b2 r)
-          )
-      | 0xaf ->
-        let (r, rm, na) = parse_modrm prefix.opsize na in
-        (Imul(prefix.opsize, (false,r), r, rm), na)
->>>>>>> 163c662b
       | 0xb1 ->
         let r, rm, na = parse_modrm_addr na in
         (Cmpxchg (prefix.opsize, r, rm), na)
       | 0xb6
       | 0xb7 -> let st = if b2 = 0xb6 then r8 else r16 in
-<<<<<<< HEAD
 		let r, rm, na = parse_modrm_addr na in
 		(Movzx(prefix.opsize, r, st, rm), na)
-=======
-                let r, rm, na = parse_modrm32 na in
-                (Movzx(prefix.opsize, r, st, rm), na)
->>>>>>> 163c662b
       | 0xbc | 0xbd ->
         let dir = match b2 with | 0xbc -> Forward | 0xbd -> Backward | _ -> failwith "impossible" in
         let r, rm, na = parse_modrm_addr na in
@@ -3328,21 +3026,12 @@
         let r, rm, na = parse_modrm_addr na in
         (Xadd(prefix.opsize, r, rm), na)
       | 0xc7 ->
-<<<<<<< HEAD
         let r, rm, na = parse_modrmext_addr na in
         (match r with
         | 1 -> (Cmpxchg8b(rm), na)
         | _ -> unimplemented 
 	  (Printf.sprintf "unsupported opcode: %02x %02x/%d" b1 b2 r)
         )
-=======
-          let r, rm, na = parse_modrm32ext na in
-          (match r with
-            | 1 -> (Cmpxchg8b(rm), na)
-            | _ -> unimplemented 
-              (Printf.sprintf "unsupported opcode: %02x %02x/%d" b1 b2 r)
-          )
->>>>>>> 163c662b
       | 0xc8 | 0xc9 | 0xca | 0xcb | 0xcc | 0xcd | 0xce | 0xcf ->
         (Bswap(prefix.opsize, Oreg(rm_extend lor (b2 & 7))), na)
       | 0xd1 | 0xd2 | 0xd3 | 0xe1 | 0xe2 | 0xf1 | 0xf2 | 0xf3 ->
@@ -3367,10 +3056,10 @@
         (Pmovmskb(prefix.mopsize, r, rm), na)
       | 0xe0 | 0xe3 ->
         (* pavg *)
-        let r, rm, na = parse_modrm32 na in
+        let r, rm, na = parse_modrm_addr na in
         (* determine whether we're using bytes or words *)
         let et = match b2 & 0x0f with
-          | 0x00 -> reg_8 
+          | 0x00 -> reg_8
           | 0x03 -> reg_16
           | _ -> disfailwith "invalid"
         in
@@ -3384,13 +3073,8 @@
         let r, rm, na = parse_modrm_addr na in
         (Pbinop(prefix.mopsize, OR, "por", r, rm), na)
       | 0xef ->
-<<<<<<< HEAD
 	let d, s, na = parse_modrm_addr na in
 	(Pbinop(prefix.mopsize, XOR, "pxor", d,s), na)
-=======
-        let d, s, na = parse_modrm32 na in
-        (Pbinop(prefix.mopsize, XOR, "pxor", d,s), na)
->>>>>>> 163c662b
       | _ -> unimplemented 
         (Printf.sprintf "unsupported opcode: %02x %02x" b1 b2)
     )
