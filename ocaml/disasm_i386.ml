--- conflicted
+++ resolved
@@ -78,7 +78,6 @@
   | And of (typ * operand * operand)
   | Or of (typ * operand * operand)
   | Xor of (typ * operand * operand)
-  | Pxor of operand * operand    (* jed *)
   | Test of typ * operand * operand
   | Not of typ * operand
   | Cld
@@ -353,11 +352,7 @@
 and calla = [StrAttr "call"]
 
 let compute_sf result = Cast(CAST_HIGH, r1, result)
-<<<<<<< HEAD
 let compute_zf t result = Int(bi0, t) =* result
-=======
-let compute_zf t result = Int(0L, t) ==* result
->>>>>>> 5f51e7f1
 let compute_pf t r =
   (* extra parens do not change semantics but do make it pretty print nicer *)
   exp_not (Cast(CAST_LOW, r1, (((((((r >>* it 7 t) ^* (r >>* it 6 t)) ^* (r >>* it 5 t)) ^* (r >>* it 4 t)) ^* (r >>* it 3 t)) ^* (r >>* it 2 t)) ^* (r >>* it 1 t)) ^* r))
@@ -371,11 +366,6 @@
    set_sf r;
    set_zf t r]
 
-<<<<<<< HEAD
-let set_flags_sub t s1 s2 r =
-  move cf (s2 >* s1)
-  ::move af ((r &* Int(bi7,t)) <* (s1 &* Int(bi7,t))) (* Is this right? *)
-=======
 (* Arithmetic flag
 
    AF is set when there is a carry to or borrow from bit 5, when
@@ -402,7 +392,6 @@
 let set_aopszf_sub t s1 s2 r =
   let bit5 = it (1 lsl 5) t in
   move af (bit5 ==* ((bit5 &* ((r ^* s1) ^* s2))))
->>>>>>> 5f51e7f1
   ::move oF (Cast(CAST_HIGH, r1, (s1 ^* s2) &* (s1 ^* r) ))
   ::set_pszf t r
 
@@ -458,34 +447,10 @@
       | Oaddr a -> store xmm_t a s, a::al
       | Oimm _ -> failwith "invalid"
     in
-<<<<<<< HEAD
     (List.map (fun a -> Assert( (a &* i32 15) =* i32 0, [])) (al))
     @ [d]
-=======
-    (List.map (fun a -> Assert( (a &* i32 15) ==* i32 0, [])) (a1@a2))
-    @ [d0;d1;]
->>>>>>> 5f51e7f1
 
   )
-  | Pxor (d,s) ->(   (* jed *)
-    let zero = Int(0L,r4) and eight = Int(8L, r4) in
-    let (s0, s1, a1) = match s with
-      | Oreg i -> let r = bits2xmm i in
-        (loadm r r64 zero, loadm r r64 eight, [])
-      | Oaddr a -> (load r64 a, load r64 (a +* Int(8L, addr_t)), [a])
-      | Oimm _ -> failwith "pxor does not take immediate operands"
-    in
-    let (d0, d1, a2) = match d with
-      | Oreg i -> (
-          let r = bits2xmm i in
-          let (db0, db1) = (loadm r r64 zero, loadm r r64 eight) in
-          (storem r r64 zero (s0 ^* db0), storem r r64 eight (s1 ^* db1), []))
-      | Oaddr a -> (
-          let (db0, db1) = (load r64 a, load r64 (a +* Int(8L, addr_t))) in
-          (store r64 a (s0 ^* db0), store r64 (a +* Int(8L, addr_t)) (s1 ^* db1), [a]))
-      | Oimm _ -> failwith "pxor does not take immediate operands"
-    in
-      [d0;d1] )
   | Lea(r, a) when pref = [] ->
     [assn r32 r a]
   | Call(o1, ra) when pref = [] ->
@@ -1105,9 +1070,6 @@
       | 0xbf -> let st = if b2 = 0xbe then r8 else r16 in
 		let r, rm, na = parse_modrm32 na in
 		(Movsx(opsize, r, st, rm), na)
-      | 0xef when pref = [0x66] -> 
-		let d, s, na = parse_modrm32 na in 
-        (Pxor(d,s), na) (* jed *)
       | _ -> unimplemented (Printf.sprintf "unsupported opcode: %02x %02x" b1 b2)
     )
     | n -> unimplemented (Printf.sprintf "unsupported opcode: %02x" n)
