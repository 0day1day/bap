--- conflicted
+++ resolved
@@ -194,22 +194,11 @@
     let lazye = 
       (match e with
      | Int((i, Reg t) as p) ->
-<<<<<<< HEAD
 	 let maskedval = Arithmetic.to64 p in
 	 (* pp "bv"; printf "%Lu" maskedval; pp "["; pi t; pp "]"; *)
-	 pp "bv"; printf "%s" (string_of_big_int maskedval); pp "["; pi t; pp "]";
-=======
-	 let maskedval = 
-	   (try
-	      Arithmetic.to64 p
-	    with
-	      Arithmetic.ArithmeticEx _ -> 
-		if t >= 64 then i else failwith "Unable to set high bits to zero")	   
-	    in
-	 lazy (
-	   pp "bv"; printf "%Lu" maskedval; pp "["; pi t; pp "]";
-	 )
->>>>>>> 5f51e7f1
+	 lazy(
+           pp "bv"; printf "%s" (string_of_big_int maskedval); pp "["; pi t; pp "]"
+         )
      | Int _ -> failwith "Ints may only have register types"
      | Var v ->
 	 let name,st = VH.find ctx v in
@@ -307,7 +296,7 @@
      	 in
 	 let pe' = lazy (self#ast_exp_bv e') in
 	 lazy(
-  	   pp ("(extract["^Int64.to_string hbit^":"^Int64.to_string lbit^"]");
+  	   pp ("(extract["^string_of_big_int hbit^":"^string_of_big_int lbit^"]");
      	   space ();
 	   Lazy.force pe';
      	   cut ();
@@ -382,7 +371,7 @@
      | Extract(h,l,e) ->
 	 let pe = lazy (self#ast_exp e) in
 	 lazy(
-	   pp ("(extract["^Int64.to_string(h)^":"^Int64.to_string(l)^"]");
+	   pp ("(extract["^string_of_big_int(h)^":"^string_of_big_int(l)^"]");
 	   space ();
 	   Lazy.force pe;
 	   cut ();
@@ -466,13 +455,8 @@
      | Int((i, Reg t) as p) when t = 1 ->
 	 let maskedval = Arithmetic.to64 p in
 	 (match maskedval with
-<<<<<<< HEAD
-	  | bi when bi_is_zero bi -> pp "false"
-	  | bi when bi_is_one bi -> pp "true"
-=======
-	  | 0L -> lazy(pp "false")
-	  | 1L -> lazy(pp "true")
->>>>>>> 5f51e7f1
+	  | bi when bi_is_zero bi -> lazy(pp "false")
+	  | bi when bi_is_one bi -> lazy(pp "true")
 	  | _ -> failwith "ast_exp_bool")
      | Int((i, Reg t)) -> failwith "ast_exp_bool only takes reg_1 expressions"
      | Int _ -> failwith "Ints may only have register types"
@@ -520,13 +504,13 @@
      	   pc ')';
 	 )
      (* Short cuts for e = exp_true and e = exp_false *)
-     | BinOp(EQ, e1, e2) when e1 = Int(1L, Reg(1)) ->
+     | BinOp(EQ, e1, e2) when full_exp_eq e1 (Int(bi1, Reg(1))) ->
      	 lazy(self#ast_exp_bool e2)
-     | BinOp(EQ, e2, e1) when e1 = Int(1L, Reg(1)) ->
+     | BinOp(EQ, e2, e1) when full_exp_eq e1 (Int(bi1, Reg(1))) ->
      	 lazy(self#ast_exp_bool e2)
-     | BinOp(EQ, e1, e2) when e1 = Int(0L, Reg(1)) ->
+     | BinOp(EQ, e1, e2) when full_exp_eq e1 (Int(bi0, Reg(1))) ->
      	 lazy(self#ast_exp_bool (UnOp(NOT, e2)))
-     | BinOp(EQ, e2, e1) when e1 = Int(0L, Reg(1)) ->
+     | BinOp(EQ, e2, e1) when full_exp_eq e1 (Int(bi0, Reg(1))) ->
      	 lazy(self#ast_exp_bool (UnOp(NOT, e2)))
      | BinOp(EQ, e1, e2) ->
        (* These are predicates, which return boolean values. *)
