(** Dijkstra's Guarded Command Language

    Type declarations for the Guarded Command Language, and functions
    to traslate BAP programs to GCL.

    BAP programs are converted to GCL form to compute the weakest
    precondition, since weakest preconditions are typically defined
    for GCL programs.

    @author: Ivan Jager
*)

open Ast

(** {5 Type of GCL statements} *)

(** A GCL statement.
    [Skip] does nothing.
    [Assign(v,e)] assigns an expression [e] to an lvalue [v].
    [Seq(a,b)] evaluates [a] and then moves on to [b].
    [Choice(a,b)] non-deterministically chooses to execute [a] or [b].
    [Assert e] terminates in failure if [e] is untrue, and otherwise does nothing.
    [Assume e] does not start the program if [e] is untrue, and otherwise does nothing.
*)
type t =
  | Assume of exp
  | Assign of Var.t * exp
  | Assert of exp
  | Choice of t * t
  | Seq of t * t
  | Skip

(** Intermediate form of gcl, can be useful for converting to non-GCL
    structured languages. *)
type gclhelp =
  | CAssign of Cfg.AST.G.V.t
  | CChoice of exp * gclhelp * gclhelp (* bb with cjmp, true  and false branches *)
  | Cunchoice of gclhelp * gclhelp (* unfinished choice *)
  | CSeq of gclhelp list

val gclhelp_of_astcfg : ?entry:Cfg.AST.G.V.t -> ?exit:Cfg.AST.G.V.t -> Cfg.AST.G.t -> gclhelp
val gclhelp_to_string : gclhelp -> string

(** {5 Functions to convert BAP programs to GCL} *)

val of_astcfg : ?entry:Cfg.AST.G.V.t -> ?exit:Cfg.AST.G.V.t -> Cfg.AST.G.t -> t
(** [of_astcfg cfg] converts the AST CFG [cfg] to GCL form.

    The conversion is non-trivial, since GCL is a structured language,
    but AST CFGs are not. The current implementation proceeds by
    choosing a node [n] in reverse topological order from [cfg].  The
    interesting case is when [n] has two successors [x] and [y].  The
    current implmentation gets the GCL for [x] and [y] and finds the
    longest suffix shared between them and the unique parts of [x] and
    [y] not shared in the suffix. The two GCLs are then merged as
    [Seq(Choice(Seq(Assume(cond), Unique_x), Seq(Assume(not cond),
    Unique_y)), Common_suffix)].  This is not guaranteed to return the
    smallest GCL, but is simple and works well in practice.

    @raise Not_found if [cfg] contains cycles.
*)
val of_ast : Ast.program -> t
<<<<<<< HEAD
=======
(** [of_ast] is the same as {!of_astcfg}, except that it converts an AST
    program instead of an AST CFG. *)
>>>>>>> ebff43da

(* val remove_skips : t -> t *)

val passified_of_ssa :
  ?entry:Cfg.SSA.G.V.t -> ?exit:Cfg.SSA.G.V.t -> Cfg.SSA.G.t -> t * var list
(** [passified_of_ssa cfg] converts a SSA CFG [cfg] to a passified GCL
    program.  Passified GCL programs do not contain [Assign(v,e)]
    statements.  Instead, all assignments [Assign(v,e)] are replaced with
    [Assume(v == e)] statements.

    Passification is used by the efficient weakest precondition
    algorithms in BAP, inlcuding DWP ({!Wp.dwp}) and Flanagan and
    Saxe's algorithm ({!Wp.flanagansaxe}).

    @raise Not_found if [cfg] contains cycles.
*)
val passified_of_astcfg :
  ?entry:Cfg.AST.G.V.t -> ?exit:Cfg.AST.G.V.t -> Cfg.AST.G.t -> t * var list * (Var.t->Var.t)
(** [passified_of_astcfg] is the same as {!passified_of_ssa}, except
    that it takes an ASG CFG as input. *)<|MERGE_RESOLUTION|>--- conflicted
+++ resolved
@@ -30,17 +30,6 @@
   | Seq of t * t
   | Skip
 
-(** Intermediate form of gcl, can be useful for converting to non-GCL
-    structured languages. *)
-type gclhelp =
-  | CAssign of Cfg.AST.G.V.t
-  | CChoice of exp * gclhelp * gclhelp (* bb with cjmp, true  and false branches *)
-  | Cunchoice of gclhelp * gclhelp (* unfinished choice *)
-  | CSeq of gclhelp list
-
-val gclhelp_of_astcfg : ?entry:Cfg.AST.G.V.t -> ?exit:Cfg.AST.G.V.t -> Cfg.AST.G.t -> gclhelp
-val gclhelp_to_string : gclhelp -> string
-
 (** {5 Functions to convert BAP programs to GCL} *)
 
 val of_astcfg : ?entry:Cfg.AST.G.V.t -> ?exit:Cfg.AST.G.V.t -> Cfg.AST.G.t -> t
@@ -60,11 +49,8 @@
     @raise Not_found if [cfg] contains cycles.
 *)
 val of_ast : Ast.program -> t
-<<<<<<< HEAD
-=======
 (** [of_ast] is the same as {!of_astcfg}, except that it converts an AST
     program instead of an AST CFG. *)
->>>>>>> ebff43da
 
 (* val remove_skips : t -> t *)
 
@@ -84,4 +70,20 @@
 val passified_of_astcfg :
   ?entry:Cfg.AST.G.V.t -> ?exit:Cfg.AST.G.V.t -> Cfg.AST.G.t -> t * var list * (Var.t->Var.t)
 (** [passified_of_astcfg] is the same as {!passified_of_ssa}, except
-    that it takes an ASG CFG as input. *)+    that it takes an ASG CFG as input. *)
+
+(** {5 The gclhelp program representation} *)
+
+(** Intermediate program representation that is somewhere between CFG
+    and GCL, which can be useful for converting to non-GCL structured
+    languages. *)
+type gclhelp =
+  | CAssign of Cfg.AST.G.V.t
+  | CChoice of exp * gclhelp * gclhelp (* bb with cjmp, true  and false branches *)
+  | Cunchoice of gclhelp * gclhelp (* unfinished choice *)
+  | CSeq of gclhelp list
+
+val gclhelp_of_astcfg : ?entry:Cfg.AST.G.V.t -> ?exit:Cfg.AST.G.V.t -> Cfg.AST.G.t -> gclhelp
+(** [gclhelp_of_astcfg cfg] converts [cfg] to the [gclhelp] representation. *)
+val gclhelp_to_string : gclhelp -> string
+(** [gclhelp_to_string gclh] converts the [gclhelp] representation [gclh] to a string *)