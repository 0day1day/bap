(** Functions used by BAP library and tests *)

open Ast
open Big_int_Z
open Big_int_convenience
open OUnit
open Pcre
open Type
open BatListFull

exception RangeNotFound of Type.addr * Type.addr

let leave_files = ref false;;
let speclist = ["-leave-files", Arg.Set leave_files, 
				"Don't remove files after test";];;


(** General system functions **)
let check_file file =
  if not(Sys.file_exists file) then skip_if true
    ("File "^file^" does not exist; Skipping this test!");;


let mkdir_and_ignore path = try Unix.mkdir path 0o640 with _ -> ();;


let rm_and_ignore path =
  if(!leave_files) then () 
  else ((try if (Sys.is_directory(path)) then Unix.rmdir path with _ -> ());
		try Sys.remove path with _ -> ());;


let rec rm_and_ignore_list paths =
  match paths with
  | [] -> ()
  | p::ps -> rm_and_ignore p; rm_and_ignore_list ps;;


(** STP helpers **)
let stp = "stp";;

let does_stp_work () =
  if (Smtexec.STP.check_exp_validity exp_true) = Smtexec.Valid then
    true
  else false

module SolverCheck(S:Smtexec.SOLVER) = struct
  let check_solver_path () =
    if S.in_path() = false then
      skip_if true ("Skipping test. "^S.solvername^" is not in PATH");;
end
let check_stp_path =
  let module SC = SolverCheck(Smtexec.STP) in SC.check_solver_path

(** pin helpers **)
let pin_path = (*ref "../pin/";;*)
  let path = try Sys.getenv("PIN_HOME") with Not_found -> "../pin/" in
  ref path;;
let pin = "pin";;
let gentrace_path = "../pintraces/obj-intel64/";;
let gentrace = "gentrace.so";;
let pin_out_suffix = "-bap-pin-test.out";;


let rec find_pin_out files tag =
  match files with
  | [] -> assert_failure 
    ("Could not find a file with suffix "^tag^pin_out_suffix^" Did pin fail?")
  | f::fs -> if (pmatch ~pat:(tag^pin_out_suffix) f) then f else find_pin_out fs tag;;


let check_pin_setup _ =
  (* Only do this if we are running in an x64 environment *)
  let cat_arg = "/proc/sys/kernel/yama/ptrace_scope" in
  let foutput char_stream = 
    (match (Stream.next char_stream) with
    | '0' -> ()
    | _ -> skip_if true
      (cat_arg^
	 " must contain 0 for pin to work.  As root, please execute $ echo 0 > "
       ^cat_arg))
  in
  (* Check if ptrace_scope has been turned off *)
  if (Sys.file_exists cat_arg) 
  then assert_command ~foutput ~verbose:true "cat" [cat_arg] else ();
  (* Check environment variable for path to pin *)
  let env_pin_path = try Sys.getenv "PIN_HOME" with _ -> "" in
  if (env_pin_path <> "") then pin_path := env_pin_path;
  check_file(!pin_path^pin);
  check_file(gentrace_path^gentrace);
;;


(** Common functions across multipule tests **)
let rec find_funs ?(msg="") ranges names = match ranges with
  | [] -> assert_failure ("Could not find functions "^msg)
  | (n,s,e)::rs -> if (List.mem n names) then (s,e) else find_funs ~msg rs names;;

let rec find_fun ?(msg="") ranges name = find_funs ~msg ranges [name]

let rec find_call prog = 
  match prog with
  | [] -> assert_failure "Could not find a call in the given function"
  | p::ps ->
    match p with
    | Ast.Label(Addr(a), [Asm(asm)]) -> 
      if (pmatch ~pat:"call" asm) then a else find_call ps
    | _ -> find_call ps;;


<<<<<<< HEAD
(* Return list of statements between start_addr and end_addr *)
=======
>>>>>>> c0b49bc2
let inject_stmt prog start_addr asm stmt = 
  let rec inject_stmt_k stmts starta asm_str inj_stmt k =
    match stmts with
    | [] -> 
      assert_failure ("Could not find asmembly instruction "^asm_str^" in main")
    | s::[] -> 
      assert_failure ("Could not find asmembly instruction "^asm_str^" in main")
	(* Match for the addr and label at the same time *)
    | s::l::ss -> 
      match starta with
      | Some(a) -> (match s with
	| Ast.Label(Type.Addr(addr),attrs) -> 
	  if (addr = a) then inject_stmt_k ss None asm_str inj_stmt (l::s::k)
	  else inject_stmt_k ss starta asm_str inj_stmt (l::s::k)
	| _ -> inject_stmt_k (l::ss) starta asm_str inj_stmt (s::k)
      )
	  (* We are inside the desired block; find asm_str and inject inj_stmt *)
      | None -> (match s with
	| Ast.Label(Type.Addr(addr),attrs) -> 
	  (match attrs with
	  | [Type.Asm(asm)] ->
	    if (pmatch ~pat:asm_str asm) then (List.rev k)@(s::l::inj_stmt::ss)
	    else inject_stmt_k ss starta asm_str inj_stmt (l::s::k)
	  | _ -> inject_stmt_k ss starta asm_str inj_stmt (l::s::k)
	  )
	| _ -> inject_stmt_k (l::ss) starta asm_str inj_stmt (s::k)
      )
  in
  inject_stmt_k prog (Some(start_addr)) asm stmt [];;


let halt_stmt = Halt(exp_true,[]);;


let check_bigint_answer e correct = 
  match e with
  | Int(int,_) -> if (int <>% correct)
    then 
      assert_failure 
	("Final value in EAX " ^ (string_of_big_int int) 
	 ^ " does not equal correct value "
	 ^ (string_of_big_int correct))
    else ()
  | _ -> assert_failure ("Final value in EAX is not an Ast.Int!");;


let check_eax ctx eax =
  Var.VarHash.iter 
    (fun k v ->
      match v with
      | Symbeval.Symbolic e when k = Disasm_i386.R32.eax ->
	check_bigint_answer e eax
      | _ -> ()
    ) ctx.Symbeval.delta;;


let check_functions msg ranges names =
  ignore(List.map (find_fun ~msg ranges) names);;

let typecheck p = Typecheck.typecheck_prog p;;

(* Return list of statements between start_addr and end_addr *)
let find_prog_chunk prog start_addr end_addr = 
  let rec find_prog_chunk_k prog starta enda k =
    match prog, starta with
    (* Even if we don't hit the end address, return what we had so far *)
    | [], None -> k
    | [], _ -> raise (RangeNotFound (start_addr, end_addr))
    | p::ps, Some a ->
      (match p with
      | Ast.Label(Addr(addr),attrs) when addr = a -> 
	(* If this is the start address we are looking for begin recording 
	   with accumulator k.  Set starta to None so that we know we are in
	   the desired range *)
	find_prog_chunk_k ps None enda (p::k)
      | _ -> find_prog_chunk_k ps starta enda k)
    | p::ps, None ->
      (* Indicates we are inside desired block; return through end_addr *)
      (match p with
      | Ast.Label(Addr(addr),attrs) when addr = enda -> 
        k
      | _ -> find_prog_chunk_k ps starta enda (p::k))
  in
  List.rev (find_prog_chunk_k prog (Some start_addr) end_addr [])

let summarize r =
  match r with 
  | RError(p,s) ->
	Format.printf "Error: %s\n" ((string_of_path p) ^ "\n  " ^ s)
  | RFailure (p,s) ->
	Format.printf "Failure: %s\n" ((string_of_path p) ^ "\n  " ^ s)
  | RSkip (p,s) -> 
	Format.printf "Skiped: %s\n" ((string_of_path p) ^ "\n  " ^ s)
  | RTodo (p,s) -> 
	Format.printf "Todo: %s\n" ((string_of_path p) ^ "\n  " ^ s)
  | RSuccess p -> ();;

let rec summarize_results res =
  match res with
  | [] -> None
  | r::rs -> summarize r; summarize_results rs;;

let backwards_taint mode prog =
  let prog = Traces.concrete mode prog in

  (* Flatten memory *)
  let prog = Flatten_mem.flatten_mem_program prog in

  (* Try to identify fault *)
  let fault_location = Traces_backtaint.identify_fault_location prog in
  Traces_backtaint.backwards_taint prog fault_location<|MERGE_RESOLUTION|>--- conflicted
+++ resolved
@@ -108,10 +108,6 @@
     | _ -> find_call ps;;
 
 
-<<<<<<< HEAD
-(* Return list of statements between start_addr and end_addr *)
-=======
->>>>>>> c0b49bc2
 let inject_stmt prog start_addr asm stmt = 
   let rec inject_stmt_k stmts starta asm_str inj_stmt k =
     match stmts with
