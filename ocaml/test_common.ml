<<<<<<< HEAD
=======
(** Functions used by BAP library and tests *)

open Ast
>>>>>>> 74438303
open Big_int
open Big_int_convenience
open OUnit
open Pcre
open Type

exception RangeNotFound of int64 * int64

let leave_files = ref false;;
let speclist = ["-leave-files", Arg.Set leave_files, 
				"Don't remove files after test";];;


(** General system functions **)
let check_file file =
  if not(Sys.file_exists file) then skip_if true
    ("File "^file^" does not exist; Skipping this test!");;


let mkdir_and_ignore path = try Unix.mkdir path 0o640 with _ -> ();;


let rm_and_ignore path =
  if(!leave_files) then () 
  else ((try if (Sys.is_directory(path)) then Unix.rmdir path with _ -> ());
		try Sys.remove path with _ -> ());;


let rec rm_and_ignore_list paths =
  match paths with
  | [] -> ()
  | p::ps -> rm_and_ignore p; rm_and_ignore_list ps;;


(** STP helpers **)
let stp_path = "../stpwrap/stp/bin/";;
let stp = "stp";;


let check_stp_path file =
  let path = Sys.getenv("PATH") in
<<<<<<< HEAD
  if (pmatch ~pat:stp_path path) then ()
  else (
	if (Sys.file_exists file) 
	then Unix.putenv "PATH" (path^":"^stp_path)
	else skip_if true 
	  ("Skipping test.  Stp is not in PATH and can not find file "^file));;
=======
  print_endline("Checking for stp...");
  match Unix.system("echo 'QUERY(TRUE);' | stp 2> /dev/null") with
  | Unix.WEXITED(0) -> ()
  | _ -> (if (Sys.file_exists file) 
    then Unix.putenv "PATH" (path^":"^stp_path)
    else skip_if true 
      ("Skipping test.  Stp is not in PATH and can not find file "^file));;
>>>>>>> 74438303


(** pin helpers **)
let pin_path = ref "../pin/";;
let pin = "pin";;
let gentrace_path = "../pintraces/obj-ia32/";;
let gentrace = "gentrace.so";;
let pin_out_suffix = "bap-pin-test.out";;

let rec find_pin_out files tag =
  match files with
  | [] -> assert_failure 
    ("Could not find a file with suffix "^tag^pin_out_suffix^" Did pin fail?")
  | f::fs -> if (pmatch ~pat:(tag^pin_out_suffix) f) then f else find_pin_out fs tag;;

let check_pin_setup _ =
  (* Only do this if we are running in an x64 environment *)
  let cat_arg = "/proc/sys/kernel/yama/ptrace_scope" in
  let foutput char_stream = 
    (match (Stream.next char_stream) with
    | '0' -> ()
    | _ -> skip_if true
      (cat_arg^
	 " must contain 0 for pin to work.  As root, please execute $ echo 0 > "
       ^cat_arg))
  in
  (* Check if ptrace_scope has been turned off *)
  if (Sys.file_exists cat_arg) 
  then assert_command ~foutput ~verbose:true "cat" [cat_arg] else ();
  (* Check environment variable for path to pin *)
  let env_pin_path = try Sys.getenv "PIN_PATH" with _ -> "" in
  if (env_pin_path <> "") then pin_path := env_pin_path;
  check_file(!pin_path^pin);
  check_file(gentrace_path^gentrace);
;;


(** Common functions across multipule tests **)
let rec find_fun ?(msg="") ranges name = match ranges with
  | [] -> assert_failure ("Could not find function "^name^msg)
  | (n,s,e)::rs -> if (n = name) then (s,e) else find_fun ~msg rs name;;


let rec find_call prog = 
  match prog with
  | [] -> assert_failure "Could not find a call in the given function"
  | p::ps ->
    match p with
    | Ast.Label(Addr(a), [Asm(asm)]) -> 
      if (pmatch ~pat:"call" asm) then a else find_call ps
    | _ -> find_call ps;;


(* Return list of statments between start_addr and end_addr *)
let inject_stmt prog start_addr asm stmt = 
  let rec inject_stmt_k stmts starta asm_str inj_stmt k =
    match stmts with
    | [] -> 
      assert_failure ("Could not find asmembly instruction "^asm_str^" in main")
    | s::[] -> 
      assert_failure ("Could not find asmembly instruction "^asm_str^" in main")
	(* Match for the addr and label at the same time *)
    | s::l::ss -> 
      match starta with
      | Some(a) -> (match s with
	| Ast.Label(Type.Addr(addr),attrs) -> 
	  if (addr = a) then inject_stmt_k ss None asm_str inj_stmt (l::s::k)
	  else inject_stmt_k ss starta asm_str inj_stmt (l::s::k)
	| _ -> inject_stmt_k (l::ss) starta asm_str inj_stmt (s::k)
      )
	  (* We are inside the desired block; find asm_str and inject inj_stmt *)
      | None -> (match s with
	| Ast.Label(Type.Addr(addr),attrs) -> 
	  (match attrs with
	  | [Type.Asm(asm)] ->
	    if (pmatch ~pat:"ret" asm) then (List.rev k)@(s::l::inj_stmt::ss)
	    else inject_stmt_k ss starta asm_str inj_stmt (l::s::k)
	  | _ -> inject_stmt_k ss starta asm_str inj_stmt (l::s::k)
	  )
	| _ -> inject_stmt_k (l::ss) starta asm_str inj_stmt (s::k)
      )
  in
  inject_stmt_k prog (Some(start_addr)) asm stmt [];;


let halt_stmt = Halt(exp_true,[]);;


let check_bigint_answer e correct = 
  match e with
  | Int(int,_) -> if (int <>% correct)
    then 
      assert_failure 
	("Final value in EAX " ^ (string_of_big_int int) 
	 ^ " does not equal correct value "
	 ^ (string_of_big_int correct))
    else ()
  | _ -> assert_failure ("Final value in EAX is not an Ast.Int!");;


let check_eax ctx eax =
  let pat = "R_EAX_" in
  Var.VarHash.iter 
    (fun k v ->
      match k,v with
      | var,Symbeval.Symbolic e ->
	if (pmatch ~pat (Pp.var_to_string var)) 
	then check_bigint_answer e eax
	else ()
      | _ -> ()
    ) ctx.Symbeval.delta;;


let check_functions msg ranges names =
  ignore(List.map (find_fun ~msg ranges) names);;

let typecheck p = ignore(Utils_common.typecheck p);;

(* Return list of statments between start_addr and end_addr *)
let find_prog_chunk prog start_addr end_addr = 
  let rec find_prog_chunk_k prog starta enda k =
    match prog with
    | [] -> raise (RangeNotFound (start_addr, end_addr))
    | p::ps -> 
      match starta with
      | Some(a) -> (match p with
	| Ast.Label(Addr(addr),attrs) -> 
		  (* If this is the start address we are looking for begin recording 
		     with accumulator k.  Set starta to None so that we know we are in
		     the desired range *)
	  if (addr = a) then find_prog_chunk_k ps None enda (p::k)
	  else find_prog_chunk_k ps starta enda k
	| _ -> find_prog_chunk_k ps starta enda k
      )
	  (* Indicates we are inside desired block; return through end_addr *)
      | None -> (match p with
	| Ast.Label(Addr(addr),attrs) -> 
	  if (addr = enda) then k
	  else find_prog_chunk_k ps starta enda (p::k)
	| _ -> find_prog_chunk_k ps starta enda (p::k)
      )
  in
  List.rev (find_prog_chunk_k prog (Some start_addr) end_addr [])<|MERGE_RESOLUTION|>--- conflicted
+++ resolved
@@ -1,9 +1,6 @@
-<<<<<<< HEAD
-=======
 (** Functions used by BAP library and tests *)
 
 open Ast
->>>>>>> 74438303
 open Big_int
 open Big_int_convenience
 open OUnit
@@ -45,14 +42,6 @@
 
 let check_stp_path file =
   let path = Sys.getenv("PATH") in
-<<<<<<< HEAD
-  if (pmatch ~pat:stp_path path) then ()
-  else (
-	if (Sys.file_exists file) 
-	then Unix.putenv "PATH" (path^":"^stp_path)
-	else skip_if true 
-	  ("Skipping test.  Stp is not in PATH and can not find file "^file));;
-=======
   print_endline("Checking for stp...");
   match Unix.system("echo 'QUERY(TRUE);' | stp 2> /dev/null") with
   | Unix.WEXITED(0) -> ()
@@ -60,7 +49,6 @@
     then Unix.putenv "PATH" (path^":"^stp_path)
     else skip_if true 
       ("Skipping test.  Stp is not in PATH and can not find file "^file));;
->>>>>>> 74438303
 
 
 (** pin helpers **)
