(** Convert memory style accesses to array accesses.
    
   This modules converts all TMem references to normalized array references.

    @author Edward J. Schwartz
*)

(* TODO: Handle different endianness.  Use the type of the array expression *)

(* XXX: What should we do when there is a 1 bit access? *)

module D = Debug.Make(struct let name="memory2array" and default=`Debug end)

open D
open Type
open Ast
open Var


(** How big is normalized index? *)
let bitwidth = 8

let getelementtype tmem =
  match tmem with
  | TMem(elementtype) -> elementtype
  | _ -> failwith "This is not an array"

let getwidth regtyp =
  match regtyp with
  | Reg(n) -> assert (n mod bitwidth = 0); n/bitwidth
  | _ -> failwith "Only support register indices!"

let split_load array index indextype eletype endian bytenum =
  let newtype = Reg(bitwidth) in
  let indexplus = BinOp(PLUS, index, Int(Int64.of_int(bytenum), indextype)) in
  let exp = Load(array, indexplus, endian, newtype) in
  let exp = Cast(CAST_UNSIGNED, eletype, exp) in
  let exp = exp_shl exp (Int(Int64.of_int((bytenum) * bitwidth), eletype)) in
  exp
 
<<<<<<< HEAD
let split_load_list array index indextype eletype endian =
  assert (endian = exp_false);
  let elesize = getwidth eletype in
  let mvar = newvar "loadnorm" (Array (reg_32, reg_8)) in
  (Util.mapn (split_load (Var mvar) index indextype eletype endian) (elesize - 1), mvar)

let split_loads array index indextype eletype endian =
  let (singlereads, mvar) = split_load_list array index indextype eletype endian in
  let singlereads = List.rev singlereads in
=======
let split_load_list array index eletype endian =
  assert (endian = exp_false);
  let elesize = getwidth eletype in
  let mvar = newvar "loadnorm" (Array(eletype, Reg(bitwidth))) in
  (Util.mapn (split_load (Var mvar) index eletype endian) (elesize - 1), mvar)

let split_loads array index eletype endian =
  let (singlereads, mvar) = split_load_list array index eletype endian in
>>>>>>> 8eddb9f3
  let orexp = List.fold_left exp_or (List.hd singlereads) (List.tl singlereads) in
  Let(mvar, array, orexp)

let split_write array index indextype eletype endian data bytenum =
  let newtype = Reg(bitwidth) in
<<<<<<< HEAD
  let indexplus = BinOp(PLUS, index, Int(Int64.of_int(bytenum), indextype)) in
  (* djb: you also need to mask the value *)
  let exp = BinOp(RSHIFT, data, Int(Int64.of_int((bytenum) * bitwidth), eletype)) in
=======
  let indexplus = BinOp(PLUS, index, Int(Int64.of_int(bytenum), eletype)) in
  let exp = exp_shr data (Int(Int64.of_int((bytenum) * bitwidth), eletype)) in
>>>>>>> 8eddb9f3
  let exp = Cast(CAST_LOW, newtype, exp) in
  let exp = Store(array, indexplus, exp, endian, newtype) in
  exp
      
<<<<<<< HEAD
let split_write_list array index indextype eletype endian data =
=======
let split_write_list array index eletype endian data =
>>>>>>> 8eddb9f3
  assert (endian = exp_false);
  let inftype = Typecheck.infer_ast array in
  let tempmemvar = newvar "tempmem" inftype in
  let tempvalvar = newvar "tempval" eletype in
  let elesize = getwidth eletype in
<<<<<<< HEAD
  let singlewrites = 
    Util.mapn 
      (split_write (Var tempmemvar) index indextype eletype endian (Var tempvalvar)) 
      (elesize - 2) 
  in
  (singlewrites @ 
     [(split_write array index indextype eletype endian (Var tempvalvar) (elesize - 1))], 
   tempmemvar, tempvalvar)

let split_writes array index indextype eletype endian data =
  let (singlewrites, tempmemvar, tempvalvar) = 
    split_write_list array index indextype eletype endian data in
  let letexp = 
    List.fold_left 
      (fun expr new_expr -> 
	 Let(tempmemvar, new_expr, expr)) 
      (Var tempmemvar) singlewrites 
  in
=======
  let singlewrites = Util.mapn (split_write (Var tempmemvar) index eletype endian (Var tempvalvar)) (elesize - 2) in
  (singlewrites @ [(split_write array index eletype endian (Var tempvalvar) (elesize - 1))], tempmemvar, tempvalvar)

let split_writes array index eletype endian data =
  let (singlewrites, tempmemvar, tempvalvar) = split_write_list array index eletype endian data in
  let letexp = List.fold_left (fun expr new_expr -> Let(tempmemvar, new_expr, expr)) (Var tempmemvar) singlewrites in
>>>>>>> 8eddb9f3
  Let(tempvalvar, data, letexp)


(** This visitor maps each TMem to an array *)
class memory2array_visitor () =
  let hash = VarHash.create 1000 in
  object (self)
    inherit Ast_visitor.nop
	
    method visit_avar avar =
      match Var.typ(avar) with
      |	TMem(idxt) ->
	  let array =
	    try VarHash.find hash avar
	    with Not_found -> 
	      (* djb: we want the indx type to be the same. The
		 element type changes *)
	      let newarrvar = newvar (Var.name avar) (Array(idxt,Reg(bitwidth))) 
	      in
	      VarHash.add hash avar newarrvar;
	      newarrvar
	  in
          `ChangeToAndDoChildren array (* Do we need to recurse on the avar? *)
      |	_ ->  `DoChildren
	
<<<<<<< HEAD
    method visit_rvar rvar =
      match Var.typ(rvar) with
      |	TMem(idxt) ->
	  let array =
	    try VarHash.find hash rvar
	    with Not_found -> 
	      (* djb: again, i think this is incorrect *)
	      let newarrvar = newvar (Var.name rvar) (Array(idxt,Reg(bitwidth))) 	      
	      in
	      VarHash.add hash rvar newarrvar;
	      newarrvar
	  in
          `ChangeToAndDoChildren array
      |	_ -> `DoChildren
  end
=======
>>>>>>> 8eddb9f3

    method visit_rvar = self#visit_avar

	
    method visit_exp exp =
(*       Printf.printf "Visiting expression %s\n" (Pp.ast_exp_to_string exp); *)
      match exp with
      | Load(arr,idx,endian,t) -> ((* Printf.printf "Load %s\n" (Pp.ast_exp_to_string exp); *)
	  let width = (getwidth t) in
	  match width with
	  | 1 -> (* Printf.printf "Cool\n"; *)
	      `DoChildren
	  | _ -> (* Printf.printf "Need to split\n"; *)
<<<<<<< HEAD
	      let newexpr = split_loads arr idx reg_32 t endian 
=======
	      let arr = Ast_visitor.exp_accept self arr in
	      let newexpr = split_loads arr idx t endian 
>>>>>>> 8eddb9f3
	      in
	      (* Printf.printf "New Load %s\n" (Pp.ast_exp_to_string newexpr); *)
	      (* djb: still need to descend into children *)
	      `ChangeToAndDoChildren newexpr)
      | Store(arr,idx,data,endian,t) -> ((* Printf.printf "Store %s %s %s Reg%d\n" (Pp.ast_exp_to_string arr) (Pp.ast_exp_to_string idx) (Pp.ast_exp_to_string data) (getwidth t); *)
          let width = (getwidth t) in
          match width with
          | 1 -> (* Printf.printf "Cool!\n"; *)
	      `DoChildren
<<<<<<< HEAD
          | _ -> ( (* Printf.printf "Need to split\n"; *)
                  let newexpr = split_writes arr idx reg_32 t endian data in
		  `ChangeToAndDoChildren newexpr
                    ))
=======
          | _ -> (* Printf.printf "Need to split\n"; *)
	      let arr = Ast_visitor.exp_accept self arr in
              let newexpr = split_writes arr idx t endian data in
	      `ChangeToAndDoChildren newexpr
        )
>>>>>>> 8eddb9f3
      | _ -> `DoChildren              
  end


(** deend your average program. Returns new program where all memory
    broken down to byte-level reads and writes using array variables
    with the same name as the old memory variables.  *)
let coerce_prog prog = 
<<<<<<< HEAD
  let visitor = new memory2array_visitor ()
  and visitor2 = new memory2array_visitor2 ()
  in
  let prog = Ast_visitor.prog_accept visitor prog in
  let prog = Ast_visitor.prog_accept visitor2 prog
  in
  prog
  
=======
  let visitor = new memory2array_visitor () in
  Ast_visitor.prog_accept visitor prog
>>>>>>> 8eddb9f3
<|MERGE_RESOLUTION|>--- conflicted
+++ resolved
@@ -30,25 +30,14 @@
   | Reg(n) -> assert (n mod bitwidth = 0); n/bitwidth
   | _ -> failwith "Only support register indices!"
 
-let split_load array index indextype eletype endian bytenum =
+let split_load array index eletype endian bytenum =
   let newtype = Reg(bitwidth) in
-  let indexplus = BinOp(PLUS, index, Int(Int64.of_int(bytenum), indextype)) in
+  let indexplus = BinOp(PLUS, index, Int(Int64.of_int(bytenum), eletype)) in
   let exp = Load(array, indexplus, endian, newtype) in
   let exp = Cast(CAST_UNSIGNED, eletype, exp) in
   let exp = exp_shl exp (Int(Int64.of_int((bytenum) * bitwidth), eletype)) in
   exp
  
-<<<<<<< HEAD
-let split_load_list array index indextype eletype endian =
-  assert (endian = exp_false);
-  let elesize = getwidth eletype in
-  let mvar = newvar "loadnorm" (Array (reg_32, reg_8)) in
-  (Util.mapn (split_load (Var mvar) index indextype eletype endian) (elesize - 1), mvar)
-
-let split_loads array index indextype eletype endian =
-  let (singlereads, mvar) = split_load_list array index indextype eletype endian in
-  let singlereads = List.rev singlereads in
-=======
 let split_load_list array index eletype endian =
   assert (endian = exp_false);
   let elesize = getwidth eletype in
@@ -57,61 +46,29 @@
 
 let split_loads array index eletype endian =
   let (singlereads, mvar) = split_load_list array index eletype endian in
->>>>>>> 8eddb9f3
   let orexp = List.fold_left exp_or (List.hd singlereads) (List.tl singlereads) in
   Let(mvar, array, orexp)
 
-let split_write array index indextype eletype endian data bytenum =
+let split_write array index eletype endian data bytenum =
   let newtype = Reg(bitwidth) in
-<<<<<<< HEAD
-  let indexplus = BinOp(PLUS, index, Int(Int64.of_int(bytenum), indextype)) in
-  (* djb: you also need to mask the value *)
-  let exp = BinOp(RSHIFT, data, Int(Int64.of_int((bytenum) * bitwidth), eletype)) in
-=======
   let indexplus = BinOp(PLUS, index, Int(Int64.of_int(bytenum), eletype)) in
   let exp = exp_shr data (Int(Int64.of_int((bytenum) * bitwidth), eletype)) in
->>>>>>> 8eddb9f3
   let exp = Cast(CAST_LOW, newtype, exp) in
   let exp = Store(array, indexplus, exp, endian, newtype) in
   exp
       
-<<<<<<< HEAD
-let split_write_list array index indextype eletype endian data =
-=======
 let split_write_list array index eletype endian data =
->>>>>>> 8eddb9f3
   assert (endian = exp_false);
   let inftype = Typecheck.infer_ast array in
   let tempmemvar = newvar "tempmem" inftype in
   let tempvalvar = newvar "tempval" eletype in
   let elesize = getwidth eletype in
-<<<<<<< HEAD
-  let singlewrites = 
-    Util.mapn 
-      (split_write (Var tempmemvar) index indextype eletype endian (Var tempvalvar)) 
-      (elesize - 2) 
-  in
-  (singlewrites @ 
-     [(split_write array index indextype eletype endian (Var tempvalvar) (elesize - 1))], 
-   tempmemvar, tempvalvar)
-
-let split_writes array index indextype eletype endian data =
-  let (singlewrites, tempmemvar, tempvalvar) = 
-    split_write_list array index indextype eletype endian data in
-  let letexp = 
-    List.fold_left 
-      (fun expr new_expr -> 
-	 Let(tempmemvar, new_expr, expr)) 
-      (Var tempmemvar) singlewrites 
-  in
-=======
   let singlewrites = Util.mapn (split_write (Var tempmemvar) index eletype endian (Var tempvalvar)) (elesize - 2) in
   (singlewrites @ [(split_write array index eletype endian (Var tempvalvar) (elesize - 1))], tempmemvar, tempvalvar)
 
 let split_writes array index eletype endian data =
   let (singlewrites, tempmemvar, tempvalvar) = split_write_list array index eletype endian data in
   let letexp = List.fold_left (fun expr new_expr -> Let(tempmemvar, new_expr, expr)) (Var tempmemvar) singlewrites in
->>>>>>> 8eddb9f3
   Let(tempvalvar, data, letexp)
 
 
@@ -137,24 +94,6 @@
           `ChangeToAndDoChildren array (* Do we need to recurse on the avar? *)
       |	_ ->  `DoChildren
 	
-<<<<<<< HEAD
-    method visit_rvar rvar =
-      match Var.typ(rvar) with
-      |	TMem(idxt) ->
-	  let array =
-	    try VarHash.find hash rvar
-	    with Not_found -> 
-	      (* djb: again, i think this is incorrect *)
-	      let newarrvar = newvar (Var.name rvar) (Array(idxt,Reg(bitwidth))) 	      
-	      in
-	      VarHash.add hash rvar newarrvar;
-	      newarrvar
-	  in
-          `ChangeToAndDoChildren array
-      |	_ -> `DoChildren
-  end
-=======
->>>>>>> 8eddb9f3
 
     method visit_rvar = self#visit_avar
 
@@ -168,12 +107,8 @@
 	  | 1 -> (* Printf.printf "Cool\n"; *)
 	      `DoChildren
 	  | _ -> (* Printf.printf "Need to split\n"; *)
-<<<<<<< HEAD
-	      let newexpr = split_loads arr idx reg_32 t endian 
-=======
 	      let arr = Ast_visitor.exp_accept self arr in
 	      let newexpr = split_loads arr idx t endian 
->>>>>>> 8eddb9f3
 	      in
 	      (* Printf.printf "New Load %s\n" (Pp.ast_exp_to_string newexpr); *)
 	      (* djb: still need to descend into children *)
@@ -183,18 +118,11 @@
           match width with
           | 1 -> (* Printf.printf "Cool!\n"; *)
 	      `DoChildren
-<<<<<<< HEAD
-          | _ -> ( (* Printf.printf "Need to split\n"; *)
-                  let newexpr = split_writes arr idx reg_32 t endian data in
-		  `ChangeToAndDoChildren newexpr
-                    ))
-=======
           | _ -> (* Printf.printf "Need to split\n"; *)
 	      let arr = Ast_visitor.exp_accept self arr in
               let newexpr = split_writes arr idx t endian data in
 	      `ChangeToAndDoChildren newexpr
         )
->>>>>>> 8eddb9f3
       | _ -> `DoChildren              
   end
 
@@ -203,16 +131,5 @@
     broken down to byte-level reads and writes using array variables
     with the same name as the old memory variables.  *)
 let coerce_prog prog = 
-<<<<<<< HEAD
-  let visitor = new memory2array_visitor ()
-  and visitor2 = new memory2array_visitor2 ()
-  in
-  let prog = Ast_visitor.prog_accept visitor prog in
-  let prog = Ast_visitor.prog_accept visitor2 prog
-  in
-  prog
-  
-=======
   let visitor = new memory2array_visitor () in
-  Ast_visitor.prog_accept visitor prog
->>>>>>> 8eddb9f3
+  Ast_visitor.prog_accept visitor prog