(** Visitor for the AST *)

open Type
open Ast

(** The type for a visitor *)
class type t =
object
  method visit_exp : exp -> exp visit_action
    (** Called when visiting an expression *)
    
  method visit_stmt : stmt -> stmt visit_action
    (** Called when visiting a statement.
	FIXME: would be nice to be able to add stmts... We may change this. *)
    
  method visit_rvar : var -> var visit_action
    (** Called when visiting a refenenced variable. (IE: inside an expression) *)

  method visit_avar : var -> var visit_action
    (** Called when visiting an assigned variable. (IE: On the LHS of a Move *)
    
  method visit_binding : var * exp -> (var * exp) visit_action
    (** Called when mapping a variable in a let *)

  method visit_uvar : var -> var visit_action
    (** Called when unmapping a variable in a let *)

end

(** A nop visitor similar to [nop_bap_visitor].
    See {!Vine.nop_bap_visitor} for more information.   *)
class nop : t


val stmt_accept : #t -> stmt -> stmt
val exp_accept : #t -> exp -> exp
val rvar_accept : #t -> var -> var
val avar_accept : #t -> var -> var
<<<<<<< HEAD
val binding_accept : #t -> var * exp -> var * exp
val uvar_accept : #t -> var -> var
val prog_accept : #t -> program -> program
=======
val prog_accept : #t -> program -> program
val cfg_accept : #t -> Cfg.AST.G.t -> Cfg.AST.G.t
>>>>>>> 8eddb9f3
<|MERGE_RESOLUTION|>--- conflicted
+++ resolved
@@ -36,11 +36,7 @@
 val exp_accept : #t -> exp -> exp
 val rvar_accept : #t -> var -> var
 val avar_accept : #t -> var -> var
-<<<<<<< HEAD
 val binding_accept : #t -> var * exp -> var * exp
 val uvar_accept : #t -> var -> var
 val prog_accept : #t -> program -> program
-=======
-val prog_accept : #t -> program -> program
-val cfg_accept : #t -> Cfg.AST.G.t -> Cfg.AST.G.t
->>>>>>> 8eddb9f3
+val cfg_accept : #t -> Cfg.AST.G.t -> Cfg.AST.G.t