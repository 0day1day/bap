(* Type checking for BAP.
*)

open Type
open Ast
open Big_int_Z
open Big_int_convenience
module D = Debug.Make(struct let name="Typecheck" and default=`NoDebug end)
open D

exception TypeError of string

let terror s = raise(TypeError s)

(* returns true if t1 is a subtype of t2 *)
let subt t1 t2 =
  t1 = t2

let check_subt t1 t2 f =
  if not(subt t1 t2) then
    terror (Printf.sprintf f (Pp.typ_to_string t1) (Pp.typ_to_string t2))

let is_integer_type = function
  | Reg _ -> true
  | TMem _ | Array _ -> false

let is_mem_type t = not (is_integer_type t)

let index_type_of = function
  | TMem it | Array (it, _) -> it
  | Reg _ -> invalid_arg "index_type_of"

let bits_of_width = function
  | Reg n -> n
  | _ -> invalid_arg "bits_of_width"

let bytes_of_width t =
  let b = bits_of_width t in
  if not ((b mod 8) = 0) then invalid_arg "bytes_of_width";
  b / 8

let rec infer_ast_internal check e =
  match e with
  | Var v ->
      (* FIXME: Check context *)
    Var.typ v
  | UnOp(_, e) ->
    if check then 
      (let t = infer_ast_internal true e in
       check_reg t);
    infer_ast_internal false e;
  | BinOp(o,e1,e2) as e ->
    if check then (
      let t1 = infer_ast_internal true e1
      and t2 = infer_ast_internal true e2 in
      check_same t1 t2 ~e;
      match o with
      | EQ | NEQ -> ()
      | _ -> check_reg t1);
    (match o with
    | EQ | NEQ | LT | LE | SLT | SLE -> reg_1
    | _ -> infer_ast_internal false e1
    )
  | Ite(b,e1,e2) ->
    if check then 
      (let t1 = infer_ast_internal true e1
       and t2 = infer_ast_internal true e2 in
       check_same t1 t2);
    infer_ast_internal false e1
  | Extract(h,l,e) ->
    let ns = int_of_big_int(h -% l +% bi1) in
    let nt = Reg ns in
    if check then (
      match infer_ast_internal true e with
      | Reg(oldn) ->
        if (ns <= 0) then terror("Extract must extract at least one bit");
        if l <% bi0 then terror("Lower bit index must be at least 0");
        if h >% (big_int_of_int oldn) -% bi1 then terror("Upper bit index must be at most one less than the size of the original register")
      | _ -> terror ("Extract expects Reg type")
    );
    nt
  | Concat(le, re) ->
    let lt, rt = infer_ast_internal check le, infer_ast_internal check re in
    let nt = match lt, rt with
      | Reg(lb), Reg(rb) ->
        Reg(lb+rb)
      | _ -> terror "Concat expects Reg type"
    in
    nt
  | Lab s ->
      (* FIXME: no type for labels yet *)
    reg_64
  | Int(_,t)
  | Unknown(_,t) ->
    t
  | Cast(ct,t,e) ->
    let te = infer_ast_internal check e in
    if check then (
      check_reg t;
      check_reg te;
      let bitse = bits_of_width te in
      let bitst = bits_of_width t in
      match ct with
      | CAST_UNSIGNED
      | CAST_SIGNED ->
        if bitst < bitse then terror (Printf.sprintf "Cast type %s is a widening case, but it was used to narrow %s to %s" (Pp.ct_to_string ct) (Pp.typ_to_string te) (Pp.typ_to_string t))
      | CAST_HIGH
      | CAST_LOW ->
        if bitst > bitse then terror (Printf.sprintf "Cast type %s is a narrowing case, but it was used to widen %s to %s" (Pp.ct_to_string ct) (Pp.typ_to_string te) (Pp.typ_to_string t))
    );
    t
  | Let(v,e1,e2) ->
    (* XXX: Need a type context to check this correctly *)
    if check then ignore(infer_ast_internal true e1);
    infer_ast_internal check e2
  | Load(arr,idx,endian, t) ->
    if check then check_idx arr idx endian t;
    t
  | Store(arr,idx,vl, endian, t) ->
    if check then (
      check_idx arr idx endian t;
      let tv = infer_ast_internal true vl in
      check_subt tv t "Can't store value with type %s as a %s";
    );
    infer_ast_internal false arr

and check_same ?e ?s t1 t2 =
  if t1 <> t2 then
    let probs = match e, s with
      | Some e, _ -> ("\nProblem expression: "^(Pp.ast_exp_to_string e))
      | _, Some s -> ("\nProblem statement: "^(Pp.ast_stmt_to_string s))
      | None, None -> "" in
    terror ("Similar types expected: "^(Pp.typ_to_string t1)^" <> "^(Pp.typ_to_string t2)^probs)

and check_reg t =
  if not (is_integer_type t) then
    terror (Printf.sprintf "Expected integer type, but got %s" (Pp.typ_to_string t))

and check_bool t =
  if t <> Reg 1 then
    terror (Printf.sprintf "Expected bool type, but got %s" (Pp.typ_to_string t))

and check_idx arr idx endian t =
  let ta = infer_ast_internal true arr
  and ti = infer_ast_internal true idx
  and te = infer_ast_internal true endian in
  if te <> reg_1 then terror "Endian must be a boolean";
  if not(is_integer_type ti) then terror "Index must be a register type";
  match ta with
  | Array(i,e) ->
      check_subt ti i "Index type not suitable for indexing into this array. Index has type %s, but array has type %s.";
      check_subt t e "Can't get a %s from array of %s";
  | TMem i -> check_subt ti i "Index type not suitable for indexing into this array. Index has type %s, but the array has type %s.";

  | _ -> terror "Indexing only allowed from array or mem."

and check_cjmp_direct e =
  if Ast.lab_of_exp e = None then terror "Conditional jump targets must be direct (to a constant address or label)"

let infer_ast = infer_ast_internal false

let rec infer_ssa = function
  | Ssa.Int(_,t) -> t
  | Ssa.Var v -> Var.typ v
  | Ssa.Lab _ ->
    (* FIXME: no type for labels yet *)
    reg_64
  | Ssa.Load(_,_,_,t)
  | Ssa.Cast(_,t,_)
  | Ssa.Unknown(_,t)
    -> t
  | Ssa.BinOp((EQ|NEQ|LT|LE|SLT|SLE),_,_)
    -> reg_1
  | Ssa.Ite(_,v,_)
  | Ssa.BinOp(_,v,_)
  | Ssa.Store(v,_,_,_,_)
  | Ssa.UnOp(_,v) ->
      infer_ssa v
  | Ssa.Extract(h, l, v) ->
      let n = ((h -% l) +% bi1) in
      assert(n >=% bi1);
      Reg(int_of_big_int n)
  | Ssa.Concat(lv, rv) ->
      (match infer_ssa lv, infer_ssa rv with
      | Reg(lt), Reg(rt) -> Reg(lt + rt)
      | _ -> failwith "infer_ssa")
  | Ssa.Phi(x::_)
    -> Var.typ x
  | Ssa.Phi []
    -> failwith "Empty phi has no type"

let typecheck_expression e = ignore(infer_ast_internal true e)

(* Quick, informal, AST statement type checking.

   XXX: Formal type checking rules!
*)
let typecheck_stmt stmt =
  let infer_te = infer_ast_internal true in
<<<<<<< HEAD
  function
    | Move(v, e, _) as s ->
      let vt = Var.typ v in
      let et = infer_te e in
      check_same ~s vt et
    | Jmp(e, _) ->
      let et = infer_te e in
      check_reg et
    | CJmp(ce, t1, t2, _) ->
      let et = infer_te ce in
      let t1t = infer_te t1 in
      let t2t = infer_te t2 in
      check_bool et;
      check_reg t1t;
      check_reg t2t;
      check_cjmp_direct t1;
      check_cjmp_direct t2
    | Halt(e, _) ->
      let et = infer_te e in
      (* Can we return a memory? Does this make sense? *)
      check_reg et
    | Assert(e, _)
    | Assume(e, _) ->
      let et = infer_te e in
      check_bool et
    | Label _
    | Comment _
    | Special _ ->
      ()
=======
  try
    match stmt with
      | Move(v, e, _) as s ->
        let vt = Var.typ v in
        let et = infer_te e in
        check_same ~s vt et
      | Jmp(e, _) ->
        let et = infer_te e in
        check_reg et
      | CJmp(ce, t1, t2, _) ->
        let et = infer_te ce in
        let t1t = infer_te t1 in
        let t2t = infer_te t2 in
        check_bool et;
        check_reg t1t;
        check_reg t2t
      | Halt(e, _) ->
        let et = infer_te e in
        (* Can we return a memory? Does this make sense? *)
        check_reg et
      | Assert(e, _)
      | Assume(e, _) ->
        let et = infer_te e in
        check_bool et
      | Label _
      | Comment _
      | Special _ ->
        ()
  with TypeError e ->
    Printf.eprintf "TypeError while checking stmt: %s\n" (Pp.ast_stmt_to_string stmt);
    flush stderr;
    raise (TypeError e)
>>>>>>> adc4685f

let typecheck_prog prog =
  let last_label = ref None in
  let is_asm = function
    | Asm _ -> true
    | _ -> false
  in
  let ts = function
    | Label (_, attrs) as s when List.exists is_asm attrs -> last_label := Some s
    | _ -> ()
  in
  List.iter (fun stmt -> ts stmt;
    try typecheck_stmt stmt
    with TypeError s ->
      match !last_label with
      | Some ls ->
        raise (TypeError (s^"\nat "^Pp.ast_stmt_to_string ls))
      | None -> raise (TypeError s)) prog<|MERGE_RESOLUTION|>--- conflicted
+++ resolved
@@ -195,9 +195,8 @@
 
    XXX: Formal type checking rules!
 *)
-let typecheck_stmt stmt =
+let typecheck_stmt =
   let infer_te = infer_ast_internal true in
-<<<<<<< HEAD
   function
     | Move(v, e, _) as s ->
       let vt = Var.typ v in
@@ -227,40 +226,6 @@
     | Comment _
     | Special _ ->
       ()
-=======
-  try
-    match stmt with
-      | Move(v, e, _) as s ->
-        let vt = Var.typ v in
-        let et = infer_te e in
-        check_same ~s vt et
-      | Jmp(e, _) ->
-        let et = infer_te e in
-        check_reg et
-      | CJmp(ce, t1, t2, _) ->
-        let et = infer_te ce in
-        let t1t = infer_te t1 in
-        let t2t = infer_te t2 in
-        check_bool et;
-        check_reg t1t;
-        check_reg t2t
-      | Halt(e, _) ->
-        let et = infer_te e in
-        (* Can we return a memory? Does this make sense? *)
-        check_reg et
-      | Assert(e, _)
-      | Assume(e, _) ->
-        let et = infer_te e in
-        check_bool et
-      | Label _
-      | Comment _
-      | Special _ ->
-        ()
-  with TypeError e ->
-    Printf.eprintf "TypeError while checking stmt: %s\n" (Pp.ast_stmt_to_string stmt);
-    flush stderr;
-    raise (TypeError e)
->>>>>>> adc4685f
 
 let typecheck_prog prog =
   let last_label = ref None in
