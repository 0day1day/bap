
(** Generally useful things.

    This module contains functions that are used in BAP, but which are
    not at all BAP specific.

    @author Ivan Jager
*)

(** The identity function *)
let id = fun x -> x

(** Curry a tupled function *)
let curry f = fun x y -> f(x,y)

(** The opposite of [curry] *)
let uncurry f = fun (x,y) -> f x y

(** [foldn f i n] is f (... (f (f i n) (n-1)) ...) 0 *)
let rec foldn ?(t=0) f i n =  match n-t with
  | 0 -> f i 0
  | _ when n>t -> foldn f (f i n) (n-1)
  | -1 -> i
  | _ -> raise (Invalid_argument "negative index number in foldn")


(** [mapn f n] is the same as [f 0; f 1; ...; f n] *)
let mapn f n =
  List.rev (foldn (fun l i -> f(n-i)::l) [] n)
  (* List.rev is needed to make side effects happen in the same order *)


(** @return a union b, assuming a and b are sets *)
let list_union a b = 
  List.fold_left (fun acc x ->
		    if List.mem x b then acc else x::acc) b a
;;
  
(** @return a intersect b, assuming a and b are sets *)
let list_intersection a b =
  List.rev(List.fold_left (fun acc x ->
		    if List.mem x b then x::acc else acc) [] a)
;;

(** @return true if the intersection of two lists is not empty *)
let list_does_intersect a b =
  List.exists (fun x -> List.mem x a) b


(** Calls f with whichever of it's arguments is smaller first, and the longer
    one second. *)
let shortest_first f a b =
  let (la, lb) = (List.length a, List.length b) in
  if lb < la then f lb la else f la lb
    

(** @return a - b, assuming a and b are sets *)
let list_difference a b = 
    List.rev  (List.fold_left (fun acc x ->
			      if List.mem x b then
				acc
			      else
				x :: acc) [] a)
      
(** {list_subset a b} returns true when all elements in a are also in b *)
let list_subset a b =
  List.for_all (fun x -> List.mem x b) a

(** @return true when both sets contain the same elements *)
let list_set_eq a b = list_subset a b && list_subset b a


(** [union_find map items], where [map] is a mapping from items to
    their dependencies, finds independent elements in [items] *)
let union_find map items =
  let add_one res item =
    let set = map item in
    let (joined,indep) =
      List.partition (fun (s,is) -> list_does_intersect s set) res
    in
    let joined =
      List.fold_left
	(fun (s,is) (s2,is2) -> (list_union s2 s, List.rev_append is2 is))
	(set,[item]) joined
    in
    joined::indep
  in
  let res = List.fold_left add_one [] items in
  List.map snd res




(** Like [List.fold_left] but the arguments go in the same order as most fold functions.
    
    This exists, because I got fed up with fold_left being backwards.
*)
let list_foldl f l a = List.fold_left (fun i a -> f a i) a l

(** Pop the first element off a list ref. *)
let list_pop l =
  match !l with
  | x::xs -> l := xs; x
  | [] -> failwith "hd"

(** Push an element onto the front of a list ref. *)
let list_push l v =
  l := v :: !l

(** @return the last element of a list *)
let rec list_last = function
  | [x] -> x
  | _::x -> list_last x
  | [] -> raise (Invalid_argument("list_last expects non-empty list"))

(** @return (lst,last) where [lst] is the input lst minus 
    the last element [last]. @raise Invalid_argument if [lst] is empty *)
let list_partition_last lst = 
  match List.rev lst with
  | [x] -> ([],x)
  | x::ys -> (List.rev ys,x)
  | _ -> raise (Invalid_argument "list_partition_last expects non-empty list")

(** Like [list_last] but returns an option rather than failing *)
let list_last_option = function [] -> None | x -> Some(list_last x)

let list_filter_some f =
  let rec helper r l =
    match l with
    | x::xs -> helper (match f x with Some s -> s::r | None -> r) xs
    | [] -> List.rev r
  in
  helper []

let rec list_find_some f = function
  | x::xs -> (match f x with Some s -> s | None -> list_find_some f xs)
  | [] -> raise Not_found


(** [list_count f l] counts the number of items in [l] for which the
    predicate [f] is true. *)
let list_count f =
  List.fold_left (fun c x -> if f x then c+1 else c) 0

(** [list_unique l] returns a list of elements that occur in [l], without
    duplicates. (uses [=] and [Hashtbl.hash])  *)
let list_unique l =
  let h = Hashtbl.create (List.length l) in
  List.iter (fun x -> Hashtbl.replace h x ()) l;
  Hashtbl.fold (fun k () ul -> k::ul) h [] 

let rec split_common_prefix la lb = 
  match la,lb with
  | [], _ -> ([], la, lb)
  | _, [] -> ([], la, lb)
  | h1::t1, h2::t2 ->
      if h1 = h2 then
	let (a,b,c) = split_common_prefix t1 t2 in
	(h1::a, b, c)
      else ([], la, lb)

let split_common_suffix la lb =
  let (s,rla,rlb) = split_common_prefix (List.rev la) (List.rev lb) in
  (List.rev s, List.rev rla, List.rev rlb)

(** a composition operator. [(f <@ g) x] = [f(g x)] *)
let (<@) f g = (fun x -> f(g x))

(** Given Some(a), returns a. Given None, raises Not_found *)
let option_unwrap o =
  match o with
  | Some(x) -> x
  | None -> raise Not_found

(** Maps an ['a option] to a ['b option], given a function [f : 'a -> 'b] *)
let option_map f = function
  | None -> None
  | Some x -> Some(f x)

(** Map Some items and drop others from the list.
*)
let list_map_some f =
  let rec help res = function
    | [] -> List.rev res
    | x::xs -> help (match f x with Some i -> (i::res) | None -> res) xs
  in
    help []
  

let list_join f =
  function
    | x::(_::_ as xs) -> List.fold_left f x xs
    | [x] -> x
    | [] -> raise(Invalid_argument "list_join on empty list")

(** Get the keys from a hash table 
  If a key has multiple bindings, it is included once per binding *)
let get_hash_keys ?(sort_keys=false) htbl =
  let l = Hashtbl.fold (fun key data prev -> key::prev) htbl [] in
  if (sort_keys) then List.sort (Pervasives.compare) l
  else l

(** Change the extension of a filename *)
let change_ext filename new_ext =
  let last_dot_pos = String.rindex filename '.' in
  let base = String.sub filename 0 last_dot_pos in
  String.concat "." [base; new_ext]

(* Get list of file name in directory (ordered by name) *)
let list_directory ?(sort_files=true) dir_path =
  let file_type = Unix.stat dir_path in
  if (file_type.Unix.st_kind <> Unix.S_DIR) 
    then raise (Invalid_argument "Not a directory.");
  let file_array =
    try Sys.readdir dir_path 
    with _ -> raise (Invalid_argument "Could not read dir.")
  in
  if (sort_files) then Array.sort (Pervasives.compare) file_array;
  Array.to_list file_array


module HashUtil (H:Hashtbl.S) =
struct

  let hashtbl_eq ?(eq=(=)) h1 h2 =
    let subtbl h1 h2 =
      H.fold
	(fun k v r ->
	   try r && eq v (H.find h2 k)
	   with Not_found -> false )
	h1 true
    in
      subtbl h1 h2 && subtbl h2 h1
end

(* GRR, Hashtbl doesn't ascribe to the Hashtbl.S signature *)
let hashtbl_eq ?(eq=(=)) h1 h2 =
  let subtbl h1 h2 =
    Hashtbl.fold
      (fun k v r ->
	 try r && eq v (Hashtbl.find h2 k)
	 with Not_found -> false )
      h1 true
  in
    subtbl h1 h2 && subtbl h2 h1


module StringSet = Set.Make(String) ;;

let trim_newline s = 
  if String.length s > 0 && String.get s ((String.length s) -1) = '\n'
  then	String.sub s 0 ((String.length s)-2)
  else	s


		    
  
let apply_option f k = 
  match f with
  | None -> k
  | Some(f') -> f' k

let rec print_separated_list ps sep lst = 
  let rec doit acc = function
    | [] -> acc^""
    | x::[] -> acc^(ps x)
    | x::y::zs -> let acc = (ps x)^sep in
	(doit acc (y::zs))
  in
    doit "" lst


(* stuff that should be in Int64 *)


(** Unsigned comparison of int64 *)
let int64_ucompare x y =
  if x < 0L && y >= 0L then 1
  else if x >= 0L && y < 0L then -1
  else Int64.compare x y

(** Unsigned int64 division *)
let int64_udiv x y =
  (* Reference: Hacker's Delight (Warren, 2002) Section 9.3 *)
  if y < 0L
  then if int64_ucompare x y < 0 then 0L else 1L
  else if x < 0L
  then let all_but_last_bit =
    Int64.shift_left (Int64.div (Int64.shift_right_logical x 1) y) 1
  in
    if int64_ucompare (Int64.sub x (Int64.mul all_but_last_bit y)) y >= 0 then
      Int64.succ all_but_last_bit
    else
      all_but_last_bit
  else Int64.div x y


(** Unsigned int64 remainder *)
let int64_urem x y =
  Int64.sub x (Int64.mul y (int64_udiv x y))

(** Unsigned maxima of int64 *)
let int64_umax x y =
  if int64_ucompare x y > 0 then x else y

(** Unsigned minimum of int64 *)
let int64_umin x y =
  if int64_ucompare x y < 0 then x else y

(* end stuff that should be in Int64 *)

(** execute f with fd_from remapped to fd_to.
    useful for redirecting output of external code;
    e.g., redirecting stdout when calling STP code. *)
let run_with_remapped_fd fd_from fd_to f =
  (* remap *)
  let fd_to_saved = Unix.dup fd_to in
  Unix.dup2 fd_from fd_to;

  (* execute *)
  let rv = f () in

  (* restore *)
  Unix.dup2 fd_to_saved fd_to;
  Unix.close fd_to_saved;

  rv

let rec take_aux acc = function
 | (_, 0) | ([],_) -> List.rev acc
 | (x::xs, n) -> take_aux (x::acc) (xs,n-1)

<<<<<<< HEAD
let take n l = take_aux [] (l, n)

let fast_append l1 l2 = List.rev_append (List.rev l1) l2


module StatusPrinter =
struct
  let total = ref 0
  let current = ref 0
  let last = ref 0
  let message = ref "Status"
  let starttime = ref 0.0
    
  let update () = 
    if !last = -1 then
      Printf.printf "%s...\r" !message
    else
      Printf.printf "%s: %d%%\r" !message !last ;
    flush stdout
      
  let init msg size = 
    current := 0 ;
    last := -1 ;
    message := msg ;
    total := size ;
    starttime := Unix.gettimeofday () ;
    update ()
      
  let inc () =
    if !total != 0 then (
      current := !current + 1 ;
    let last' = (!current * 100) / !total in
      if (last' != !last) then
	(last := last'; update ()))
	  
  let stop () =
    Printf.printf "%s: Done! (%f seconds)\n" !message (Unix.gettimeofday () -. !starttime) ;
    flush stdout
end

let has_some o =
  match o with
  | Some _ -> true
  | None -> false
=======
let take l n = take_aux [] (l, n)

(* list_firstindex l pred returns the index of the first list element
   that pred returns true on *)
let rec list_firstindex ?s:(s=0) l pred =
  match l with
  | [] -> raise Not_found
  | x::_ when pred x -> s
  | _::tl -> list_firstindex tl pred ~s:(s+1)

(* Insert elements in li to l before position n *)
let list_insert l li n =
  let rec list_split hl tl n =
    if n = 0 then 
      (List.rev hl,tl) 
    else
      let hl' = (List.hd tl) :: hl in
      let tl' = List.tl tl in
      let n' = n-1 in
      list_split hl' tl' n'
  in
  let hd,tl = list_split [] l n in
  hd @ li @ tl

(* Remove r elements in l starting at position s *)
let list_remove l s r =
  let aftere = s + r in
  let _,revl = List.fold_left
    (fun (i,l) e ->
       if i >= s && i < aftere then
	 (i+1,l)
       else
	 (i+1, e::l)
    ) (0,[]) l
  in
  List.rev revl

(** Compare two lists using f.  Compares pairs from both lists
    starting from the first elements using f, and returns the first
    non-zero result. If there is no non-zero result, zero is returned. *)
let list_compare f l1 l2 =
  let v = List.fold_left2
    (fun s e1 e2 ->
       match s with
       | Some(x) -> Some(x)
       | None -> 
	   let c = f e1 e2 in
	   (* If c is not zero, keep it *)
	   if c <> 0 then Some(c) else None
    ) None l1 l2 in
  match v with
  | None -> 0 (* Equal *)
  | Some(x) -> x (* Not equal *)

(** Given two lists, calls f with every possible combination *)
let list_cart_prod2 f l1 l2 =
  List.iter
    (fun x ->
       List.iter (f x) l2
    ) l1

(** Given three lists, calls f with every possible combination *)
let list_cart_prod3 f l1 l2 l3 =
  List.iter (fun x -> list_cart_prod2 (f x) l2 l3) l1

(** Given four lists, calls f with every possible combination *)
let list_cart_prod4 f l1 l2 l3 l4 =
  List.iter (fun x -> list_cart_prod3 (f x) l2 l3 l4) l1


(** Calls f on each element of l, and returns the first Some(x)
    returned.  If no Some(x) are returned, None is returned. *)
let list_existssome f l =
  (* Maybe list_find_some should call this instead *)
  try Some(list_find_some f l) with Not_found -> None

(** Calls f on each element of l and if there is Some() value returned
    for each list member, returns Some(unwrapped list). If at least
    one returns None, None is returned instead. *)
let list_for_allsome f l =
  let rec m r = function
    | [] -> Some(List.rev r)
    | x::xs -> match f x with
      | None -> None
      | Some x -> m (x::r) xs
  in
  m [] l

(** Deletes the first occurrence of e (if it exists) in the list
    and returns the updated list *)
let list_delete l e = 
  let rec delete_aux acc = function
    | [] -> List.rev acc
    | x::xs when e == x -> (List.rev acc)@xs
    | x::xs -> delete_aux (x::acc) xs
  in
    delete_aux [] l

(** Some -> true, None -> false *)
let has_some x = x <> None
>>>>>>> 8eddb9f3
<|MERGE_RESOLUTION|>--- conflicted
+++ resolved
@@ -330,11 +330,9 @@
  | (_, 0) | ([],_) -> List.rev acc
  | (x::xs, n) -> take_aux (x::acc) (xs,n-1)
 
-<<<<<<< HEAD
 let take n l = take_aux [] (l, n)
 
 let fast_append l1 l2 = List.rev_append (List.rev l1) l2
-
 
 module StatusPrinter =
 struct
@@ -375,8 +373,6 @@
   match o with
   | Some _ -> true
   | None -> false
-=======
-let take l n = take_aux [] (l, n)
 
 (* list_firstindex l pred returns the index of the first list element
    that pred returns true on *)
@@ -475,5 +471,4 @@
     delete_aux [] l
 
 (** Some -> true, None -> false *)
-let has_some x = x <> None
->>>>>>> 8eddb9f3
+let has_some x = x <> None