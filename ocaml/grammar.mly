--- conflicted
+++ resolved
@@ -75,13 +75,9 @@
   | "asm" -> Asm string
   | "address" -> Address(Int64.of_string string)
   | "set" when string = "liveout" -> Liveout
-<<<<<<< HEAD
-  | "str" -> StrAttr string
-  | "tid" -> ThreadId(int_of_string string)
-=======
   | "set" when string = "initro" -> InitRO
   | "str" | "attr" -> StrAttr string
->>>>>>> 8eddb9f3
+  | "tid" -> ThreadId(int_of_string string)
   | _ -> err ("Unknown attribute @"^lab)
 
 let typ_of_string = function
