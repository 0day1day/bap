(** C output.


    TODO: Make the interface consistent with that of Pp.
*)

open Ast
<<<<<<< HEAD
open Big_int
open Big_int_convenience
=======
open Ast_convenience
open Printf
>>>>>>> 5f51e7f1
open ExtList
open Format
open Pp
open Printf
open Type
open Typecheck
open Var
module VH = VarHash;;

class pp ?(debug_labels=false) ft =
  let varctx = Hashtbl.create 113 in

  let pp = Format.pp_print_string ft
  and pc = Format.pp_print_char ft
  and space = Format.pp_print_space ft
  and cut = Format.pp_print_cut ft
  and opn = Format.pp_open_hovbox ft
  and opnhv = Format.pp_open_hvbox ft
  and cls = Format.pp_close_box ft
  and pp_int = Format.pp_print_int ft 
  and newline = Format.pp_force_newline ft 
  and flush = Format.pp_print_flush ft
  and with_varids = false in
  let comma () = pp ","; space() in 
object(self)

  (* the prototypes we assume we have for read and write are:
     uint64_t _mem_read(mem_t m, uint64_t addr, int num_bytes) 
     mem_t _mem_write(mem_t m, uint64_t addr, uint64_t val, int num_bytes)
     you can extend this class if you want something different *)

  val special = "BAP_SPECIAL"
  val mem_load = "BAP_MEM_LOAD"
  val mem_store = "BAP_MEM_STORE"


 (** Pretty print a program using the given formater *)
  method ast_program ?(name="bap_program") sl =
    opn 0;
    pp "#include <bap_helpers.h>\n";
    newline();
    pp "int64_t ";
    pp name;
    pp "() {";
    open_hvbox 2;
    newline();
    (* opnhv 0; self#format_decls dl; cls(); *)
    (* newline(); *)
    (* opnhv 0; self#format_initializations (dl,sl); cls(); *)
    (* newline(); *)
    opnhv 0;  
    (* List.iter self#ast_stmts sl;  cls(); *)
    self#ast_stmts sl; cls();
    (* List.iter (fun x -> self#ast_stmt x; space()) p; *)
    cls();
    pp "}";
    cls();
    flush()
    
  method format_exp = self#ast_exp
    
  method ast_stmt s = 
    opn 2; 
    (match s with
     | Jmp(Lab l, _) ->
	 pp "goto"; space (); pp l; pp ";"
     | Jmp _ ->
	 failwith "Indirect jump not supported yet"
     | CJmp(e1,e2,e3,_) ->
	 pp "if("; self#format_exp e1; pp ")"; space (); pc '{';
	 self#ast_stmt (Jmp(e2,[]));
	 space(); pp "} else {"; space();
	 self#ast_stmt (Jmp(e3,[]));
	 space(); pc '}'
     | Move(v,e,_) ->
	 self#format_var v;
	 pp " ="; space();
	 self#ast_exp e;
	 pc ';'
     | Special(s,_)->
	 pp special;
	 pp "(\""; pp s; pp "\");"
     | Label(l,_) ->
	 (match l with 
	 | Name s -> pp s; pc ':'
	 | _ -> ()
	 );
     | Comment(s,_) ->
	 pp "/*"; pp s; pp "*/"
     | Assert(e,_) ->
	 pp "assert(";
	 self#ast_exp e;
	 pp ");"
     | Halt(e,_) ->
	 pp "exit(";
	 self#ast_exp e;
	 pp ");"
    );
    cls();
    newline ();

  method ast_stmts =
    List.iter self#ast_stmt


  method format_typ = self#typ 

  method format_initializations vars =
    let init_var (V(_,_,t) as v) =
      pp "BAP_INIT_";
      self#format_typ t;
      pp "(";
      self#format_var v;
      pp ");";
      newline();
    in
      List.iter init_var vars
    


  method ast_exp ?(prec=0) e =
    let fe prec e =
      self#ast_exp ~prec e
    in
    (* prec tells us how much parenthization we need. 0 means it doesn't need
       to be parenthesized. Larger numbers means it has higher precedence.
       Maximum prec before paretheses are added are as follows:
       50  ITE
       100 OR
       200 XOR
       300 AND
       400 EQUAL NEQ
       500 LT SLT SLE LE
       600 LSHIFT RSHIFT ARSHIFT
       700 PLUS MINUS
       800 TIMES DIVIDE SDIVIDE MOD
       900 UMINUS NOT
    (* To avoid gcc -Wall warnings, we will artificially require
       operands to | ^ and & to have precedency at least 750 *)
    *)
    let lparen bind = if bind < prec then pp "(" in
    let rparen bind = if bind < prec then pp ")" in
    open_box 0;
    (match e with
       Let _ ->
	 raise (Invalid_argument "Let's not supported. Try calling unlet first.")
     | Ite(b, e1, e2) ->
	 (* XXX: Needs testing *)
	 lparen 50;
	 self#ast_exp b;
	 space ();
	 pp "?";
	 space ();
	 self#ast_exp e1;
	 space ();
	 pp ":";
	 space ();
	 self#ast_exp e2;	 
	 rparen 50
     | Extract _ ->
	 self#ast_exp (rm_extract e)
     | Concat _ ->
	 self#ast_exp (rm_concat e)
     | BinOp(b,e1,e2) ->
	 let op_prec = match b with
	   | OR                          -> 100
	   | XOR                            -> 200
	   | AND	                  -> 300
	   | EQ | NEQ			  -> 400
	   | LT | SLT | SLE | LE	          -> 500
	   | LSHIFT | RSHIFT | ARSHIFT      -> 600
	   | PLUS | MINUS		          -> 700
	   | TIMES|DIVIDE|SDIVIDE|MOD|SMOD  -> 800
	 in
	 let child_prec = if op_prec <= 300 then 750 else op_prec in
	 lparen op_prec;
	 open_box 0;
	 (* all our binops are left associative *)
	 fe child_prec e1;
	 space();
	 pp (self#binop_to_string b);
	 pp " ";
	 fe (child_prec+1) e2;
	 close_box();
	 rparen op_prec;
	 cut()
     | UnOp(u,e) ->
	 lparen 900;
	 pp(unop_to_string u);
	 fe 900 e;
	 rparen 900
     | Lab l ->
	 pp "name("; pp l; pp ")"
     | Cast(ct,t,e) -> self#format_cast fe ct t e 
     | Unknown(u,t) ->
	 pp "unknown \""; pp u; pp "\""; self#typ t
     | Load(arr,idx,endian, t) ->
	 pp mem_load; pc '('; cut();
	 self#ast_exp arr; comma();
	 self#ast_exp idx; comma();
	 self#ast_exp endian; comma();
	 self#typ t;
	 pc ')'
     | Store(arr,idx,vl, endian, t) ->
	 pp mem_store; pc '('; cut();
	 self#ast_exp arr; comma();
	 self#ast_exp idx; comma();
	 self#ast_exp vl; comma();
	 self#ast_exp endian; comma();
	 self#typ t;
	 pc ')'
     | Int(i,t) ->
	 self#format_value (Int(i,t))
     | Var v ->
	 self#format_var v
    );
    cls()


  method format_var ?(print_type=false) (V(_,_,typ) as var) =
    self#format_name var;


  method binop_to_string = function
    | SDIVIDE ->  "/ (int64_t)" 
    | SMOD -> "% (int64_t)"
    | SLT -> "< (int64_t)"
    | SLE -> "<= (int64_t)"
    | RSHIFT -> ">> (uint64_t)"
    | ARSHIFT -> ">> (int64_t)"
    | NEQ -> "!="
    | op -> ( binop_to_string op)


  method typ = function
    | Reg 1 -> pp "bool"
    | Reg 8 -> pp "uint8_t"
    | Reg 16 -> pp "uint16_t"
    | Reg 32 -> pp "uint32_t"
    | Reg 64 -> pp "uint64_t"
    | TMem(Reg 32)-> pp "mem32_t"
    | Array(t2, i) -> pp "mem_norm_t" (* array is normalized memory *) 
    | _ -> raise (Invalid_argument "Unsupported type")


  (* method format_decl v =  *)
  (*   self#format_decls [v] *)

  method format_name (V(vid,name,typ) as var) =
    if with_varids then (
      pp name;
      pp "_";
      pp_int vid )
    else
      let strings =
	Stream.from (function
		       | 0 -> Some name
		       | 1 -> Some(name^"_"^string_of_int vid)
		       | 2 -> Some(name^"__"^string_of_int vid)
		       | n -> Some(name^"_"^string_of_int (n-2))
		    )
      in
      let rec pp_next() =
	let s = Stream.next strings in
	  try
	    let var' = Hashtbl.find varctx s in
	      if var == var' then pp s else
		pp_next()
	  with Not_found ->
	    Hashtbl.add varctx s var;
	    pp s
      in
	pp_next()


  method format_value = function
    | Int(bi, Reg 1) when bi_is_one bi -> pp "1"
    | Int(bi, Reg 1) when bi_is_zero bi -> pp "0"
    | Int(x,t) -> 
	(* No moding here, since the value should have been modded earlier,
	   and if it wasn't, it's better not to hide it. *)

	(* XXX: Ugh, can't print in hex for big ints yet anyway :-X *)
	pp (string_of_big_int x);
	(* pp (if 0L <= x && x < 10L *)
	(*     then Int64.to_string x *)
	(*     else Printf.sprintf "0x%LxLL" x) *)
    | _ -> ()


  method format_cast fe  ct t e = 
    let to_signed_type_string t = 
      match t with
	  Reg 1 -> "bool"
	| Reg 8 -> "int8_t"
	| Reg 16 -> "int16_t"
	| Reg 32 -> "int32_t"
	| Reg 64 -> "int64_t"
	| _ -> raise (Invalid_argument "Invalid integral type")
    in
    let () = open_box 2 in (
	match ct with
	    CAST_LOW 
	  | CAST_UNSIGNED ->
	      (* this avoids warnings in visual studio 2005 *)
	      (* FIXME: but it's wrong! *)
	      if t = Reg(1) && ct = CAST_LOW then (
		pp "(((";  self#format_exp e; 
		pp ")&1) == 1)"
	      ) else (
		pp "("; self#format_typ  t; pp ")"; cut(); pp "(";
		self#format_exp  e; pp ")"
	      )
		
	  | CAST_SIGNED when is_integer_type t -> 
	      let tstr = to_signed_type_string t in
		pp "("; pp tstr; pp ")"; cut(); pp "(";
		self#format_exp  e; pp ")"
	  | CAST_HIGH  when is_integer_type t ->
	      (* implements zhenkai's do_cast routine *)
	      let dstlen = bits_of_width t in 
	      (* let srctyp = Typecheck.infer_type None e in  *)
	      let srctyp = Typecheck.infer_ast e in
	      let srclen = bits_of_width srctyp in 
	      let offset = srclen - dstlen in 
	      let (mask:int64) = Int64.sub 
		(Int64.shift_left 1L dstlen)
		(Int64.one) in 
		pp "("; self#format_typ t; pp ")"; space();
		pp "("; space () ; pp "(";
		pp "("; self#format_exp e; pp ")";
		pp ">>"; pp (string_of_int offset); space ();
		pp ")&"; Format.fprintf ft "0x%LX" mask;
		(* pp (string_of_int mask); *)
		pp ")"
	  | CAST_HIGH 
	  | CAST_SIGNED -> raise (Invalid_argument "Unhandled case")
      ); close_box ()

end

<|MERGE_RESOLUTION|>--- conflicted
+++ resolved
@@ -5,13 +5,9 @@
 *)
 
 open Ast
-<<<<<<< HEAD
+open Ast_convenience
 open Big_int
 open Big_int_convenience
-=======
-open Ast_convenience
-open Printf
->>>>>>> 5f51e7f1
 open ExtList
 open Format
 open Pp
