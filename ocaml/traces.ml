--- conflicted
+++ resolved
@@ -1529,129 +1529,6 @@
   in
     size formula
 
-<<<<<<< HEAD
-module IntSet = Set.Make(Int64)
-let memory_read = ref IntSet.empty
-let memory_write = ref IntSet.empty
-let empty_mem_ind () =
-  memory_read  := IntSet.empty;
-  memory_write := IntSet.empty
-
-let get_indices () =
-  empty_mem_ind () ;
-  conc_mem_iter
-    (fun index value -> match value.usg with
-       | RD -> memory_read := IntSet.add index !memory_read
-       | WR -> memory_write := IntSet.add index !memory_write
-       | RW -> (* Read-Write -> let's store both *)
-           memory_read := IntSet.add index !memory_read ;
-           memory_write := IntSet.add index !memory_write
-    )
-
-let get_concrete_read_index () =
-  let el = IntSet.max_elt !memory_read in
-    memory_read := IntSet.remove el !memory_read ;
-    Int(big_int_of_int64 el, reg_32)
-
-let get_concrete_write_index () =
-  let el = IntSet.max_elt !memory_write in
-    memory_write := IntSet.remove el !memory_write ;
-    Int(big_int_of_int64 el, reg_32)
-
-
-
-module TaintSymbolic =
-struct
-
-  include MemVHBackEnd
-
-  let lookup_var delta var =
-
-    let name = Var.name var in
-    DV.dprintf "looking up var %s" name;
-
-    (* We need to use DSA because we combine the delta context with
-       let-based renaming.  If we did not use DSA, then assignments to
-       new registers could shadow previous computations.  *)
-    (* TraceConcrete.print_values delta; *)
-
-    let unknown = !full_symbolic && not (VH.mem delta var) in
-      (match dsa_taint_val var, dsa_concrete_val var with
-       | Some(true), _ when unknown ->
-  	   (* If the variable is tainted and we don't have a formula for it, it
-	      is symbolic *)
-	   (* DV.dprintf "symbolic"; *)
-  	   Symbolic (Var var)
-       | Some(true), _ ->
-  	   (* If the variable is tainted, but we do have a formula for it *)
-	   (* DV.dprintf "getting formula from delta: %s" (Var.name var); *)
-  	   VH.find delta var
-
-       | _, _ when is_symbolic var ->
-           (* If the variable is untainted, but is a symbolic byte that we 
-	      introduced *)
-           Symbolic(Var(var))
-
-       | _, Some(cval) ->
-  	 (* Finally, if untainted try to use the concrete value.
-  	    Otherwise, see if we can find the value in delta; it's
-  	    probably a temporary. *)
-
-	 (* In the alternate scheme, all concretes are added right to the 
-	    formula *)
-	 VH.remove delta var;
-	 Symbolic(Var(var))
-       | _, _ ->
-	   DV.dprintf "looking %s up in delta" (Var.name var);
-  	   try VH.find delta var
-  	   with Not_found ->
-  	     match Var.typ var with
-  	     | TMem _ 
-	     | Array _ -> (* DV.dprintf "new memory %s" (Var.name var); *) 
-	       empty_smem var
-  	     | _ ->
-		 (match dsa_var var with
-		 | Some(x) -> if not (isbad x) then
-  		   wprintf "Variable not found during evaluation: %s" name
-		 | _ -> ());
-  		 Symbolic(Var(var))
-      )
-
-
-  let update_mem mu pos value endian =
-    match is_concrete pos with
-    | true ->
-	(match pos with
-	 | Int (n, _) -> del_symbolic (int64_of_big_int n)
-	 | _ -> ());
-	Symbolic.update_mem mu pos value endian
-    | _  ->
-        Symbolic.update_mem mu pos value endian
-
-  (* TODO: add a memory initializer *)
-
-  let rec lookup_mem mu index endian =
-    match index with
-    | Int(n,_) ->
-	(try
-	   (* Check if this is a symbolic seed *)
-	   let var = symbolic_mem (int64_of_big_int n) in
-	   (* pdebug ("introducing symbolic: "^(Pp.ast_exp_to_string var)) ; *)
-	   (*update_mem mu index var endian;
-	     Hashtbl.remove n;*)
-	   var
-	 with Not_found ->
-	   (* Check if we know something about this memory location *)
-	   (*pdebug ("not found in symb_mem "^(Printf.sprintf "%Lx" n)) ;*)
-	     Symbolic.lookup_mem mu index endian
-	)
-    | _ ->
-          (pdebug ("Symbolic memory index at "
-                   ^ (Pp.ast_exp_to_string index)) ;
-           Symbolic.lookup_mem mu index endian)
-
-end
-
 
 (** SWXXX These should go somewhere else, maybe util.ml? *)
 let solve_formula input output =
@@ -1678,8 +1555,6 @@
     raise e
 
 
-=======
->>>>>>> 9442afbd
 (** Symbolic assigns are represented as Lets in the formula, except
     for temporaries.  If you use this, you should clear out temporaries
     after executing each instruction.
@@ -1719,11 +1594,10 @@
 (*     PredAssign.assign v ev ctx *)
 (* end *)
 
-<<<<<<< HEAD
 module TraceSymbolicFunc (Tune: EvalTune) (Form: Formula) =
 struct 
   (* Set this to LetBindSimplify to use formula simplificiation *)
-  module TraceSymbolic = Symbeval.Make(TaintSymbolic)(Tune)(TraceSymbolicAssign)(Form)
+  module TraceSymbolic = Symbeval.Make(SymbolicMemL)(Tune)(PredAssignTraces)(Form)
 
   let status = ref 0
   let count = ref 0
@@ -1740,13 +1614,6 @@
       stmts := !stmts @ [assert_vars h]
     );
     stmts := List.map to_dsa (BatList.append !stmts [stmt]);
-    (*(if !status >= 3770 && !status <= 3771 then
-      (count := !count + 1;
-    (*print_endlin e(Pp.ast_stmt_to_string stmt) ;*)
-    (*TraceSymbolic.print_var state.delta "R_EAX" ;*)
-      let formula = TraceSymbolic.output_formula () in
-      print_formula ("form_" ^ (string_of_int !count)) formula))
-      ;*)
     dprintf "Evaluating stmt %s" (Pp.ast_stmt_to_string stmt);
     (match stmt with
       | Ast.Label (_,atts) when filter_taint atts != [] ->
@@ -1754,11 +1621,7 @@
           (* Printf.printf "%s\n" (Pp.ast_stmt_to_string stmt); *)
           (* We have a new block *)
           clean_delta state.delta;
-          get_indices();
           status := !status + 1 ;
-      (*if !status > 3770 && !status < 3780 then
-        let formula = TraceSymbolic.output_formula () in
-        print_formula ("form_" ^ (string_of_int !status)) formula*)
       | _ -> ());
 
     (* Double fold since we may have to add an assertion *)
@@ -1772,56 +1635,6 @@
   let construct_symbolic_run_formula h rh state trace =
     try
       let state = List.fold_left (symbolic_run_block h rh) state trace in
-=======
-module TraceSymbolic = Symbeval.Make(SymbolicMemL)(SlowEval)(PredAssignTraces)(LetBind)
-
-let status = ref 0
-let count = ref 0
-
-let symbolic_run trace =
-  Status.init "Symbolic Run" (List.length trace) ;
-  let h = VH.create 1000 in (* vars to dsa vars *)
-  let rh = VH.create 10000 in (* dsa vars to vars *)
-  dsa_rev_map := Some(rh);
-  let trace = append_halt trace in
-  cleanup ();
-  let state = TraceSymbolic.build_default_context trace in
-  (* Find the memory variable *)
-  let memv = find_memv trace in
-  dprintf "Memory variable: %s" (Var.name memv);
-  let to_dsa stmt = to_dsa_stmt stmt h rh in
-  let formula =
-    try
-      let state = List.fold_left
-        (fun state stmt ->
-           let stmts = ref [] in
-           (* dprintf "Dsa'ified stmt: %s" (Pp.ast_stmt_to_string stmt); *)
-           Status.inc() ;
-           let hasconc = update_concrete stmt in
-           if hasconc && !consistency_check then (
-             stmts := !stmts @ [assert_vars h]
-           );
-           stmts := List.map to_dsa (!stmts @ [stmt]);
-           dprintf "Evaluating stmt %s" (Pp.ast_stmt_to_string stmt);
-           (match stmt with
-              | Ast.Label (_,atts) when filter_taint atts != [] ->
-                  (* Printf.printf "%s\n" ("block no: " ^ (string_of_int !status)); *)
-                  (* Printf.printf "%s\n" (Pp.ast_stmt_to_string stmt); *)
-                  (* We have a new block *)
-                  clean_delta state.delta;
-                  status := !status + 1 ;
-              | _ -> ());
-
-           (* Double fold since we may have to add an assertion *)
-           List.fold_left
-             (fun state stmt ->
-                match TraceSymbolic.eval_stmt state stmt with
-                | [next] -> next
-                | _ -> failwith "Jump in a straightline program"
-             ) state !stmts
-        ) state trace
-      in
->>>>>>> 9442afbd
       state
     with
       | Failure fail as e ->
