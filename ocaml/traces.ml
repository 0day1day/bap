--- conflicted
+++ resolved
@@ -646,18 +646,6 @@
     represent the IL of the executed assembly instruction *)
 let trace_to_blocks trace =
   let rec to_blocks blocks current = function
-<<<<<<< HEAD
-    | [] -> 
-	  List.rev ((List.rev current)::blocks)
-    | (Ast.Label (Addr _, _) as l)::rest ->
-	  let block = List.rev current in
-	  to_blocks (block::blocks) [l] rest
-    | (Ast.Comment (c, _) as s)::rest when c = endtrace || (is_seed_label c) ->
-	  let block = List.rev current in
-	  to_blocks (block::blocks) [s] rest
-    | x::rest ->
-	  to_blocks blocks (x::current) rest
-=======
     | [] ->
         List.rev ((List.rev current)::blocks)
     | (Ast.Label (Addr _, _) as l)::rest ->
@@ -668,7 +656,6 @@
         to_blocks (block::blocks) [s] rest
     | x::rest ->
         to_blocks blocks (x::current) rest
->>>>>>> a5ebb53a
   in
   let blocks = to_blocks [] [] trace in
     List.filter (fun b -> List.length b > 1) blocks
@@ -1013,11 +1000,7 @@
 	| [] -> None
 
 (** Running each block separately *)
-<<<<<<< HEAD
 let run_block ?(next_label = None) state memv block =  
-=======
-let run_block ?(next_label = None) ?(log=fun _ -> ()) state memv block prev_block =
->>>>>>> a5ebb53a
   let addr, block = hd_tl block in
   let input_seeds = get_symbolic_seeds memv addr in
   pdebug ("Running block: " ^ (string_of_int !counter) ^ " " ^ (Pp.ast_stmt_to_string addr));
@@ -1052,17 +1035,10 @@
   (* Assign concrete values to regs/memory *)
   let block = match !use_alt_assignment with
     | true ->
-<<<<<<< HEAD
-	let assigns = assign_vars memv false in
-	List.iter 
-	   (fun stmt -> DV.dprintf "assign stmt: %s" (Pp.ast_stmt_to_string stmt)) assigns;	 
-	assigns @ block
-=======
         let assigns = assign_vars memv false in
         (* List.iter *)
         (*   (fun stmt -> dprintf "assign stmt: %s" (Pp.ast_stmt_to_string stmt)) assigns;       *)
         assigns @ block
->>>>>>> a5ebb53a
     | false -> block
   in
 
@@ -1267,11 +1243,7 @@
 
 (** Perform concolic execution on the trace and
     output a set of constraints *)
-<<<<<<< HEAD
 let concrete trace = 
-=======
-let concrete ?(log=fun _ -> ()) trace =
->>>>>>> a5ebb53a
   dsa_rev_map := None;
   let trace = Memory2array.coerce_prog trace in
   let trace = remove_specials trace in
@@ -2058,327 +2030,7 @@
   ignore (sym_and_output (Util.take u trace) "form_inv") ;
   trace
 
-<<<<<<< HEAD
-module NameSet = Set.Make(String)
-
-(*************************************************************)
-(******************** Surgical Slicing  **********************)
-(*************************************************************)
-
-(*  Precise Slicing - may result in underapproximations *)
-(*
-  The idea is the following: 
-
-    1. Pass in a straight-line program (assertions instead of cjmps)
-
-    2. Convert all memories to scalars (using mem_42 instead of mem[42])
-
-  Then a program of this form:
-
-    x1 = symb_0
-    x2 = x1 + 1
-    assert (x2 > 0)
-    x3 = 4
-    x3 = x2 - 5
-    assert (x3 = 0)
-
-  should be converted to:
-
-    x1 = symb_0
-    x2 = x1 + 1
-    assert (x2 > 0)
-    x3 = x2 - 5
-    assert (x3 = 0)
-
-  and the formula should be:
-
-    let x1 = symb_0 in
-    let x2 = x1 + 1 in
-     (x2 > 0) &
-     let x3 = x2 - 5 in
-      (x3 = 0)
-
-*)
-
-let mem_name num =  "mem_"^(Printf.sprintf "%Lx" num)
-
-let used_vars = Hashtbl.create 65536
-
-let newvar num t = 
-  if not (Hashtbl.mem used_vars num) then
-    (
-      let v = Var.newvar (mem_name num) t in
-        Hashtbl.add used_vars num v;
-        v
-    )
-  else
-    Hashtbl.find used_vars num
-
-(** Transformations needed for traces. *)
-let trace_transform_stmt2 stmt evalf = 
-  let get_bytes = function
-    | Reg n -> n / 8
-    | _ -> failwith "cannot load mem!"
-  in
-  let load num t bytes = 
-    let rec load_aux acc shift = function
-      | 0 -> acc
-      | n -> 
-          let var = Var (newvar (Int64.add num (Int64.of_int (bytes - n))) reg_8) in
-          let var = Cast(CAST_UNSIGNED, t, var) in
-          let acc = BinOp (OR, BinOp(LSHIFT, var, Int(big_int_of_int64 shift, reg_32)), acc) in
-            load_aux acc (Int64.add shift 8L) (n-1)
-    in
-    let var = Var (newvar num reg_8) in
-    let exp = Cast(CAST_UNSIGNED, t, var) in
-      load_aux exp 8L (bytes-1)
-  in
-  let concretize idx = match evalf idx with
-    | Int (n, t) -> n
-    | _ -> failwith "cannot concretize index"
-  in
-    
-  let cvis = object(self)
-    inherit Ast_visitor.nop
-    method visit_exp = function
-      | Load (mem, idx, _endian, t) ->
-          let num = concretize idx in
-          let bytes = get_bytes t in
-          let exp = load (int64_of_big_int num) t bytes in
-            `ChangeTo exp
-      | _ -> `DoChildren
-    method visit_stmt = function
-      | _ -> `DoChildren
-  end
-  in
-  let break_move num value t bytes =
-    let rec break_aux acc shift = function
-      | 0 -> acc
-      | n ->
-          let var = newvar (Int64.add num (Int64.of_int (bytes-n))) reg_8 in
-          let exp = BinOp (RSHIFT, value, Int(big_int_of_int64 shift, reg_32)) in
-          let exp = Cast(CAST_UNSIGNED, reg_8, exp) in
-          let acc = (Move(var, exp, [])) :: acc in
-            break_aux acc (Int64.add shift 8L) (n - 1)
-    in
-    let var = newvar num reg_8 in
-    let exp = Cast(CAST_UNSIGNED, reg_8, value) in
-      break_aux [Move(var, exp, [])] 8L (bytes - 1)
-  in
-    
-  (* Concretize memory addresses *)
-  let stmt =
-    if not !allow_symbolic_indices then
-      Ast_visitor.stmt_accept cvis stmt
-    else stmt
-  in
-  let s = Printf.sprintf "Removed: %s" (Pp.ast_stmt_to_string stmt) in
-  let com = Ast.Comment(s, []) in
-  let s = match stmt with
-    | (Ast.CJmp (e,tl,_,atts1)) when full_exp_eq (evalf e) exp_true ->
-    	[com; Ast.Assert(e,atts1)]
-    | (Ast.CJmp (e,_,fl,atts1)) when full_exp_eq (evalf e) exp_false ->
-    	[com; Ast.Assert(UnOp(NOT,e),atts1)]
-    | Ast.CJmp _ -> failwith "Evaluation failure!"
-    | (Ast.Jmp _) ->
-	[com]
-	  (* Removing assignment of tainted operands: symbolic
-	     execution does not need these *)
-    | Ast.Move (v, Store(mem, idx, value, _endian, t), _) ->
-        let idx = concretize idx in
-        let bytes = get_bytes t in
-          break_move (int64_of_big_int idx) value t bytes 
-    | Ast.Move (_, _, atts) when List.exists is_tconcassign atts -> []
-    | s -> [s] in
-    (*if not !allow_symbolic_indices && !exp <> exp_true then
-    (* The assertion must come first, since the statement may modify value of the expression! *)
-      s @ [Assert(!exp, [])]
-      else*)
-    s
-
-let get_symbolic_seeds2 memv = function
-  | Ast.Comment (s,atts) when is_seed_label s ->
-      List.fold_left
-	(fun acc {index=index; taint=Taint taint} ->
-	   let newvarname = "symb_" ^ (string_of_int taint) in
-	   let sym_var = Var (Var.newvar newvarname reg_8) in
-	     pdebug ("Introducing symbolic: " 
-		     ^(Printf.sprintf "%Lx" index)
-		     ^" -> "
-		     ^(Pp.ast_exp_to_string sym_var));
-	     add_symbolic index sym_var ;
-	     (* symbolic variable *)
-	     let mem = newvar index reg_8 in
-	     let move = Move(mem, sym_var, []) in
-	     move::acc				       
-	) [] (filter_taint atts)
-  | _ -> []
-
-(** Running each block separately *)
-let run_and_subst_block state memv block = 
-  let addr, block = hd_tl block in
-  let input_seeds = get_symbolic_seeds2 memv addr in
-  pdebug ("Running block: " ^ (string_of_int !counter) ^ " " ^ (Pp.ast_stmt_to_string addr));
-  let info, block = hd_tl block in
-  counter := !counter + 1 ;
-  let _ = ignore(update_concrete addr) in
-  if !consistency_check then (
-    (* remove temps *)
-    clean_delta state.delta;
-    check_delta state;
-    (* TraceConcrete.print_values state.delta; *)
-    (* TraceConcrete.print_mem state.delta; *)
-  );
-
-  (* Assign concrete values to regs/memory *)
-  let block, extra = match !use_alt_assignment with
-    | true ->
-	let assigns = assign_vars memv false in
-	(* List.iter *)
-	(*   (fun stmt -> dprintf "assign stmt: %s" (Pp.ast_stmt_to_string stmt)) assigns;	 *)
-	assigns @ block, List.length assigns
-    | false -> block, 0
-  in
-
-  let place = ref 0 in
-
-  let block = append_halt block in 
-  TraceConcrete.initialize_prog state block ;
-  clean_delta state.delta;
-  let init = TraceConcrete.inst_fetch state.sigma state.pc in
-  let executed = ref [] in
-  let rec eval_block state stmt = 
-    pdebug ("Executing: " ^ (Pp.ast_stmt_to_string stmt));
-    (*    Hashtbl.iter (fun k v -> pdebug (Printf.sprintf "%Lx -> %s" k (Pp.ast_exp_to_string v))) concrete_mem ;*)
-    let evalf e = match TraceConcrete.eval_expr state.delta e with
-      | Symbolic(e) -> e
-      | _ -> failwith "Expected symbolic" 
-    in
-    executed := Util.fast_append input_seeds !executed ;
-      if !place >= extra then (
-    executed := Util.fast_append (trace_transform_stmt2 stmt evalf) !executed ; 
-      );
-        place := !place + 1;
-    (*print_endline (Pp.ast_stmt_to_string stmt) ;*)
-
-    try 
-      (match TraceConcrete.eval_stmt state stmt with
-	 | [newstate] ->
-	     let next = TraceConcrete.inst_fetch newstate.sigma newstate.pc in
-	       (*pdebug ("pc: " ^ (Int64.to_string newstate.pc)) ;*)
-	       eval_block newstate next
-	 | _ -> 
-	    failwith "multiple targets..."
-      )
-    with
-	(* Ignore failed assertions -- assuming that we introduced them *)
-    | AssertFailed _ as _e -> 
-	  wprintf "failed assertion: %s" (Pp.ast_stmt_to_string stmt);
-	  (* raise e; *)
-	  let new_pc = Int64.succ state.pc in
-	  let next = TraceConcrete.inst_fetch state.sigma new_pc in
-	  eval_block {state with pc=new_pc} next
-  in
-    try
-      eval_block state init
-    with 
-      |	Failure s as e -> 
-	  pwarn ("block evaluation failed :(\nReason: "^s) ;
-	  List.iter (fun s -> pdebug (Pp.ast_stmt_to_string s)) block ;
-	  (*if !consistency_check then ( *)
-	    raise e
-	  (* ) else 
-	  ((addr,false)::(info,false)::(List.tl !executed)) *)
-      | UnknownLabel _ ->
-	  (addr::info::List.rev (!executed))
-      | Halted _ -> 
-	  (addr::info::List.rev (List.tl !executed))
-
-let run_and_subst_blocks blocks memv length =
-  counter := 1 ;
-  Status.init "Concrete Substitution Run" length ;
-  let state = TraceConcrete.create_state () in
-  let rev_trace = List.fold_left 
-    (fun acc block -> 
-       Status.inc() ;   
-       List.rev_append (run_and_subst_block state memv block) acc
-    ) [] blocks
-  in
-  Status.stop () ;
-  List.rev rev_trace
-
-let dicer = 
-
-  let process_stmt outset stmt = 
-    let inset = ref NameSet.empty in
-    let delset = ref NameSet.empty in
-    let vis = object(self)
-      inherit Ast_visitor.nop
-      method visit_exp = function
-        | Ast.Var v -> inset := NameSet.add (Var.name v) !inset ; `DoChildren 
-        | _ -> `DoChildren
-    end
-    in
-    let make_sets = function
-      | Ast.Move(v, e, _) ->
-	  let name = Var.name v in
-	    if NameSet.mem name outset then
-	      (
-	        ignore (Ast_visitor.exp_accept vis e );
-	        delset := NameSet.add name !delset
-	      )
-      | Ast.Assert(e,_) ->
-          ignore (Ast_visitor.exp_accept vis e)
-      | _ -> ()
-    in
-      make_sets stmt;
-      !inset, !delset
-  in
-       
-  let rec slicer outset acc = function
-    | [] ->
-        acc
-    | (Ast.Move _ as stmt)::stmts -> 
-        let inset, delset = process_stmt outset stmt in
-        let outset = NameSet.diff outset delset in
-        let outset = NameSet.union outset inset in
-          if NameSet.is_empty inset then
-            slicer outset acc stmts
-          else
-            slicer outset (stmt::acc) stmts
-    | (Ast.Assert _ as stmt)::stmts ->
-        let inset, _ = process_stmt outset stmt in
-        if NameSet.is_empty (NameSet.inter inset outset) then
-          slicer outset acc stmts
-        else
-          slicer outset (stmt::acc) stmts
-    | stmt::stmts ->
-        slicer outset (stmt::acc) stmts
-        
-  in
-    slicer
-
-let concrete_substitution trace = 
-  dsa_rev_map := None;
-  (*let trace = Memory2array.coerce_prog trace in*)
-  let no_specials = remove_specials trace in
-  (* let no_unknowns = remove_unknowns no_specials in *)
-  let memv = find_memv no_specials in
-  let blocks = trace_to_blocks no_specials in
-  (*pdebug ("blocks: " ^ (string_of_int (List.length blocks)));*)
-  let length = List.length blocks in
-  let actual_trace = run_and_subst_blocks blocks memv length in
-    actual_trace
-
-let check_slice trace = 
-  let actual_trace = concrete_substitution trace in
-  let accurate_trace = dicer (NameSet.singleton "ra") [] (List.rev actual_trace) in
-    accurate_trace
-
-let clean = 
-=======
 let clean =
->>>>>>> a5ebb53a
   let rec clean_aux acc = function
     | (Comment _) :: ss | (Label _) :: ss -> clean_aux acc ss
     | s :: ss -> clean_aux (s::acc) ss
