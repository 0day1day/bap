--- conflicted
+++ resolved
@@ -790,9 +790,6 @@
 
 let trace_length trace =
   print "Trace length: %d\n" (List.length trace)
-<<<<<<< HEAD
-  
-=======
 
 let print_formula file formula =
   let oc = open_out file in
@@ -807,7 +804,6 @@
   let () = p#assert_ast_exp formula in
   let () = p#counterexample in
     p#close
->>>>>>> e05bd83f
 
 module Status = Util.StatusPrinter
 
