--- conflicted
+++ resolved
@@ -93,23 +93,15 @@
     if debug() then dprintf "compacting %s from %s"  (node2s n) (nodes2s nset);
     let nleft = ref (List.length nset)
     and last = ref 0 in
-<<<<<<< HEAD
-    Array.iter(fun v ->
-=======
     Array.iter 
       (fun v ->
->>>>>>> adc4685f
          if !nleft > 0 && List.mem v nset then (
            if !nleft = 1 then (post.(!last) <- n; post_ctr := !last; incr last);
            decr nleft )
          else
            (post.(!last) <- v; incr last)
-<<<<<<< HEAD
-    ) post;
-=======
       )
       post;
->>>>>>> adc4685f
   in
   let replace g node nodeset =
     let update_edge s d =
@@ -130,11 +122,7 @@
     let rm rmn =
       (* dprintf "Removing %s" (node2s rmn); *)
       (* If we are going to remove the entry node, set the entry node
-<<<<<<< HEAD
-	    to the new coalesced node. *)
-=======
          to the new coalesced node. *)
->>>>>>> adc4685f
       if rmn = !entry then
         entry := node;
       G.remove_vertex g rmn
@@ -156,20 +144,6 @@
     (* Check for a Block containing node *)
     let rec succchain n nset =
       match G.succ g n with
-<<<<<<< HEAD
-        | [s] -> (
-          match G.pred g s with
-          | [_] -> succchain s (s::nset)
-          | _ -> List.rev nset)
-        | _ -> List.rev nset
-    in
-    let rec predchain n nset =
-      match G.pred g n with
-      | [p] -> (
-        match G.succ g p with
-          | [_] -> predchain p (p::nset)
-          | _ -> nset)
-=======
       | [s] -> (match G.pred g s with
                 | [_] -> succchain s (s::nset)
                 | _ -> List.rev nset)
@@ -180,13 +154,11 @@
       | [p] -> (match G.succ g p with
                   [_] -> predchain p (p::nset)
                 | _ -> nset)
->>>>>>> adc4685f
       | _ -> nset
     in
     (* dprintf "Succ %s" (node2s node); *)
     match G.succ g node with
     | [_] | [] ->
-<<<<<<< HEAD
       let nset = predchain node (succchain node [node]) in
       (match nset with
        | _::_::_ -> Some(Block, nset)
@@ -209,30 +181,6 @@
       )
     | _ ->	
       failwith("structural_analysis: indirect jumps unsupported yet: "^node2s node)
-=======
-        let nset = predchain node (succchain node [node]) in
-        (match nset with
-         | _::_::_ -> Some(Block, nset)
-         | _ -> None )
-    | [m;n] -> (* Check for IfThenElse *)
-        (match G.succ g m, G.succ g n with
-         | [s], [s'] when s = s' ->
-             (match G.pred g m, G.pred g n with
-              | [_], [_] -> Some(IfThenElse, [node;m;n])
-              | _ -> failwith "structural_analysis: unimplemeted: Proper?" ) (* if the successors of an if-then-else have other parents *)
-         | [s],_ when s = n && G.pred g m = [node] ->
-             Some(IfThen, [node; m])
-         | _,[s] when s = m && G.pred g n = [node] ->
-             Some(IfThen, [node; n])
-         | _ ->
-             None
-               (* dprintf "acyclic_region: was checking %s" (node2s node);
-             printg g;
-             failwith "unimplemeted Proper." *)
-        )
-    | _ ->      
-        failwith("structural_analysis: indirect jumps unsupported yet: "^node2s node)
->>>>>>> adc4685f
   in
 
   let minimize_improper g node nset =
@@ -243,7 +191,6 @@
     dprintf "cyclic_region: checking %s. nset: %s" (node2s node) (nodes2s nset);
     match nset with
     | [_] ->
-<<<<<<< HEAD
       dprintf "Successors: %s" (nodes2s (G.succ g node));
       if List.mem node (G.succ g node) then
         Some(SelfLoop, nset)
@@ -258,22 +205,6 @@
           && List.length (G.pred g node) = 2 && List.length(G.pred g m) = 1
         then Some(WhileLoop, nset)
         else Some(NaturalLoop, nset)
-=======
-        dprintf "Successors: %s" (nodes2s (G.succ g node));
-        if List.mem node (G.succ g node) then
-          Some(SelfLoop, nset)
-        else (dprintf "cyclic_region: Node %s not in a cycle" (node2s node); None)
-    | x::y::_ ->
-        let pc = PC.create g in
-        if List.exists (fun m -> not(PC.check_path pc node m) ) nset then
-          Some(Improper, minimize_improper g node nset)
-        else
-          let m = if x <> node then x else y in
-          if List.length (G.succ g node) = 2 && List.length(G.succ g m) = 1
-            && List.length (G.pred g node) = 2 && List.length(G.pred g m) = 1
-          then Some(WhileLoop, nset)
-          else Some(NaturalLoop, nset)
->>>>>>> adc4685f
     | [] -> failwith "structural_analysis: cyclic_region_type: nset cannot be empty"
   in
   let get_reachunder g n =
@@ -300,42 +231,12 @@
       dprintf "Checking %s" (node2s n);
       match acyclic_region_type g n with
       | Some(rtype, nodeset) ->
-<<<<<<< HEAD
         let p = reduce g rtype nodeset in
         if List.mem !entry nodeset then
           entry := p;
         if List.mem !exit nodeset then
           exit := p;
         progress := true;
-      | None ->
-          dprintf "acyclic_region_type returned None";
-      let reachunder = get_reachunder g n in
-      match cyclic_region_type g n reachunder with
-      | Some(rtype, reachunder) ->
-        let p = reduce g rtype reachunder in
-        if List.mem !entry reachunder then 
-          entry := p;
-        if List.mem !exit reachunder then
-          exit := p;
-        progress := true;
-      | None ->
-          incr post_ctr
-    done;
-    if G.nb_vertex g > 1 then(
-      dprintf "Ended iteration with %d nodes" (G.nb_vertex g);
-      if !progress then doit()
-      else (
-        printg g;
-        wprintf "Stopped making progress. Implement Proper/Improper intervals to fix this.";
-        let p = reduce g Proper (G.fold_vertex (fun x y-> x::y) g []) in
-        entry := p;
-=======
-          let p = reduce g rtype nodeset in
-          if List.mem !entry nodeset then
-            entry := p;
-          if List.mem !exit nodeset then
-            exit := p;
-          progress := true;
       | None ->
           dprintf "acyclic_region_type returned None";
           let reachunder = get_reachunder g n in
@@ -350,15 +251,14 @@
           | None ->
               incr post_ctr
     done;
-    if G.nb_vertex g > 1 then
-      (dprintf "Ended iteration with %d nodes" (G.nb_vertex g);
-       if !progress then doit()
-       else (
-         printg g;
-         wprintf "Stopped making progress. Implement Proper/Improper intervals to fix this.";
-         let p = reduce g Proper (G.fold_vertex (fun x y-> x::y) g []) in
-         entry := p;
->>>>>>> adc4685f
+    if G.nb_vertex g > 1 then(
+      dprintf "Ended iteration with %d nodes" (G.nb_vertex g);
+      if !progress then doit()
+      else (
+        printg g;
+        wprintf "Stopped making progress. Implement Proper/Improper intervals to fix this.";
+        let p = reduce g Proper (G.fold_vertex (fun x y-> x::y) g []) in
+        entry := p;
        )
     )
   in
