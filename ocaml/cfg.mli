--- conflicted
+++ resolved
@@ -19,11 +19,7 @@
 val bbid_to_string : bbid -> string
 
 (** Extract the direction taken from an edge *)
-<<<<<<< HEAD
-val edge_direction : (bool * 'a) option -> bool option
-=======
 val edge_direction : (bool option * 'a) option -> bool option
->>>>>>> 04f7ae01
 
 module BBid :
 sig
@@ -47,11 +43,6 @@
   type lang = stmt list
   type exp
 
-<<<<<<< HEAD
-  (* XXX: Should we force exp more structured? For instance, exp =
-     exp? *)
-  include Graph.Builder.S with type G.V.label = bbid and type G.E.label = (bool * exp) option
-=======
   include Graph.Builder.S with type G.V.label = bbid and type G.E.label = (bool option * exp) option
 (** Edge labels:
     None -> unconditional edge
@@ -59,7 +50,6 @@
     Some(true, e) -> conditional true edge
     Some(false, e) -> conditional false edge
 *)
->>>>>>> 04f7ae01
 
 
   (** Finds a vertex by a bbid *)
