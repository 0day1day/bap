--- conflicted
+++ resolved
@@ -148,18 +148,13 @@
       match lab with
 	| Name _ (*-> failwith ("jump to inexistent label "^s)*)
 	| Addr _ -> 
-<<<<<<< HEAD
 	    (* I'd like to print a warning here, but traces rely on this
 	       behavior, so it prints a lot of warnings if we leave it
 	       on. *)
 	    (* wprintf "Unknown label: %s" (Pp.label_to_string lab); *)
-	    raise UnknownLabel (*failwith ("jump to inexistent label "^
-=======
-	    (* wprintf "Unknown label: %s" (Pp.label_to_string lab); *)
 	    raise (UnknownLabel lab)(*failwith ("jump to inexistent label "^
->>>>>>> 9b281f91
 					 (Printf.sprintf "%Lx" x)) *)
-	    
+
   let lookup_var        = MemL.lookup_var
   let update_mem        = MemL.update_mem
   let lookup_mem        = MemL.lookup_mem
