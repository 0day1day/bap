(** A module to perform AST Symbolic Execution *)

(** TODO list:
 *
 *  - Cleanup & make readable
 *)

open Ast
open Big_int_Z
open Big_int_convenience
(*open BatListFull*)
open Type

module VH = Var.VarHash
module VM = Var.VarMap

module D = Debug.Make(struct let name = "Symbeval" and default=`NoDebug end)
open D

(* For now, we'll map every byte. Later it may be better to map larger
   values, but we'd lose precision wrt uninitialized memory. *)
module AddrMap = Map.Make(Int64)

type mem = Ast.exp AddrMap.t * Var.t (* addr -> val + initial name *)

(* Some useful types *)
type addr = int64
type instr = stmt
type varid = Ast.exp
type varval = Symbolic of Ast.exp | ConcreteMem of mem
type label_kind = label
type form_type = Equal | Rename

type ('a,'b) ctx = {
  pred: 'b;
  mutable delta: 'a;
  sigma: (addr, instr) Hashtbl.t;
  lambda: (label_kind, addr) Hashtbl.t;
  pc: addr; (* Should be int *)
}

(* Memory equality

   XXX: This should be in arithmetic.ml, but the evaluator uses an
   internal type AddrMap to represent concrete memories.

   XXX: The semantics of memory equality are undefined.  For now,
   we'll say that an initial memory is undefined. So, unless a
   concrete memory is completely specified (e.g., has values for all
   2^32 mappings), it will not equal another concrete memory unless
   they originated from the same variable. *)
let eq_concrete_mem (m1,v1) (m2,v2) =
  let bool_to_astint = function
    | true -> (bi1, reg_1)
    | false -> (bi0, reg_1)
  in
  (* let print_map m = dprintf "Printing map"; AddrMap.iter (fun k m -> dprintf "%Lx -> %s" k (Pp.ast_exp_to_string m)) m in *)
  (* dprintf "cmpmem: %s %s" (Var.name v1) (Var.name v2); *)
  (* print_map m1; print_map m2; *)
  if v1 <> v2 then bool_to_astint false (* XXX: Technically, we should check to make sure that both
                                           mappings are not completely full and equivalent. *)
  else bool_to_astint (AddrMap.equal (===) m1 m2)

let mem_binop op m1 m2 = match op with
  | EQ -> eq_concrete_mem m1 m2
  | NEQ -> Arithmetic.unop NOT (eq_concrete_mem m1 m2)
  | _ -> failwith ((Pp.binop_to_string op) ^ " undefined for memories")

(* Useful shorthands *)
let empty_mem v = ConcreteMem(AddrMap.empty, v)
let empty_smem v = Symbolic(Var(v))
let val_true = Symbolic exp_true
let val_false = Symbolic exp_false
let is_true_val = function
  | Symbolic e -> full_exp_eq e exp_true
  | ConcreteMem _ -> false
let is_false_val = function
  | Symbolic e -> full_exp_eq e exp_false
  | ConcreteMem _ -> false
let is_symbolic = function
  | Symbolic (Int _) -> false
  | ConcreteMem _ -> false
  | _ -> true
let is_concrete_scalar = function
  | Int _ -> true
  | _ -> false
let is_concrete_mem_or_scalar = function
  | Symbolic(Int _) -> true
  | ConcreteMem _ -> true
  | _ -> false
let is_concrete_mem = function
  | ConcreteMem _ -> true
  | Symbolic _ -> false
let concrete_val_tuple = function
  | Symbolic (Int (v,t)) -> (v,t)
  | Symbolic e ->
      failwith ("expression cannot be evaluated concretely:\n"
		^(Pp.ast_exp_to_string e))
  | _ -> failwith "tried to perform memory operations"

(* Context functions (lookup, update etc) *)
let context_update = VH.replace
let context_copy = VH.copy

(* Unwrapping functions *)
let symb_to_exp = function
  | Symbolic e -> e
  | ConcreteMem _ -> failwith "symb_to_exp called on concrete memory"
let concmem_to_mem = function
  | ConcreteMem m -> m
  | _ -> failwith "not a concrete memory"
let symb_to_string = function
  | Symbolic e -> "Symbolic "^(Pp.ast_exp_to_string e)
  | ConcreteMem m -> "Memory"

(* Converting concrete memory to symbolic *)
let conc2symb memory v =
  pdebug "Concrete to symbolic" ;
  (* FIXME: a better symbolism for uninitialized memories *)
  let init = Var v in
  pdebug "The point of no return" ;
  Symbolic (AddrMap.fold
	      (fun k v m -> Store (m,Int(big_int_of_int64 k,reg_32),v,exp_false,reg_8))
	      memory init)

let varval_to_exp = function
  | Symbolic e -> e
  | ConcreteMem (m,v) -> symb_to_exp (conc2symb m v)

(* Normalize a memory address, setting high bits to 0. *)
let normalize i t = int64_of_big_int (Arithmetic.to_big_int (i,t))

module type MemLookup =
sig

  (** Lookup type *)
  type t

  (** Initial lookup table *)
  val create : unit -> t
  (** Clear the lookup table *)
  val clear : t -> t
  (** Deep copy the lookup table *)
  val copy : t -> t
  (** Print vars *)
  val print_values : t -> unit
  (** Print memories *)
  val print_mem : t -> unit

  (** Look up the value of a variable *)
  val lookup_var : t -> Var.t -> varval
  (** Update the value of a variable. *)
  val update_var : t -> Var.t -> varval -> t
  (** Remove the value for a variable. *)
  val remove_var : t -> Var.t -> t
  (** Update memory *)
  val update_mem : varval -> Ast.exp -> Ast.exp -> Ast.exp -> varval
  (** Lookup memory *)
  val lookup_mem : varval -> Ast.exp -> Ast.exp -> Ast.exp
end

module type EvalTune =
sig
  val eval_symb_let : bool
end

module type Formula =
sig
  type t
  val true_formula : t
  val add_to_formula : t -> Ast.exp -> form_type -> t
    (* FIXME *)
  val output_formula : t -> Ast.exp
end

module type StreamFormula =
sig
  type t
  type init
  type output
  val init : init -> t 
  val add_to_formula : t -> Ast.exp -> form_type -> t
  val output_formula : t -> output
end

(** Module that handles how Assignments are handled. *)
module type Assign =
  functor (MemL:MemLookup) ->
    functor (Form:StreamFormula) ->
sig
  (** Assign a variable. Does not modify the entire context in place. *)
  val assign : Var.t -> varval -> (MemL.t,Form.t) ctx -> (MemL.t,Form.t) ctx
end

module Make(MemL:MemLookup)(Tune:EvalTune)(Assign:Assign)(Form:StreamFormula) =
struct

  module MemL=MemL
  module Assign=Assign(MemL)(Form)
  module Form=Form

  (* Evaluator Contexts
     Symbol meanings:                              *
   * pc: the program counter                       *
   * Sigma: mapping the program counter to a stmt  *
   * Lambda: mapping a label to a program counter  *
   * Delta: mapping a variable to a value          *
   * Pred: the path predicate                      *)

  type myctx = (MemL.t,Form.t) ctx

  (* Exceptions *)
  exception ExcState of string * addr

  (* Program halted, with optional halt value, and with given execution context. *)
  exception Halted of varval option * myctx

  (* An unknown label was found *)
  exception UnknownLabel of label_kind

  (* An assertion failed *)
  exception AssertFailed of myctx

  let byte_type = reg_8
  let index_type = reg_32

  (* Lookup functions for basic contexts *)
  let inst_fetch sigma pc =
    Hashtbl.find sigma pc

  let label_decode lambda lab =
    try Hashtbl.find lambda lab
    with Not_found ->
      match lab with
	| Name _ (*-> failwith ("jump to inexistent label "^s)*)
	| Addr _ -> 
	    (* I'd like to print a warning here, but traces rely on this
	       behavior, so it prints a lot of warnings if we leave it
	       on. *)
	    (* wprintf "Unknown label: %s" (Pp.label_to_string lab); *)
	    raise (UnknownLabel lab) (*failwith ("jump to inexistent label "^
					 (Printf.sprintf "%Lx" x)) *)

  let lookup_var        = MemL.lookup_var
  let update_var	= MemL.update_var
  let update_mem        = MemL.update_mem
  let remove_var	= MemL.remove_var
  let lookup_mem        = MemL.lookup_mem
  let assign            = Assign.assign
  let copy              = MemL.copy
  let print_values      = MemL.print_values
  let print_mem         = MemL.print_mem
  let eval_symb_let     = Tune.eval_symb_let
  let add_constraint    = Form.add_to_formula
  let output_formula    = Form.output_formula

  (* Initializers *)
  let create_state form_init =
    let sigma : (addr, instr) Hashtbl.t = Hashtbl.create 5700
    and pc = Int64.zero
    and delta : MemL.t = MemL.create ()
    and lambda : (label_kind, addr) Hashtbl.t = Hashtbl.create 5700 in
    {pred=(Form.init form_init); delta=delta; sigma=sigma; lambda=lambda; pc=pc}

  let initialize_prog state prog_stmts =
    Hashtbl.clear state.sigma ;
    Hashtbl.clear state.lambda ;
    (* Initializing Sigma and Lambda *)
    let pc =
      (List.fold_left
         (fun pc s ->
          Hashtbl.add state.sigma pc s ;
            (match s with
               | Label (lab,_) -> Hashtbl.add state.lambda lab pc
               | _ -> ()
            ) ;
            Int64.succ pc
         ) state.pc prog_stmts) in
    (* Add a halt to the end of the program *)
    Hashtbl.add state.sigma pc (Halt(exp_true, []))

  let cleanup_delta state =
    state.delta <- MemL.clear state.delta

  let build_default_context prog_stmts form_init =
    let state = create_state form_init in
      initialize_prog state prog_stmts ;
      state

  (* Evaluate an expression in a context Delta,Mu *)
  let rec eval_expr delta expr =
    (* Decide whether or not we should evaluate the memory, which can
       lead to exponential blow-up due to substitution. *)
    (* Evaluate an expression e, but only if the evaluation will be
       the same size as the unevaluated form (or smaller). Each
       expression type can assume that subexpression evaluation has
       the same property. *)
    let eval = function
      | Var v ->
	  (* This can clearly result in a large symbolic
	     result. Should we leave Vars? *)
	  lookup_var delta v
      | Int _ as value ->
	  Symbolic value
      | Lab _ as labl ->
	  Symbolic labl
      | Ite(cond,e1,e2) ->
	  let v1 = eval_expr delta e1
	  and v2 = eval_expr delta e2 in
	  (match eval_expr delta cond with
	   | v when is_symbolic v ->
	       Symbolic(Ite(symb_to_exp v, symb_to_exp v1, symb_to_exp v2))
	   | v when is_true_val v ->
	       Symbolic(symb_to_exp v1)
	   | v when is_false_val v ->
	       Symbolic(symb_to_exp v2)
	   | _ ->
	       failwith "not possible"
	  )
      | Extract(h,l,e) ->
	  let v = eval_expr delta e in
	  if is_symbolic v then (
	    Symbolic(Extract(h,l,symb_to_exp v))
	  ) else (
	    let (v,t) = Arithmetic.extract h l (concrete_val_tuple v) in
	    Symbolic(Int(v,t))
	  )
      | Concat(le,re) ->
	  let lv = eval_expr delta le
	  and rv = eval_expr delta re in
	  if is_symbolic lv || is_symbolic rv then (
	    Symbolic(Concat(symb_to_exp lv, symb_to_exp rv))
	  ) else (
	    let lv = concrete_val_tuple lv in
	    let rv = concrete_val_tuple rv in
	    let (v,t) = Arithmetic.concat lv rv in
	    Symbolic(Int(v,t))
	  )
      | BinOp (op,e1,e2) ->
	  (* In the worst case, we will just combine two symbolic
	     expressions. *)
	  let v1 = eval_expr delta e1
	  and v2 = eval_expr delta e2 in
          (match v1, v2 with
          | Symbolic (Int e1'), Symbolic (Int e2') ->
              (* We have two concrete scalars *)
	      let (v,t) = (Arithmetic.binop op e1' e2') in
	      Symbolic (Int(v,t))
          | ConcreteMem m1, ConcreteMem m2 ->
              (* We have two concrete memories. Note that this can
                 only return bool. *)
              Symbolic (Int (mem_binop op m1 m2))
          | _ ->
              (* Something is symbolic *)
	      let e1' = symb_to_exp v1
	      and e2' = symb_to_exp v2 in
	      Symbolic (BinOp (op, e1', e2')))
      | UnOp (op,e) ->
	  (* In the worst case, we will have a symbolic expression. *)
	  let v = eval_expr delta e in
	    if is_symbolic v then
	      Symbolic(UnOp(op, symb_to_exp v))
	    else
	      let e' = concrete_val_tuple v in
	      let (v,t) = Arithmetic.unop op e' in
		Symbolic (Int (v,t))
      | Cast (ct,t,e) ->
	  (* In the worst case, we will have a symbolic expression. *)
	  let v = eval_expr delta e in
	    if is_symbolic v then
	      let e' = symb_to_exp v in
		Symbolic(Cast(ct, t, e'))
	    else
	      let e' = concrete_val_tuple v in
	      let (n',t') = Arithmetic.cast ct e' t in
		Symbolic (Int (n',t'))
      | Let (var,e1,e2) ->
	(* Consider let v=e in e+e+e+e+e+e+e+e+e+e+e+e+e+e+e. If e
	   is not concrete, this could lead to a huge blowup.

           Thus, we have an option, eval_symb_let, that when unset,
           stops us from doing substitution in this case.  *)

	  let v1 = eval_expr delta e1 in
          if eval_symb_let then
	    let delta' = copy delta in (* FIXME: avoid copying *)
	    let delta' = update_var delta' var v1 in
	    let v2 = eval_expr delta' e2 in
            v2
          else (
          (* Partial evaluation is difficult.  If v1 is symbolic, we
             will make no attempt to get rid of the Let binding.
             Instead, we will evaluate e and e', keeping the Let
             binding in place.

             If v1 is concrete, however, we can get rid of the Let
             binding altogether, but only if var is not free in the
             evaluated e'. This can happen if we have let x = 1 in let
             foo = freevar in x.  We would evaluate let foo = freevar
             in x in the context where x is mapped to 1.  However,
             since freevar is a symbolic expression, we would not
             evaluate it further if eval_symb_let = false, and would
             return the evaluation expression let foo = freevar in x.
             However, this is incorrect, because we are removing the
             Let binding for x!  We should really wrap any free
             variable with a Let binding to its current value in the
             context.
          *)

            if is_symbolic v1 then
	      let delta' = copy delta in (* FIXME: avoid copying *)
              (* Remove so we don't expand references to var in delta *)
	      let delta' = remove_var delta' var in
	      let v2 = eval_expr delta' e2 in
              let v1' = varval_to_exp v1 in
              let v2' = varval_to_exp v2 in
              Symbolic(Let(var, v1', v2'))
            else (* v1 is concrete, do substitution *)
	      let delta' = copy delta in (* FIXME: avoid copying *)
	      let delta' = update_var delta' var v1 in
	      let v2 = eval_expr delta' e2 in
              match v2 with
              | Symbolic v2' ->
	        let fvars = Formulap.freevars v2' in
	        let isvar = (fun v -> not (Var.equal v var)) in
	        if List.for_all isvar fvars then
		  (* var is not free! We can get rid of the Let. *)
                  v2
	        else
		(* var is free in e2; we need to add the binding back *)
                  let v1' = varval_to_exp v1 in
		  Symbolic(Let(var, v1', v2'))
              | ConcreteMem _ -> v2)
      | Load (mem,ind,endian,t) ->
	(match t with
	| Reg 8 ->
		 (* This doesn't introduce any blowup on its own. *)
		 let mem = eval_expr delta mem
		 and ind = eval_expr delta ind
		 and endian = eval_expr delta endian in
		 let mem_arr = symb_to_exp ind
		 and endian_exp = symb_to_exp endian in
		   Symbolic (lookup_mem mem mem_arr endian_exp)
	     | Reg _ ->  (* we only care about 32bit *)
		 (* Splitting introduces blowup.  Can we avoid it? *)
		 eval_expr delta (Memory2array.split_loads mem ind t endian)
	     | Array _ ->
		 failwith ("loading array currently unsupported" 
                           ^ (Pp.typ_to_string t))
	     | _ -> failwith "not a loadable type"
	  )
      | Store (mem,ind,value,endian,t) ->
	  let index = symb_to_exp (eval_expr delta ind)
	  and value = symb_to_exp (eval_expr delta value)
	  and endian = symb_to_exp (eval_expr delta endian) in
	    (match t with
	       | Reg 8 ->
		   (* No blowup here. *)
		   let mem = eval_expr delta mem in
		     update_mem mem index value endian
	       | Reg _ ->
		   (* Splitting blowup, but I don't know how to avoid this. *)
		   eval_expr delta
		     (Memory2array.split_writes mem index t endian value)
	       | Array _ ->
		   failwith "storing array currently unsupported"
	       | _ ->
		   failwith "not a storable type"
	    )
      | Unknown _ as u -> Symbolic u (*failwith "unknown value encountered"*)
    in
      eval expr

  (* The statement evaluation is practically a transition: *
   * (Delta,Mu,pc,stmt) -> [(Delta',Mu',pc',stmt')]        *
   * The contexts Sigma, Lambda remain unchanged during    *
   * transitions, but that can be easily modified in case  *
   * we need dynamically-loaded code.                      *)
  let rec eval_stmt ({pred=pred; delta=delta; lambda=lambda; pc=pc} as ctx) stmt =
    let get_label e =
      let v = eval_expr delta e in
	match lab_of_exp (symb_to_exp v) with
	  | None -> failwith ("not a valid label "
                              ^(Pp.ast_exp_to_string (symb_to_exp v)))
	  | Some lab -> label_decode lambda lab
    in
    let next_pc = Int64.succ pc in
    let eval = function
      | Move (v,e,_) ->
	  let ev = eval_expr delta e in
	  [assign v ev ctx]
      | Halt (e, _) ->
	  let e = eval_expr delta e in
	    raise (Halted(Some e, ctx))
      | Jmp (e,_) ->
          [{ctx with pc=get_label e}] ;
      | CJmp (cond,e1,e2,_) ->
          (match eval_expr delta cond with
             | v when is_symbolic v ->
		 (* update the path predicate *)
		 let constr = symb_to_exp v in
		 let pred1' = add_constraint pred constr Equal in
		 let neg_constr = UnOp (NOT,constr) in
		 let pred2' = add_constraint pred neg_constr Equal in
		   (* return two new possible states *)
		   [{ctx with pred=pred1'; pc=get_label e1};
		    {ctx with pred=pred2'; delta=copy delta; pc=get_label e2}]
             | v when is_true_val v ->
		 [{ctx with pc=get_label e1}]
             | v when is_false_val v ->
		 [{ctx with pc=get_label e2}]
             | v -> failwith ("not a boolean condition: " 
                              ^ (Pp.ast_exp_to_string (symb_to_exp v)))
          )
      | Assert (e,_) ->
          (match eval_expr delta e with
             | v when is_symbolic v ->
<<<<<<< HEAD
		 let constr = symb_to_exp v in
		 let pred' = add_constraint pred constr Equal in
		   (*pdebug("Adding assertion: " 
                     ^ (Pp.ast_exp_to_string pred')) ;*)
		   [{ctx with pred=pred'; pc=next_pc}]
=======
	       let constr = symb_to_exp v in
	       let pred' = add_constraint pred constr Equal in
	       (*pdebug("Adding assertion: " ^ (Pp.ast_exp_to_string pred')) ;*)
	       [{ctx with pred=pred'; pc=next_pc}]
>>>>>>> 88999368
             | v when is_false_val v ->
               let pred = Form.true_formula in
               let pred = add_constraint pred exp_false Equal in
	       raise (AssertFailed({ctx with pred = pred}))
             | _ -> [{ctx with pc=next_pc}]
          )
      | Comment _ | Label _ ->
          [{ctx with pc=next_pc}]
      | Special _ as s -> 
          failwith ("Specials not handled yet: "^(Pp.ast_stmt_to_string s))
    in
      eval stmt

(* Performs one evaluation step on the program and returns *
 * a list of all possible follow-up states.                *)
  let eval state =
    try
      let stmt = inst_fetch state.sigma state.pc in
      dprintf "Executing %s" (Pp.ast_stmt_to_string stmt);
      if debug () then print_values state.delta;
      eval_stmt state stmt
    with Failure str ->
      (prerr_endline ("Evaluation aborted at stmt No-"
                      ^(Int64.to_string state.pc)
                      ^"\nreason: "^str);
<<<<<<< HEAD
       print_values state.delta;
       print_mem state.delta;
       [])
      | Not_found ->
	  (* The only way inst_fetch would fail is if pc falls off the end, 
             right? *)
	  wprintf "PC not found: %#Lx" state.pc;
	  raise (Halted(None, state))
=======
       if debug () then (print_values state.delta;
                      print_mem state.delta);
       (* print_endline ("Path predicate: "^(Pp.ast_exp_to_string (output_formula state.pred))); *)
       [])
      | Not_found ->
        (prerr_endline ("Evaluation aborted at stmt No-"
                        ^(Int64.to_string state.pc)
                        ^"\nreason: "^(Printf.sprintf "PC not found: %#Lx" state.pc));
         if debug () then (print_values state.delta;
                        print_mem state.delta);
         (* print_endline ("Path predicate: "^(Pp.ast_exp_to_string (output_formula state.pred))); *)
         [])
>>>>>>> 88999368

  (** Evaluate as long as there is exactly one choice of state.

      @param step This function is called with the evaluator's state
      for each transition.
  *)
  let eval_straightline ?(step = Util.id) state =
    let rec f state =
      match eval state with
      | newstate::[] -> f (step newstate)
      | states -> states
    in
    f state

end

(* Use a hash table as the table *)
module MemVHBackEnd =
struct
  type t = varval VH.t

  let copy delta = VH.copy delta
  let clear delta = VH.clear delta; delta
  let create () = VH.create 5000
<<<<<<< HEAD

  let print_values delta =
    pdebug "contents of variables" ;
    VH.iter
      (fun k v ->
  	 match k,v with
  	   | var,Symbolic e ->
               pdebug ((Pp.var_to_string var) ^ " = " 
                       ^ (Pp.ast_exp_to_string e))
  	   | _ -> ()
      ) delta

  let print_mem delta =
    pdebug "contents of memories" ;
    VH.iter
      (fun k v ->
  	 match k,v with
  	   | var, ConcreteMem(mem,_) ->
               pdebug ("memory " ^ (Var.name var)) ;
               AddrMap.iter
  		 (fun i v ->
  		    pdebug((Printf.sprintf "%Lx" i)
  			   ^ " -> " ^ (Pp.ast_exp_to_string v))
  		 )
  		 mem
  	   | _ -> ()
      ) delta

  let print_var delta name =
    VH.iter
      (fun var exp ->
  	 match exp with
  	   | Symbolic e ->
  	       let varname = Var.name var in
  		 if varname = name then
  		   pdebug (varname ^ " = "
  			   ^ (Pp.ast_exp_to_string e))
  	   | _ -> ()
      ) delta
=======
  let fold delta f i = VH.fold f delta i
>>>>>>> 88999368

  (** Number of variable locations stored in state *)
  let num_values delta =
    VH.length delta

  (** Number of concrete memory locations stored in state *)
  let num_mem_locs delta =
    (** Number of bindings in map

	XXX: This is inefficient; switch to BatMaps which support cardinality
    *)
    let map_length m =
      AddrMap.fold (fun _ _ c -> c+1) m 0
    in
    VH.fold
      (fun k v count  ->
	 match k,v with
	   | var, ConcreteMem(mem,_) ->
             count + (map_length mem)
	   | _ -> count
      ) delta 0

  let find_var = VH.find

  let update_var a b c =
    VH.replace a b c; a

  let remove_var delta var =
    VH.remove delta var; delta
end

module MemVMBackEnd =
struct
  type t = varval VM.t

  let copy delta = delta
  let create () = VM.empty
  let clear delta = create ()

  let fold delta f i = VM.fold f delta i

  (** Number of variable locations stored in state *)
  let num_values delta =
    VM.fold (fun _ _ n -> n+1) delta 0

  (** Number of concrete memory locations stored in state *)
  let num_mem_locs delta =
    (** Number of bindings in map

	XXX: This is inefficient; switch to BatMaps which support cardinality
    *)
    let map_length m =
      AddrMap.fold (fun _ _ c -> c+1) m 0
    in
    VM.fold
      (fun k v count  ->
	 match k,v with
	   | var, ConcreteMem(mem,_) ->
             count + (map_length mem)
	   | _ -> count
      ) delta 0

  let find_var a b =
    VM.find b a

  let update_var a b c =
    VM.add b c a

  let remove_var delta var =
    VM.remove var delta
end

module type MemBackEnd =
sig
  type t
  val copy : t -> t
  val clear : t -> t
  val create : unit -> t
  val fold : t -> (var -> varval -> 'acc -> 'acc) -> 'acc -> 'acc
  val num_values : t -> int
  val find_var : t -> var -> varval
  val update_var : t -> var -> varval -> t
  val remove_var : t -> var -> t
end

module type Foldable =
sig
  type t
  val fold : t -> (var -> varval -> 'acc -> 'acc) -> 'acc -> 'acc
end

module BuildMemLPrinters(F:Foldable) =
struct
  let print_values delta =
    print_endline "contents of variables" ;
    F.fold
      delta
      (fun k v () ->
  	 match k,v with
  	   | var,Symbolic e ->
               print_endline ((Pp.var_to_string var) ^ " = " ^ (Pp.ast_exp_to_string e))
  	   | _ -> ()
      ) ()

  let print_mem delta =
    print_endline "contents of memories" ;
    F.fold
      delta
      (fun k v () ->
  	 match k,v with
  	   | var, ConcreteMem(mem,_) ->
               print_endline ("memory " ^ (Var.name var)) ;
               AddrMap.iter
  		 (fun i v ->
  		    print_endline((Printf.sprintf "%Lx" i)
  			   ^ " -> " ^ (Pp.ast_exp_to_string v))
  		 )
  		 mem
  	   | _ -> ()
      ) ()

  let print_var delta name =
    F.fold
      delta
      (fun var exp () ->
  	 match exp with
  	   | Symbolic e ->
  	       let varname = Var.name var in
  		 if varname = name then
  		   print_endline (varname ^ " = "
  			   ^ (Pp.ast_exp_to_string e))
  	   | _ -> ()
      ) ()
end

module BuildSymbolicMemL(BE:MemBackEnd) =
struct

  include BE

  let lookup_var delta var =
    try find_var delta var
    with Not_found ->
      match Var.typ var with
	| TMem _
	| Array _ ->
	    empty_mem var
	| Reg _ ->
	    Symbolic(Var var)

<<<<<<< HEAD
  (* Converting concrete memory to symbolic *)
  let conc2symb memory v =
    pdebug "Concrete to symbolic" ;
    (* FIXME: a better symbolism for uninitialized memories *)
    let init = Var v in
      pdebug "The point of no return" ;
      Symbolic (AddrMap.fold
		  (fun k v m -> Store (m, Int(big_int_of_int64 k,reg_32), v,
                                       exp_false, reg_8))
		  memory init)

  (* Normalize a memory address, setting high bits to 0. *)
  let normalize i t = int64_of_big_int (Arithmetic.to_big_int (i,t))

=======
>>>>>>> 88999368
  let rec update_mem mu pos value endian =
    (*pdebug "Update mem" ;*)
    match mu with
      | Symbolic m -> Symbolic (Store(m,pos,value,endian,reg_8))
      | ConcreteMem (m,v) ->
	  match pos with
	    | Int(p,t) ->
		ConcreteMem(AddrMap.add (normalize p t) value m, v)
	    | _ -> update_mem (conc2symb m v) pos value endian

  let rec lookup_mem mu index endian =
    (*pdebug "Lookup mem" ;*)
    match mu, index with
      | ConcreteMem(m,v), Int(i,t) ->
	  (try AddrMap.find (normalize i t) m
	   with Not_found ->
	     Load(Var v, index, endian, reg_8)
	       (* FIXME: handle endian and type? *)
	  )
	    (* perhaps we should introduce a symbolic variable *)
      | Symbolic mem, _ -> Load (mem,index,endian,reg_8)
      | ConcreteMem(m,v),_ -> lookup_mem (conc2symb m v) index endian

  include BuildMemLPrinters(BE)

end

module SymbolicMemL = BuildSymbolicMemL(MemVHBackEnd)

module BuildConcreteMemL(BE:MemBackEnd) =
struct

  include BE

  let lookup_var delta var =
    try find_var delta var
    with Not_found ->
      match Var.typ var with
	| TMem _
	| Array _ ->
	    empty_mem var
	| Reg n as t ->
	    Symbolic(Int(bi0, t))

  let rec update_mem mu pos value endian =
    (*pdebug "Update mem" ;*)
    match mu, pos with
      | ConcreteMem (m,v), Int(p,t) ->
	  ConcreteMem(AddrMap.add (normalize p t) value m, v)
      | _ -> failwith "Symbolic memory in concrete evaluation"

  let rec lookup_mem mu index endian =
    (*pdebug "Lookup mem" ;*)
    match mu, index with
      | ConcreteMem(m,v), Int(i,t) ->
	  (try AddrMap.find (normalize i t) m
	   with Not_found ->
             failwith (Printf.sprintf "Uninitialized memory found at %s" (Pp.ast_exp_to_string index))
	  )
      | _ -> failwith "Symbolic memory or address in concrete evaluation"

  include BuildMemLPrinters(BE)
end

module ConcreteMemL = BuildConcreteMemL(MemVHBackEnd)

(* This concrete module will return zero for unknown memory locations,
   rather than raising an exception *)
module BuildConcreteUnknownZeroMemL(BE:MemBackEnd) =
struct
  include BuildConcreteMemL(BE)

  let rec lookup_mem mu index endian =
    (*pdebug "Lookup mem" ;*)
    match mu, index with
    | ConcreteMem(m,v), Int(i,t) ->
      (try AddrMap.find (normalize i t) m
       with Not_found ->
         wprintf "Uninitialized memory found at %s" (Pp.ast_exp_to_string index);
         Int(bi0, reg_32)
      )
    | _ -> failwith "Symbolic memory or address in concrete evaluation"
end

module ConcreteUnknownZeroMemL = BuildConcreteUnknownZeroMemL(MemVHBackEnd)

(** Symbolic assigns are represented as Lets in the formula, except
    for temporaries.  If you use this, you should clear out temporaries
    after executing each instruction. *)
module PredAssign(MemL: MemLookup)(Form: StreamFormula) =
struct
  let assign v ev ({delta=delta; pred=pred; pc=pc} as ctx) =
    let expr = symb_to_exp ev in
    let is_worth_storing = (*is_concrete expr &&*)
      Disasm.is_temp v
    in
    let delta', pred' =
      if is_worth_storing then (dprintf "Storing %s in delta" (Var.name v);
                                (MemL.update_var delta v ev, pred))
      else
        let constr = BinOp (EQ, Var v, expr) in
        pdebug ((Var.name v) ^ " = " ^ (Pp.ast_exp_to_string expr)) ;
        (* shouldn't matter because of dsa, but remove any old version anyway *)
        let delta' = MemL.remove_var delta v in 
        (delta', Form.add_to_formula pred constr Rename)
    in
    {ctx with delta=delta'; pred=pred'; pc=Int64.succ pc}
end

(** Symbolic assigns are represented in delta *)
module StdAssign(MemL:MemLookup)(Form:StreamFormula) =
struct
  open MemL
  let assign v ev ({delta=delta; pc=pc} as ctx) =
    {ctx with delta=update_var delta v ev; pc=Int64.succ pc}
end

module FastEval =
struct
  let eval_symb_let = false
end

module AlwaysEvalLet =
struct
  let eval_symb_let = true
end
(** Deprecated name *)
module SlowEval = AlwaysEvalLet

(** Just build a straightforward expression; does not use Lets *)
module StdForm =
struct
  type t = Ast.exp

  let true_formula = exp_true

  let add_to_formula formula expression _type =
    BinOp(AND, expression, formula)

  let output_formula e = e
end

(** Uses Lets for assignments, continuation style. *)
module LetBind =
struct
  type t = (Ast.exp -> Ast.exp)

  let true_formula = (fun e -> e)

  let add_to_formula fbuild expression typ =
    (match expression, typ with
     | _, Equal ->
	 (fun newe -> fbuild (BinOp(AND, expression, newe)))
     | BinOp(EQ, Var v, value), Rename ->
	 (fun newe -> fbuild (Let(v, value, newe)))
     | _ -> failwith "internal error: adding malformed constraint to formula"
    )

  let output_formula bindings = bindings exp_true
end

(** Uses Lets for assignments *)
module LetBindOld =
struct
  type f = And of Ast.exp | Let of (Var.t * Ast.exp)
  type t = f list

  let true_formula = []

  let add_to_formula bindings expression typ =
    (match expression, typ with
      | _, Equal ->
          (And expression) :: bindings
      | BinOp(EQ, Var v, value), Rename ->
          (Let (v,value)) :: bindings
   | _ -> failwith "internal error: adding malformed constraint to formula"
    )

  let output_formula bindings =
    let rec create_formula acc = function
      | [] -> acc
      | (And e1)::rest ->
          let acc = BinOp(AND, e1, acc) in
            create_formula acc rest
      | (Let (v,e))::rest ->
          let acc = Ast.Let(v, e, acc) in
            create_formula acc rest
    in
      create_formula exp_true bindings
end

(** Older Formulas build up formula before printing out but this functor makes 
    it looks like streaming to evaluator *) 
module StreamFormulaConverter(Form:Formula) =
struct
  type t = Form.t
  type init = unit
  type output = Ast.exp

  let init () = Form.true_formula

  let add_to_formula = Form.add_to_formula

  let output_formula = Form.output_formula
end

module StreamFormulaConverterToStream(Form:Formula) = 
struct
  type fp = Formulap.fpp_oc
  type t = {printer : Formulap.fpp_oc; form_t : Form.t}
  type init = Formulap.fpp_oc
  type output = unit

  let init printer = {printer=printer; form_t=Form.true_formula}

  let add_to_formula ({printer; form_t} as record) exp typ = 
    {record with form_t = Form.add_to_formula form_t exp typ}

  let output_formula {printer; form_t} = 
    let formula = Form.output_formula form_t in
    let mem_hash = Memory2array.create_state () in
    let formula = Memory2array.coerce_exp_state mem_hash formula in
    let foralls = [] in
    let () = printer#assert_ast_exp_with_foralls foralls formula in
    let () = printer#counterexample in
    printer#close
end

module StdFormStreamOld = StreamFormulaConverter(StdForm)
module LetBindStreamOld = StreamFormulaConverter(LetBind)
module LetBindOldStreamOld = StreamFormulaConverter(LetBindOld)

module StdFormStream = StreamFormulaConverterToStream(StdForm)
module LetBindStream = StreamFormulaConverterToStream(LetBind)
module LetBindOldStream = StreamFormulaConverterToStream(LetBindOld)

(** Print let formulas in a streaming fashion.  For example, given a trace:
    1. x = 5
    2. assert (x = 5)
    3. y = 10

    The formula (for smtlib) would look like:
    (and
        (let x = 5 in
            (x = 5)
            (let y = 10 in
                (true))))
*)
module LetBindStreamLet =
struct
  type t = {formula_printer : Formulap.stream_fpp_oc; 
            free_var_printer : Formulap.stream_fpp_oc; 
            form_t : Ast.exp; 
            close_funs : (unit -> unit) Stack.t}
  type init = Formulap.double_printer_type
  type output = unit

  let free_vars = ref Var.VarSet.empty;;
  let defined_vars = ref Var.VarSet.empty;;

  let init {Formulap.formula_p; Formulap.free_var_p} = 
    (* Create and start a stack of functions to close parens of operations *)
    let close_funs = Stack.create() in
    free_var_p#open_benchmark_has_mem();
    formula_p#andstart();
    Stack.push (formula_p#andend) close_funs;
    Stack.push (formula_p#formula) close_funs;
    {formula_printer=formula_p; free_var_printer=free_var_p; 
     form_t=exp_true; close_funs=close_funs}

  let add_to_formula ({formula_printer; free_var_printer; form_t; close_funs} as record) expression typ =
    (match expression, typ with
      | _, Equal ->
          formula_printer#print_assertion expression;
          (* SWXXX print space? *)
          record 
      | BinOp(EQ, Var v, value), Rename ->
          let fp_list = Formulap.freevars value in
          let fp = 
            List.fold_left (fun s e -> Var.VarSet.add e s) Var.VarSet.empty fp_list
          in
          defined_vars := Var.VarSet.add v !defined_vars;
          let fp = Var.VarSet.diff fp !defined_vars in
          Var.VarSet.iter formula_printer#declare_new_free_var fp;
          free_vars := Var.VarSet.union !free_vars fp;
	  formula_printer#letmebegin v value;
          Stack.push (fun () -> formula_printer#letmeend v) close_funs;
          {record with close_funs=close_funs}
      | _ -> failwith "internal error: adding malformed constraint to formula"
    )

  let output_formula {formula_printer; free_var_printer;  form_t; close_funs} =
    formula_printer#print_assertion exp_true;
    Stack.iter (fun f -> f()) close_funs;
    formula_printer#close_benchmark(); 
    (* Free vars go at the begining of the file but we don't know all of them
       until the end of the trace.  So we print them out to a seperate file
       and combine these at the end. *)
    free_var_printer#declare_given_freevars (Var.VarSet.elements !free_vars);
    formula_printer#flush; formula_printer#close;
    free_var_printer#flush; free_var_printer#close;
end


<<<<<<< HEAD
module Symbolic = Make(SymbolicMemL)(FastEval)(StdAssign)(StdFormStreamOld)
module SymbolicSlow = Make(SymbolicMemL)(SlowEval)(StdAssign)(StdFormStreamOld)

module Concrete = Make(ConcreteMemL)(AlwaysEvalLet)(StdAssign)(StdFormStreamOld)
=======
module Symbolic = Make(SymbolicMemL)(FastEval)(StdAssign)(StdForm)
module SymbolicSlowMap = Make(BuildSymbolicMemL(MemVMBackEnd))(SlowEval)(StdAssign)(StdForm)
module SymbolicSlow = Make(SymbolicMemL)(SlowEval)(StdAssign)(StdForm)

(** Concrete evaluator based on Hashtables *)
module Concrete = Make(ConcreteUnknownZeroMemL)(AlwaysEvalLet)(StdAssign)(StdForm)

(** Concrete evaluator based on Maps *)
module ConcreteMap = Make(BuildConcreteMemL(MemVMBackEnd))(AlwaysEvalLet)(StdAssign)(StdForm)
>>>>>>> 88999368

(** Execute a program concretely *)
let concretely_execute ?s ?(i=[]) p =
  let rec step ctx =
    dprintf "Step time";
    let s = try Concrete.inst_fetch ctx.sigma ctx.pc
      with Not_found ->
        failwith (Printf.sprintf "Fetching instruction %#Lx failed; you probably need to add a halt to the end of your program" ctx.pc)
    in
    dprintf "Executing: %s" (Pp.ast_stmt_to_string s);
    let nextctxs, haltvalue, finished = try Concrete.eval ctx, None, false with
        Concrete.Halted (v, ctx) -> [ctx], v, true
    in
    match finished, nextctxs with
    | true, [c] -> c, haltvalue
    | false, [next] -> step next
    | _, _ -> failwith "step"
  in
  let ctx = Concrete.build_default_context p () in
  (* Evaluate initialization statements *)
  let ctx = List.fold_left (fun ctx s ->
			      dprintf "Init %s" (Pp.ast_stmt_to_string s);
			      match Concrete.eval_stmt ctx s with
			      | nctx::[] -> nctx
			      | _ -> failwith "Expected one context"
			   ) ctx i
  in
  let ctx = match s with
    | Some(s) -> {ctx with pc = Concrete.label_decode ctx.lambda (Addr s)}
    | None ->
      (* Explicitly set pc to 0, since executing any init statements
         will (unintentionally) increment pc. *)
      {ctx with pc = 0L}
  in
  let ctx, v = step ctx in
  Concrete.print_values ctx.delta;
  Concrete.print_mem ctx.delta;
  (match v with
  | Some(Symbolic v) -> Printf.printf "result: %s\n" (Pp.ast_exp_to_string v)
  | _ -> Printf.printf "no result\n");
  ctx

let eval_expr = Symbolic.eval_expr
<|MERGE_RESOLUTION|>--- conflicted
+++ resolved
@@ -169,7 +169,7 @@
   type t
   val true_formula : t
   val add_to_formula : t -> Ast.exp -> form_type -> t
-    (* FIXME *)
+  (* FIXME *)
   val output_formula : t -> Ast.exp
 end
 
@@ -515,20 +515,11 @@
       | Assert (e,_) ->
           (match eval_expr delta e with
              | v when is_symbolic v ->
-<<<<<<< HEAD
-		 let constr = symb_to_exp v in
-		 let pred' = add_constraint pred constr Equal in
-		   (*pdebug("Adding assertion: " 
-                     ^ (Pp.ast_exp_to_string pred')) ;*)
-		   [{ctx with pred=pred'; pc=next_pc}]
-=======
 	       let constr = symb_to_exp v in
 	       let pred' = add_constraint pred constr Equal in
 	       (*pdebug("Adding assertion: " ^ (Pp.ast_exp_to_string pred')) ;*)
 	       [{ctx with pred=pred'; pc=next_pc}]
->>>>>>> 88999368
              | v when is_false_val v ->
-               let pred = Form.true_formula in
                let pred = add_constraint pred exp_false Equal in
 	       raise (AssertFailed({ctx with pred = pred}))
              | _ -> [{ctx with pc=next_pc}]
@@ -552,18 +543,8 @@
       (prerr_endline ("Evaluation aborted at stmt No-"
                       ^(Int64.to_string state.pc)
                       ^"\nreason: "^str);
-<<<<<<< HEAD
-       print_values state.delta;
-       print_mem state.delta;
-       [])
-      | Not_found ->
-	  (* The only way inst_fetch would fail is if pc falls off the end, 
-             right? *)
-	  wprintf "PC not found: %#Lx" state.pc;
-	  raise (Halted(None, state))
-=======
        if debug () then (print_values state.delta;
-                      print_mem state.delta);
+                         print_mem state.delta);
        (* print_endline ("Path predicate: "^(Pp.ast_exp_to_string (output_formula state.pred))); *)
        [])
       | Not_found ->
@@ -571,10 +552,9 @@
                         ^(Int64.to_string state.pc)
                         ^"\nreason: "^(Printf.sprintf "PC not found: %#Lx" state.pc));
          if debug () then (print_values state.delta;
-                        print_mem state.delta);
+                           print_mem state.delta);
          (* print_endline ("Path predicate: "^(Pp.ast_exp_to_string (output_formula state.pred))); *)
          [])
->>>>>>> 88999368
 
   (** Evaluate as long as there is exactly one choice of state.
 
@@ -599,49 +579,7 @@
   let copy delta = VH.copy delta
   let clear delta = VH.clear delta; delta
   let create () = VH.create 5000
-<<<<<<< HEAD
-
-  let print_values delta =
-    pdebug "contents of variables" ;
-    VH.iter
-      (fun k v ->
-  	 match k,v with
-  	   | var,Symbolic e ->
-               pdebug ((Pp.var_to_string var) ^ " = " 
-                       ^ (Pp.ast_exp_to_string e))
-  	   | _ -> ()
-      ) delta
-
-  let print_mem delta =
-    pdebug "contents of memories" ;
-    VH.iter
-      (fun k v ->
-  	 match k,v with
-  	   | var, ConcreteMem(mem,_) ->
-               pdebug ("memory " ^ (Var.name var)) ;
-               AddrMap.iter
-  		 (fun i v ->
-  		    pdebug((Printf.sprintf "%Lx" i)
-  			   ^ " -> " ^ (Pp.ast_exp_to_string v))
-  		 )
-  		 mem
-  	   | _ -> ()
-      ) delta
-
-  let print_var delta name =
-    VH.iter
-      (fun var exp ->
-  	 match exp with
-  	   | Symbolic e ->
-  	       let varname = Var.name var in
-  		 if varname = name then
-  		   pdebug (varname ^ " = "
-  			   ^ (Pp.ast_exp_to_string e))
-  	   | _ -> ()
-      ) delta
-=======
   let fold delta f i = VH.fold f delta i
->>>>>>> 88999368
 
   (** Number of variable locations stored in state *)
   let num_values delta =
@@ -792,23 +730,6 @@
 	| Reg _ ->
 	    Symbolic(Var var)
 
-<<<<<<< HEAD
-  (* Converting concrete memory to symbolic *)
-  let conc2symb memory v =
-    pdebug "Concrete to symbolic" ;
-    (* FIXME: a better symbolism for uninitialized memories *)
-    let init = Var v in
-      pdebug "The point of no return" ;
-      Symbolic (AddrMap.fold
-		  (fun k v m -> Store (m, Int(big_int_of_int64 k,reg_32), v,
-                                       exp_false, reg_8))
-		  memory init)
-
-  (* Normalize a memory address, setting high bits to 0. *)
-  let normalize i t = int64_of_big_int (Arithmetic.to_big_int (i,t))
-
-=======
->>>>>>> 88999368
   let rec update_mem mu pos value endian =
     (*pdebug "Update mem" ;*)
     match mu with
@@ -1113,27 +1034,14 @@
 end
 
 
-<<<<<<< HEAD
 module Symbolic = Make(SymbolicMemL)(FastEval)(StdAssign)(StdFormStreamOld)
 module SymbolicSlow = Make(SymbolicMemL)(SlowEval)(StdAssign)(StdFormStreamOld)
 
-module Concrete = Make(ConcreteMemL)(AlwaysEvalLet)(StdAssign)(StdFormStreamOld)
-=======
-module Symbolic = Make(SymbolicMemL)(FastEval)(StdAssign)(StdForm)
-module SymbolicSlowMap = Make(BuildSymbolicMemL(MemVMBackEnd))(SlowEval)(StdAssign)(StdForm)
-module SymbolicSlow = Make(SymbolicMemL)(SlowEval)(StdAssign)(StdForm)
-
-(** Concrete evaluator based on Hashtables *)
-module Concrete = Make(ConcreteUnknownZeroMemL)(AlwaysEvalLet)(StdAssign)(StdForm)
-
-(** Concrete evaluator based on Maps *)
-module ConcreteMap = Make(BuildConcreteMemL(MemVMBackEnd))(AlwaysEvalLet)(StdAssign)(StdForm)
->>>>>>> 88999368
+module Concrete = Make(ConcreteUnknownZeroMemL)(AlwaysEvalLet)(StdAssign)(StdFormStreamOld)
 
 (** Execute a program concretely *)
 let concretely_execute ?s ?(i=[]) p =
   let rec step ctx =
-    dprintf "Step time";
     let s = try Concrete.inst_fetch ctx.sigma ctx.pc
       with Not_found ->
         failwith (Printf.sprintf "Fetching instruction %#Lx failed; you probably need to add a halt to the end of your program" ctx.pc)
