--- conflicted
+++ resolved
@@ -100,7 +100,6 @@
      onlylabs: true if cur only contains labels (or comments)
      addpred: Add Some v as predecessor
   *)
-<<<<<<< HEAD
 let f ~special_error (indirectt, nodes, edges, c, cur,onlylabs, addpred) s =
   let indirect_edge_to indirectt = function
     | Addr _ -> true
@@ -123,28 +122,6 @@
         let c, error = find_error c in
         edges, if v <> error then C.add_edge c v error else c
       | _ -> failwith "impossible"
-=======
-  let f (c, cur,onlylabs, addpred) s =
-    (* Start a new node after s *)
-    let g () =
-      let (c,v) = add_new_bb c (s::cur) addpred in
-      let for_later ?lab t = Hashtbl.add postponed_edges v (lab,t) in
-      let c = match s with
-        | Jmp(t, _) -> for_later t; c
-        | CJmp(_,t,f,_) -> for_later ~lab:true t; for_later ~lab:false f; c
-        | Special _ -> C.add_edge c v error
-        | Halt _ -> C.add_edge c v exit
-        | Assert(e,_) when e === exp_false -> if v <> error then C.add_edge c v error else c
-        | _ -> failwith "impossible"
-      in
-      (c, [], true, None)
-    in
-    (* Start a new node including s *)
-    let h l =
-      add_indirect_edge_to l;
-      let c,v = add_new_bb c cur addpred in
-      (c, [s], true, Some v)
->>>>>>> adc4685f
     in
     (false, v::nodes, edges, c, [], true, None)
   in
@@ -188,13 +165,8 @@
   let (indirectt,_nodes,postponed_edges,c,last,_,addpred) = List.fold_left (f ~special_error) (false,[],[],c,[],true,Some entry) p in
   let c = match last with
     | _::_ ->
-<<<<<<< HEAD
       let c,v = add_new_bb indirectt c last addpred in
       C.add_edge c v exit
-=======
-        let c,v = add_new_bb c last addpred in
-        C.add_edge c v exit
->>>>>>> adc4685f
     | [] -> match addpred with
       | None -> c
       | Some v -> C.add_edge c v exit (* Should only happen for empty programs *)
