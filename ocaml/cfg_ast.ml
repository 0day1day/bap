--- conflicted
+++ resolved
@@ -184,17 +184,12 @@
     in
     C.add_edge_e c (C.G.E.create v lab tgt)
   in
-<<<<<<< HEAD
   let c = List.fold_left make_edge c postponed_edges in
-  (* FIXME: Coalescing *)
-=======
-  let c = Hashtbl.fold make_edge postponed_edges c in
   (* Remove indirect if unused *)
   let c = if C.G.in_degree c indirect = 0 then C.remove_vertex c indirect else c in
   (* Remove error if unused *)
   let c = if C.G.in_degree c error = 0 then C.remove_vertex c error else c in
-  (* FIXME: Colescing *)
->>>>>>> 00c95553
+  (* FIXME: Coalescing *)
   c
 
 (** Add an AST program to an existing CFG. The program will not be
