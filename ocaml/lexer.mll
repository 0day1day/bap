(* Lexer for our IR language *)
(* Author: David Brumley, Ivan Jager *)
(* $Id$ *)

{
 open Grammar;;               (* open the grammar for the tokens *)
 open Lexing;;

 exception LexError of string

   (* if true, we keep single-line slashy-slashy comments *)
 let flag_keep_linecomments = ref true;;
 (* if true, we keep slashy star star slashy comments *)
 let flag_keep_blkcomments = ref true;;

 let track_line_numbers = ref true;;


 let get = Lexing.lexeme

   (* this function is present in ocaml 3.11, but not in Debian
      lenny's ocaml *)
 let new_line lexbuf = 
   let lcp = lexbuf.lex_curr_p in 
     lexbuf.lex_curr_p <- {lcp with
			     pos_lnum = lcp.pos_lnum + 1;
			     pos_bol = lcp.pos_cnum;
			  }
 ;;

 let incr_linenum lexbuf =
   if !track_line_numbers then 
     new_line lexbuf


(* quoted string handling code taken from:
   http://caml.inria.fr/pub/ml-archives/caml-list/2005/10/d22d128ac2fd06df780201ccb4b49ead.en.html
*)

 let char_for_backslash = function   
   | 'a' -> '\007'
   | 'v' -> '\011'
   | 'f' -> '\012'
   | 'n' -> '\n'
   | 't' -> '\t'
   | 'b' -> '\b'
   | 'r' -> '\r'
   | c   -> c
       

  

 let string_buff = Buffer.create 256
 let reset_string_buffer () = Buffer.clear string_buff  
 let store_string_char c = Buffer.add_char string_buff c
 let store_string s = Buffer.add_string string_buff s
 let get_stored_string () = Buffer.contents string_buff


 let in_comment = ref 0;;
 let comment_start () =
   assert(!in_comment = 0);
   in_comment := 1;
   reset_string_buffer()  
 let enter_comment () = 
   in_comment := !in_comment + 1
 let exit_comment () = 
   in_comment := !in_comment - 1
 let in_comment () = !in_comment > 0;;


 let eof ()  = 
   if (in_comment ())  then
     raise (LexError "Unterminated comment")
   else
     EOF


 let lexbuf_error_to_string  lexbuf = 
   let pos = lexbuf.Lexing.lex_curr_p in 
   let linepos = pos.Lexing.pos_cnum - pos.Lexing.pos_bol in 
   let lexstr = (get lexbuf) in 
     Printf.sprintf "line %u pos %u: %s" pos.Lexing.pos_lnum
       linepos lexstr

}



let bs_escapes = [ '\032' - '\255' ]
let alpha = ['a'-'z' 'A'-'Z' '_']
let digit = ['0'-'9']
let hexdigit = ['0'-'9' 'a'-'f' 'A'-'F']
let hexinteger = ('0'('x' | 'X'))hexdigit+
let id = alpha(digit|alpha)*
let nl = ('\r' | '\n' | "\r\n")
let ws = [' ''\t']
let fname = ('"')[^'\r' '\n']*('"')[^'\r' '\n']* nl
let singlecomment = "//"[^'\n' '\n']*nl 

(***********************************************************************)
(* Parse the source-code \ comments \ cpp *)
(***********************************************************************)

rule token = parse
  | eof          { eof() }
  | (ws)+        { token lexbuf }
  | nl           { incr_linenum lexbuf; token lexbuf }

(* keywords *)
  | "cjmp"       { CJMP }
  | "jmp"        { JMP } 
  | "halt"       { HALT }
  | "assert"     { ASSERT }
  | "special"    { SPECIAL }
  | "unknown"    { UNKNOWN }
  | "with"       { WITH }      
  | "let"        { LET }
  | "in"         { IN }
  | "label"      { LABEL } 
  | "addr"       { ADDR } 
(* sugar *)
  | "true"       { TRUE }
  | "false"      { FALSE }
  | "e_big"      { EBIG }
  | "e_little"   { ELITTLE }
(* id must come after all keywords *)
  | '{'          { LCURLY }
  | '}'          { RCURLY }
  | '['          { LSQUARE }
  | ']'          { RSQUARE }
  | '+'          { PLUS }
  | '-'          { MINUS }
  | '*'          { TIMES }
  | '/'          { DIVIDE }
  | "$/"         { SDIVIDE }
  | '%'          { MOD }
  | "$%"         { SMOD }
  | "<<"         { LSHIFT }
  | ">>"         { RSHIFT }
  | "$>>"        { ARSHIFT }
  | '&'          { AND }
  | '|'          { OR }
  | '^'          { XOR } 
  | "="          { EQUAL }
  | "=="         { EQUALEQUAL }
  | "<>"         { NEQ } 
  | '<'          { LT }
  | "<="         { LE } 
  | "<$"         { SLT } 
  | "<=$"        { SLE } 
  | '>'          { GT }
  | ">="         { GE } 
  | ">$"         { SGT } 
  | ">=$"        { SGE } 
  | '~'          { NOT }
  | ":="         { ASSIGN }
  | ':'          { COLON } 
  | ';'          { SEMI }
  | '('          { LPAREN }
  | ')'          { RPAREN }
  | ','          { COMMA } 
  | '@'          { AT }
  | '?'          { QUESTION }
  | '"'          { reset_string_buffer ();
	   	   scan_str lexbuf;
		   let s = get_stored_string () in
		      STRING(s)
	         }

  | "/*"         { comment_start();
		   blkcomment lexbuf;
		   if !flag_keep_blkcomments then 
		     COMMENT(get_stored_string())
		   else
		     token lexbuf 
		 }
  | singlecomment { if !flag_keep_linecomments then
		      let s = get lexbuf in 
			(* -3 to remove the newline *)
			COMMENT(String.sub s 2 ((String.length s) -3)) 
		    else
		      token lexbuf 
		  } 
  | "#"           { cpptoken lexbuf }
  | id           { ID(get lexbuf) }
  | digit+ | hexinteger { 
      try INT(Int64.of_string(get lexbuf))
      with Failure "int_of_string" -> 
	raise(LexError "Error converting integer");
    }
<<<<<<< HEAD
  | _ as s    { raise(LexError("Unrecognized char "^(string_of_int lexbuf.lex_curr_p.pos_lnum)^" '"^Char.escaped s^"'")) }
=======
  | _ as s    { raise(LexError("line "^
                               (string_of_int lexbuf.lex_curr_p.pos_lnum)
                               ^": Unrecognized char '"^Char.escaped s^"'")) }
>>>>>>> 8eddb9f3


(* probably not the best way to implement this, but the lack of block comments
   has been bugging me too much. --aij *)
and blkcomment = parse 

| "/*"         { store_string "/*"; enter_comment();  blkcomment lexbuf }
|  "*/"
    { if in_comment () && (exit_comment(); (*still_*)in_comment())
      then 
	(store_string "*/"; blkcomment lexbuf)
    }
| nl           { incr_linenum lexbuf; store_string_char '\n'; blkcomment lexbuf }
|  eof       { ignore(eof ()) } 
| _ as c         { store_string_char c; blkcomment lexbuf  }

and scan_str = parse
  | ['"']   {  () }
  | '\\'  (bs_escapes as c)
            { store_string_char (char_for_backslash c);
	      scan_str lexbuf 
	    }
  | eof      { raise(LexError "Unterminated string") }
  | _  as c   {  store_string_char c; scan_str lexbuf }
			   
and cpptoken = parse
  | digit+ { (* if !track_line_numbers then (
	       fileoffset := (Pervasives.int_of_string (get lexbuf));
	     );*)
             cpptoken lexbuf
           }
  | fname { 
            token lexbuf
          }
  | nl  { token lexbuf }
  | ws+   { cpptoken lexbuf}
  | eof { eof () }
  | _ { 
      raise(LexError "Unexpected cpp characters")
      }<|MERGE_RESOLUTION|>--- conflicted
+++ resolved
@@ -189,13 +189,9 @@
       with Failure "int_of_string" -> 
 	raise(LexError "Error converting integer");
     }
-<<<<<<< HEAD
-  | _ as s    { raise(LexError("Unrecognized char "^(string_of_int lexbuf.lex_curr_p.pos_lnum)^" '"^Char.escaped s^"'")) }
-=======
   | _ as s    { raise(LexError("line "^
                                (string_of_int lexbuf.lex_curr_p.pos_lnum)
                                ^": Unrecognized char '"^Char.escaped s^"'")) }
->>>>>>> 8eddb9f3
 
 
 (* probably not the best way to implement this, but the lack of block comments
