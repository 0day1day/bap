(** A module to try out search strategies on symbolic execution *)

open Ast_convenience
module D = Debug.Make(struct let name = "SearchFSE" and default=`Debug end)
open D

open Symbeval
open BatListFull

module type Symb =
sig
  module MemL : sig
    type t
  end

  module Form : sig
      type t
      type init = unit
      type output = Ast.exp
      val init : init -> t 
      val add_to_formula : t -> Ast.exp -> form_type -> t
      val output_formula : t -> output
  end

  type myctx = (MemL.t,Form.t) ctx

  exception Halted of varval option * myctx
  exception Error of string * myctx
  exception UnknownLabel of label_kind
  exception AssertFailed of myctx
<<<<<<< HEAD
  val init : Ast.stmt list -> Form.init -> myctx
=======
  exception AssumptionFailed of myctx
  val init : Ast.stmt list -> myctx
>>>>>>> e05bd83f
  val eval : myctx -> myctx list
  val eval_expr : MemL.t -> Ast.exp -> varval

end

module type Strategy =
  functor (Symbolic:Symb) -> sig
  type myctx = Symbolic.myctx
  type t
  type data
  type initdata
  val start_at : myctx -> initdata -> t
  val pop_next : t -> ((myctx * data) * t) option
  val add_next_states : t -> myctx -> data -> myctx list -> t
end

module NaiveSymb =
struct
  include SymbolicSlow
  let init = SymbolicSlow.build_default_context
  let eval = SymbolicSlow.eval
end

module FastSymb =
struct
  include Symbolic
  let init = Symbolic.build_default_context
  let eval = Symbolic.eval
end

module MakeSearch(S':Strategy)(Symbolic:Symb) =
struct

  module S = S'(Symbolic)

  let rec search post predicates q =
    match S.pop_next q with
    | None -> predicates
    | Some ((st,d),q) ->
	let (newstates, predicates) =
	  try (Symbolic.eval st, predicates) with
	  | Symbolic.Halted(v,s) ->
	      let q = symb_to_exp (Symbolic.eval_expr s.delta post) in
              let pred = Symbolic.Form.add_to_formula s.pred q Equal in
	      ([], pred :: predicates)
          | Symbolic.AssumptionFailed {pred=pred} ->
              ([], pred :: predicates)
	  | Symbolic.AssertFailed {pc=pc} ->
	      wprintf "failed assertion at %Ld\n" pc;
	      ([], predicates)  (* try other branches *)
	in
	let q = S.add_next_states q st d newstates in
	search post predicates q

  let eval_ast_program initdata prog post =
    let ctx = Symbolic.init prog () in
    let predicates = search post [] (S.start_at ctx initdata) in
    if debug() then dprintf "Explored %d paths." (List.length predicates);
    match predicates with
    | [] -> Ast.exp_false
    | _ ->
      BatList.reduce exp_or (List.map Symbolic.Form.output_formula predicates)

end

(** A purely functional queue with amortised constant time enqueue and dequeue. *)
module Q = struct
  (* Maybe put this in Util as FQueue? *)
  type 'a t = 'a list * 'a list

  let empty = ([],[])

  let enqueue (a,b) v = (a, v::b)

  let enqueue_all (a,b) l =
    (a, List.rev_append l b)

  let dequeue = function
    | (v::a, b) -> (v, (a,b))
    | ([], b) ->
	match List.rev b with
	| v::a -> (v, (a,[]))
	| [] -> raise Queue.Empty

  let dequeue_o q =
    try Some(dequeue q) with Queue.Empty -> None
end



module UnboundedBFS = MakeSearch(
  functor (Symbolic:Symb) ->
  struct
    type myctx = Symbolic.myctx
    type t = Symbolic.myctx Q.t
    type data = unit
    type initdata = unit
    let start_at s () = Q.enqueue Q.empty s
    let pop_next q = match Q.dequeue_o q with
      | Some(st,q) -> Some((st,()),q)
      | None -> None
    let add_next_states q st () newstates = Q.enqueue_all q newstates
  end)
  (* Perhaps these can be automated *)
module UnboundedBFSNaive = UnboundedBFS(NaiveSymb)
module UnboundedBFSFast = UnboundedBFS(FastSymb)
let bfs_ast_program p q = UnboundedBFSNaive.eval_ast_program () p q
let bfs_ast_program_fast p q = UnboundedBFSFast.eval_ast_program () p q


module MaxdepthBFS = MakeSearch(
  functor (Symbolic:Symb) ->
  struct
    type myctx = Symbolic.myctx
    type data = int
    type initdata = int
    type t = (myctx * data) Q.t
    let start_at s i = Q.enqueue Q.empty (s,i)
    let pop_next = Q.dequeue_o
    let add_next_states q st i newstates =
      if i > 0 then
	List.fold_left (fun q c -> Q.enqueue q (c, i-1)) q newstates
      else
	q
  end)
module MaxdepthBFSNaive = MaxdepthBFS(NaiveSymb)
module MaxdepthBFSFast = MaxdepthBFS(FastSymb)
let bfs_maxdepth_ast_program = MaxdepthBFSNaive.eval_ast_program
let bfs_maxdepth_ast_program_fast = MaxdepthBFSFast.eval_ast_program

module UnboundedDFS = MakeSearch(
  functor (Symbolic:Symb) ->
  struct
    type myctx = Symbolic.myctx
    type t = myctx list
    type data = unit
    type initdata = unit
    let start_at s () = [s]
    let pop_next = function
      | st::rest -> Some((st,()),rest)
      | [] -> None
    let add_next_states q st () newstates = newstates @ q
  end)
module UnboundedDFSNaive = UnboundedDFS(NaiveSymb)
module UnboundedDFSFast = UnboundedDFS(FastSymb)
let dfs_ast_program p q = UnboundedDFSNaive.eval_ast_program () p q
let dfs_ast_program_fast p q = UnboundedDFSFast.eval_ast_program () p q

module MaxdepthDFS = MakeSearch(
  functor (Symbolic:Symb) ->
  struct
    type myctx = Symbolic.myctx
    type data = int
    type initdata = int
    type t = (myctx * data) list
    let start_at s i = [(s,i)]
    let pop_next = function
      | st::rest -> Some(st,rest)
      | [] -> None
    let add_next_states q st i newstates =
      if i <= 0 then q
      else
	let ni = i-1 in
	List.fold_left (fun q s -> (s,ni)::q) q newstates
  end)
module MaxdepthDFSNaive = MaxdepthDFS(NaiveSymb)
module MaxdepthDFSFast = MaxdepthDFS(FastSymb)
let dfs_maxdepth_ast_program = MaxdepthDFSNaive.eval_ast_program
let dfs_maxdepth_ast_program_fast = MaxdepthDFSFast.eval_ast_program


module EdgeMap = Map.Make(struct type t = int64 * int64 let compare = compare end)

(* DFS excluding paths that visit the same point more than N times. *)
module MaxrepeatDFS = MakeSearch(
  functor (Symbolic:Symb) ->
  struct
    type myctx = Symbolic.myctx
    type data = int EdgeMap.t
    type initdata = int
    type t = (myctx * data) list * int
    let start_at s i = ([(s,EdgeMap.empty)], i)
    let pop_next = function
      | (st::rest, i) -> Some(st,(rest,i))
      | ([], _) -> None
    let add_next_states ((q,i) as l) st m = function
      | [] -> l
      | [st] -> ((st,m)::q, i)
      | newstates ->
	  let addedge nst =
	    let edge = (st.pc, nst.pc) in
	    let count = try EdgeMap.find edge m with Not_found -> 0 in
	    if count >= i then None
	    else Some(nst, EdgeMap.add edge (count+1) m)
	  in
	  let newstates = BatList.filter_map addedge newstates in
	  (newstates@q, i)
  end)
module MaxrepeatDFSNaive = MaxrepeatDFS(NaiveSymb)
module MaxrepeatDFSFast = MaxrepeatDFS(FastSymb)
let maxrepeat_ast_program = MaxrepeatDFSNaive.eval_ast_program
let maxrepeat_ast_program_fast = MaxrepeatDFSFast.eval_ast_program<|MERGE_RESOLUTION|>--- conflicted
+++ resolved
@@ -28,12 +28,8 @@
   exception Error of string * myctx
   exception UnknownLabel of label_kind
   exception AssertFailed of myctx
-<<<<<<< HEAD
-  val init : Ast.stmt list -> Form.init -> myctx
-=======
   exception AssumptionFailed of myctx
-  val init : Ast.stmt list -> myctx
->>>>>>> e05bd83f
+  val init : Ast.stmt list -> Form.init ->  myctx
   val eval : myctx -> myctx list
   val eval_expr : MemL.t -> Ast.exp -> varval
 
