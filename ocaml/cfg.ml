--- conflicted
+++ resolved
@@ -22,11 +22,7 @@
   | BB n         -> "BB_"^string_of_int n
 
 let edge_direction = function
-<<<<<<< HEAD
-  | Some(b, _) -> Some b
-=======
   | Some(b, _) -> b
->>>>>>> 04f7ae01
   | None -> None
 
 module BBid =
@@ -55,11 +51,7 @@
   type lang = stmt list
   type exp
 
-<<<<<<< HEAD
-  include Graph.Builder.S with type G.V.label = bbid and type G.E.label = (bool * exp) option
-=======
   include Graph.Builder.S with type G.V.label = bbid and type G.E.label = (bool option * exp) option
->>>>>>> 04f7ae01
 
 
   val find_vertex : G.t -> G.V.label -> G.V.t
@@ -104,11 +96,7 @@
 
 module E(Lang: Language) =
 struct
-<<<<<<< HEAD
-  type t = (bool * Lang.exp) option
-=======
   type t = (bool option * Lang.exp) option
->>>>>>> 04f7ae01
   let compare = compare
   let default = None
 end
@@ -334,11 +322,7 @@
 
   include Graph.Builder.S
     with type G.V.label = bbid
-<<<<<<< HEAD
-    and type G.E.label = (bool * exp) option
-=======
     and type G.E.label = (bool option * exp) option
->>>>>>> 04f7ae01
     and type G.t = (G'.t, lang BM.t, G'.V.t LM.t) pcfg
 
   val get_stmts  : G.t -> G.V.t -> lang
