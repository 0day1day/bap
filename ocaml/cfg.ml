--- conflicted
+++ resolved
@@ -61,6 +61,7 @@
   val default : lang
   val set_stmts : G.t -> G.V.t -> lang -> G.t
   val join_stmts : lang -> lang -> lang
+  val lang_to_string : lang -> string
   (*val newid : G.t -> bbid*)
   val create_vertex : G.t -> lang -> G.t * G.V.t
   val copy_map : G.t -> G.t
@@ -70,7 +71,8 @@
   val remove_edge : G.t -> G.V.t -> G.V.t -> G.t
   val remove_edge_e : G.t -> G.E.t -> G.t
 
-  val vlabel_to_string : G.V.label -> string
+  (* val vlabel_to_string : G.V.label -> string *)
+  val v2s : G.V.t -> string
 
 end
 
@@ -160,73 +162,6 @@
     let remove_edge_e c e   = { c with g = G'.remove_edge_e c.g e }
     let add_vertex c v      = { c with g = G'.add_vertex c.g v }
 
-    let join_stmts = Lang.join
-
-
-
-
-
-    (* Extra stuff to make this a CFG *)
-
-    let find_vertex c id =
-      let v = V.create id in
-	if mem_vertex c v then v else raise Not_found
-
-    let find_label c l = LM.find l c.l
-
-    let get_stmts c v =
-      try BM.find v c.s
-      with Not_found -> Lang.default
-
-    let default = Lang.default
-
-    (* helper *)
-    let fold_labels f l a =
-      let r = ref a in
-      Lang.iter_labels (fun l -> r := f l !r) l;
-      !r
-    let remove_labels c v =
-      { c with
-	  l = fold_labels (fun l lm -> LM.remove l lm) (get_stmts c v) c.l
-      }
-
-<<<<<<< HEAD
-    let set_stmts c v s =
-      let c = remove_labels c v in
-      let sm = BM.add v s c.s in
-      let lm = fold_labels
-        (fun l lm ->
-          (* dprintf "Adding label %s to bbid %s" (Pp.label_to_string l) (bbid_to_string (V.label v)); *)
-          if debug && LM.mem l lm then (
-=======
-  let set_stmts c v s =
-    let c = remove_labels c v in
-    let sm = BM.add v s c.s in
-    let lm = fold_labels
-      (fun l lm ->
-        (* dprintf "Adding label %s to bbid %s" (Pp.label_to_string l) (bbid_to_string (V.label v)); *)
-        if debug() && LM.mem l lm then (
->>>>>>> ab3f5e32
-            (* wprintf "stmt: %s" (Lang.to_string s); *)
-            let oldstmts = get_stmts c (LM.find l lm) in
-            let newstmts = s in
-            wprintf "Duplicate of %s:\n\noldstmts: %s\n\n newstmts: %s" (Pp.label_to_string l) (Lang.to_string oldstmts) (Lang.to_string newstmts);
-            failwith (Printf.sprintf "Duplicate of %s" (Pp.label_to_string l)));
-          LM.add l v lm
-        ) s c.l in
-      { c with l=lm; s=sm }
-
-    let newid c =
-      let id = c.nextid in
-      if id = -1 then failwith "newid: wrapped around";
-      (BB id, {c with nextid = id + 1 })
-
-    let create_vertex c stmts =
-      let (i,c) = newid c in
-      let v = V.create i in
-      let c = add_vertex c v in
-      (set_stmts c v stmts, v)
-
     (* Less boring wrappers *)
     let empty =
       {
@@ -236,18 +171,74 @@
 	nextid = 0;
       }
 
-    let remove_vertex c v =
-      let c = remove_labels c v in
-      let sm = BM.remove v c.s in
-      let g = G'.remove_vertex c.g v in
-      { c with g=g; s=sm }
-
     let map_vertex f c =
       failwith "map_vertex: unimplemented"
 
     let copy_map {s=s; l=l; nextid = nextid} = {g = G'.empty; s=s; l=l; nextid=nextid}
 
   end (* module G *)
+
+    (* Extra stuff to make this a CFG *)
+  let find_vertex c id =
+    let v = G.V.create id in
+    if G.mem_vertex c v then v else raise Not_found
+
+  let find_label c l = LM.find l c.l
+
+  let get_stmts c v =
+    try BM.find v c.s
+    with Not_found -> Lang.default
+
+  let default = Lang.default
+
+  let join_stmts = Lang.join
+
+  let lang_to_string = Lang.to_string
+
+    (* helper *)
+  let fold_labels f l a =
+    let r = ref a in
+    Lang.iter_labels (fun l -> r := f l !r) l;
+    !r
+  let remove_labels c v =
+    { c with
+      l = fold_labels (fun l lm -> LM.remove l lm) (get_stmts c v) c.l
+    }
+
+  let set_stmts c v s =
+    let c = remove_labels c v in
+    let sm = BM.add v s c.s in
+    let lm = fold_labels
+      (fun l lm ->
+        (* dprintf "Adding label %s to bbid %s" (Pp.label_to_string l) (bbid_to_string (V.label v)); *)
+        if debug() && LM.mem l lm then (
+            (* wprintf "stmt: %s" (Lang.to_string s); *)
+            let oldstmts = get_stmts c (LM.find l lm) in
+            let newstmts = s in
+            wprintf "Duplicate of %s:\n\noldstmts: %s\n\n newstmts: %s" (Pp.label_to_string l) (Lang.to_string oldstmts) (Lang.to_string newstmts);
+            failwith (Printf.sprintf "Duplicate of %s" (Pp.label_to_string l)));
+        LM.add l v lm
+      ) s c.l in
+    { c with l=lm; s=sm }
+
+  let newid c =
+    let id = c.nextid in
+    if id = -1 then failwith "newid: wrapped around";
+    (BB id, {c with nextid = id + 1 })
+
+  let create_vertex c stmts =
+    let (i,c) = newid c in
+    let v = G.V.create i in
+    let c = G.add_vertex c v in
+    (set_stmts c v stmts, v)
+
+  let remove_vertex c v =
+    let c = remove_labels c v in
+    let sm = BM.remove v c.s in
+    let g = G'.remove_vertex c.g v in
+    { c with g=g; s=sm }
+
+
 
   (* Copied from ocamlgraph's Builder.P so that G doesn't eat our extensions *)
   let empty () = G.empty
@@ -257,21 +248,12 @@
   let add_edge_e = G.add_edge_e
 
   (* extra, builder-like stuff *)
-  let remove_vertex = G.remove_vertex
   let remove_edge = G.remove_edge
   let remove_edge_e = G.remove_edge_e
 
-  let find_vertex = G.find_vertex
-  let find_label = G.find_label
-  let get_stmts = G.get_stmts
-  let default = G.default
-  let set_stmts = G.set_stmts
-  let join_stmts = G.join_stmts
-  let newid = G.newid
-  let create_vertex = G.create_vertex
   let copy_map = G.copy_map
 
-  let vlabel_to_string = bbid_to_string
+  let v2s v = bbid_to_string (G.V.label v)
 
 end
 (* end persistent implementation *)
@@ -283,7 +265,8 @@
   type t = Ast.stmt list
   let default = []
   let join sl1 sl2 = match List.rev sl1 with
-    | Ast.Jmp _ :: sl1' -> List.append (List.rev sl1') sl2
+    | Ast.Jmp (e, _) :: sl1' when Ast.lab_of_exp e <> None -> List.append (List.rev sl1') sl2
+    | Ast.Jmp _ :: _ -> failwith "join: Joining BB with indirect jump not possible"
     | _ -> BatList.append sl1 sl2
   let iter_labels f =
     List.iter (function Ast.Label(l, _) -> f l  | _ -> () )
@@ -295,7 +278,8 @@
   type t = Ssa.stmt list
   let default = []
   let join sl1 sl2 = match List.rev sl1 with
-    | Ssa.Jmp _ :: sl1' -> List.append (List.rev sl1') sl2
+    | Ssa.Jmp (e, _) :: sl1' when Ssa.val_of_exp e <> None -> List.append (List.rev sl1') sl2
+    | Ssa.Jmp _ :: _ -> failwith "join: Joining BB with indirect not possible"
     | _ -> BatList.append sl1 sl2
   let iter_labels f =
     (* optimization: assume labels are at the beginning *)
