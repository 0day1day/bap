--- conflicted
+++ resolved
@@ -44,7 +44,6 @@
 
 let rec exp_accept visitor = 
   let vischil = function
-<<<<<<< HEAD
     | Load(v1,v2,v3, t) -> 
 	let v1' = exp_accept visitor v1 in 
 	let v2' = exp_accept visitor v2 in 
@@ -82,48 +81,9 @@
 	let lv' = exp_accept visitor lv in
 	let rv' = exp_accept visitor rv in
 	Concat(lv', rv')
-=======
-    | Ite(cond, v1, v2) ->
-        let vc' = value_accept visitor cond in 
-        let v1' = value_accept visitor v1 in 
-        let v2' = value_accept visitor v2 in 
-        Ite(vc', v1', v2')
-    | Extract(h, l, v) ->
-        let v' = value_accept visitor v in
-        Extract(h, l, v')
-    | Concat(lv, rv) ->
-        let lv' = value_accept visitor lv in
-        let rv' = value_accept visitor rv in
-        Concat(lv', rv')
-    | BinOp(bop, v1, v2) -> 
-        let v1' = value_accept visitor v1 in 
-        let v2' = value_accept visitor v2 in 
-        BinOp(bop, v1', v2')
-    | UnOp(up, v) -> 
-        let v' = value_accept visitor v in 
-        UnOp(up, v')
-    | Val(v) -> 
-        let v' = value_accept visitor v in 
-        Val(v')
-    | Cast(ct, t, v) ->
-        let v' = value_accept visitor v in 
-        Cast(ct,t,v')
-    | Unknown _ as exp -> exp
-    | Load(v1,v2,v3, t) -> 
-        let v1' = value_accept visitor v1 in 
-        let v2' = value_accept visitor v2 in 
-        let v3' = value_accept visitor v3 in 
-        Load(v1',v2',v3', t)
-    | Store(v1,v2,v3,v4, t) ->
-        let v1' = value_accept visitor v1 in 
-        let v2' = value_accept visitor v2 in 
-        let v3' = value_accept visitor v3 in 
-        let v4' = value_accept visitor v4 in 
-        Store(v1',v2',v3',v4',t)
->>>>>>> adc4685f
     | Phi(vl) ->
-        let vl' = List.map (rvar_accept visitor) vl in  
-        Phi(vl')
+	let vl' = List.map (rvar_accept visitor) vl in  
+	Phi(vl')
   in
   action (wrapexp vischil) (visitor#visit_exp)
 
@@ -138,17 +98,10 @@
       (* TODO: attributes? *)
     | Jmp(l, a) -> Jmp(exp_accept visitor l, a) 
     | CJmp(c, l1, l2, a) -> 
-<<<<<<< HEAD
 	let c' = exp_accept visitor c in
 	let l1' = exp_accept visitor l1 in
 	let l2' = exp_accept visitor l2 in
 	CJmp(c', l1', l2', a)
-=======
-        let c' = value_accept visitor c in
-        let l1' = value_accept visitor l1 in
-        let l2' = value_accept visitor l2 in
-        CJmp(c', l1', l2', a)
->>>>>>> adc4685f
     | Move(lv, e, a) ->
         let e = exp_accept visitor e in
         let lv = avar_accept visitor lv in
