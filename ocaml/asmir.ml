--- conflicted
+++ resolved
@@ -558,7 +558,6 @@
       destroy_bap_block block;
       (ir, next)
   in
-<<<<<<< HEAD
   if (!always_vex) then fallback() 
   else (
 	try 
@@ -570,7 +569,8 @@
 		)
       in
       DV.dprintf "Disassembled %Lx directly" addr;
-      if DCheck.debug then check_equivalence addr v (fallback());
+      (* if DCheck.debug then check_equivalence addr v (fallback()); *)
+	  (* If we don't have a string disassembly, use binutils disassembler *)
       (match ir with
       | Label(l, [])::rest ->
 		(Label(l, [Asm(Libasmir.asmir_string_of_insn prog addr)])::rest,
@@ -579,21 +579,6 @@
 	with Disasm.Unimplemented ->
       DV.dprintf "Disassembling %Lx through VEX" addr;
       fallback()
-=======
-  try let (ir,na) as v = try 
-    Disasm.disasm_instr arch get addr
-  with Failure s -> DV.dprintf "disasm_instr %Lx: %s" addr s; raise Disasm.Unimplemented
-  in
-  DV.dprintf "Disassembled %Lx directly" addr;
-  (* if DCheck.debug then *)
-  (*   check_equivalence addr v (fallback()); *)
-  (* If we don't have a string disassembly, use binutils disassembler *)
-  (match ir with
-   | Label(l, [])::rest ->
-       (Label(l, [Asm(Libasmir.asmir_string_of_insn prog addr)])::rest,
-	na)
-   | _ -> v
->>>>>>> f731233a
   )
 
 let flatten ll =
