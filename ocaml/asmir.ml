--- conflicted
+++ resolved
@@ -470,17 +470,11 @@
   let bfd = Libasmir.asmir_get_bfd prog in
   let sc l s =
     let size = bfd_section_size s and vma = bfd_section_vma s
-<<<<<<< HEAD
-    and flags = bfd_section_get_flags s in
-	dprintf "Found section at %Lx with size %Ld. flags=%Lx" vma size flags;
-    if Int64.logand Libbfd.sEC_LOAD flags <> 0L then
-=======
     and flags = bfd_section_get_flags s
     and name = bfd_section_name s in
     dprintf "Found section %s at %Lx with size %Ld. flags=%Lx" name vma size flags;
     if is_load s then
     (* if Int64.logand Libbfd.sEC_LOAD flags <> 0L then *)
->>>>>>> 99e2de8b
       let (ok, a) = Libbfd.bfd_get_section_contents bfd s 0L size in
       if ok <> 0 then (vma, a)::l else (dprintf "failed."; l)
     else l
