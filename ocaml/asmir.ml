--- conflicted
+++ resolved
@@ -182,47 +182,14 @@
   | _ -> ""
 
 (** Translate only one address of a  Libasmir.asm_program_t to BAP *)
-<<<<<<< HEAD
 let asm_addr_to_bap {asmp=prog; arch; mach; get_exec} addr =
-  let fallback() =
-    let g = gamma_for_arch arch in
-    let (block, next) = Libasmir.asmir_addr_to_bap prog addr in
-    if Libasmir.asmir_bap_block_error block then
-      (* We are unable to lift this address. Decode errors are
-         converted to a Special("VEX Decode Error"), so this is a
-         non-Decode error.
-
-         Unfortunately, we get no idea of the instruction length when
-         this happens, so we'll optimistically increase by one.  *)
-      let asm = Libasmir.asmir_string_of_insn prog addr in
-      (Disasm_i386.ToIR.add_labels ~asm addr (Special("VEX General Error", [])::[]), Int64.succ addr)
-    else
-      (* Success: vine gave us a block to translate *)
-      let ir = tr_bap_block_t g prog block in
-      destroy_bap_block block;
-      (ir, next)
-  in
-  try 
-    let (ir,na) as v = 
-      (try (Disasm.disasm_instr arch mach get_exec addr)
-       with Disasm_i386.Disasm_i386_exception s -> 
-	 DTest.dprintf "BAP unknown disasm_instr %Lx: %s" addr s;
-         DTest.dprintf "Faulting instruction: %s" (Libasmir.asmir_string_of_insn prog addr);
-	 DV.dprintf "disasm_instr %Lx: %s" addr s; raise Disasm.Unimplemented
-      )
-    in
-    DV.dprintf "Disassembled %Lx directly" addr;
-      (* if DCheck.debug then check_equivalence addr v (fallback()); *)
-      (* If we don't have a string disassembly, use binutils disassembler *)
-    (match ir with
-=======
-let asm_addr_to_bap {asmp=prog; arch=arch; get_exec=get_exec} addr =
   let (ir, na) = try
-     let v = Disasm.disasm_instr arch get_exec addr in
+     let v = Disasm.disasm_instr arch mach get_exec addr in
      DV.dprintf "Disassembled %Lx directly" addr;
      v
    with Disasm_i386.Disasm_i386_exception s ->
      DTest.dprintf "BAP unknown disasm_instr %Lx: %s" addr s;
+     DTest.dprintf "Faulting instruction: %s" (Libasmir.asmir_string_of_insn prog addr);
      DV.dprintf "disasm_instr %Lx: %s" addr s;
      let ir =
        Special(Printf.sprintf "Unknown instruction at %Lx: %s " addr s, [])::[]
@@ -231,14 +198,13 @@
      Int64.add addr (Int64.of_int (Libasmir.asmir_get_instr_length prog addr))
   in
   let ir = match ir with
->>>>>>> 7db9a163
     | Label(l, [])::rest ->
       Label(l, [Asm(Libasmir.asmir_string_of_insn prog addr)])::rest
     | _ -> ir
   in (ir, na)
 
 let flatten ll =
-	List.rev (List.fold_left (fun accu l -> List.rev_append l accu) [] ll)
+  List.rev (List.fold_left (fun accu l -> List.rev_append l accu) [] ll)
 
 (* asmprogram_to_bap_range p st en will read bytes at [st,en) from p and 
    translate them to bap *)
@@ -350,110 +316,6 @@
     | others when ops <> [] -> Comment("Attrs without label.", ops)::others
     | others -> others
 
-<<<<<<< HEAD
-(** The original PIN trace format (pin_trace.cpp). *)
-module PinTrace = struct
-
-(* Get stmts for a frame *)
-  let trans_frame f =
-    let arch = Libbfd.Bfd_arch_i386 in
-    let t = Libasmir.asmir_frame_type f in
-    match t with
-    | Libasmir.FRM_STD2 -> 
-      let bytes, addr, _ = Libasmir.asmir_frame_get_insn_bytes f in
-    (* Array.iter (fun x -> dprintf "Byte: %x" (int_of_char x)) bytes; *)
-      let stmts, _ = byte_insn_to_bap arch Libbfd.mACH_i386_i386 addr bytes in
-      stmts
-    | Libasmir.FRM_TAINT -> 
-      [Comment("ReadSyscall", []); Comment("All blocks must have two statements", [])]
-    | Libasmir.FRM_LOADMOD ->
-      let name, lowaddr, highaddr = Libasmir.asmir_frame_get_loadmod_info f in
-    (* The traceremove attr means that our Traces implementation can safely ignore this Special. *)
-      [Special(Printf.sprintf "Loaded module '%s' at %#Lx to %#Lx" name lowaddr highaddr, []); Comment("All blocks must have two statements", [])]
-    | Libasmir.FRM_SYSCALL ->
-      let callno, addr, tid = Libasmir.asmir_frame_get_syscall_info f in
-      [Special(Printf.sprintf "Syscall number %d at %#Lx by thread %d" callno addr tid, [StrAttr "TraceKeep"]);
-       Comment("All blocks must have two statements", [])]
-    | Libasmir.FRM_EXCEPT ->
-      let exceptno, tid, from_addr, to_addr =
-        Libasmir.asmir_frame_get_except_info f in
-      [Special(Printf.sprintf "Exception number %d by thread %d at %#Lx to %#Lx" exceptno tid from_addr to_addr, []);
-       Comment("All blocks must have two statements", [])]
-    | Libasmir.FRM_KEY_GENERAL ->
-      [Comment("Key frame state", []);
-       Comment("All blocks must have two statements", [])]
-    | Libasmir.FRM_STD | Libasmir.FRM_KEY | Libasmir.FRM_NONE -> []
-
-  let alt_bap_from_trace_file_range_rev filename off reqframes =
-    let raise_frame f =
-      let stmts = trans_frame f in
-      add_operands stmts (tr_frame_attrs f)
-    in
-    let c = ref true in
-    let revstmts = ref [] in
-  (* flush VEX buffers *)
-    let () = Libasmir.asmir_free_vex_buffers () in
-    let trace_frames =
-      Libasmir.asmir_frames_from_trace_file filename !off reqframes in
-    let numframes = Libasmir.asmir_frames_length trace_frames in
-  (*dprintf "Got %d frames" numframes;*)
-    if numframes = 0 || numframes = -1 then (
-      c := false
-    ) else (
-      if ((Int64.of_int numframes) <> reqframes) then
-        dprintf "Got %d frames which <> requested frames %s"
-	  numframes (Int64.to_string reqframes);
-      revstmts :=
-        Util.foldn
-        (fun acc n ->
-	  let frameno = numframes-1-n in
-	(* dprintf "frame %d" frameno; *)
-	  let stmts =
-	    raise_frame (Libasmir.asmir_frames_get trace_frames frameno)
-	  in
-	  List.rev_append stmts acc)
-        [] (numframes-1);
-      off := Int64.add !off (Int64.of_int numframes);
-  (* let moreir = tr_bap_blocks_t_no_asm g bap_blocks in *)
-  (* Build ir backwards *)
-  (* ir := List.rev_append moreir !ir; *)
-    );
-    asmir_frames_destroy trace_frames;
-    (!c, !revstmts)
-
-  let alt_bap_from_trace_file_range filename off reqframes =
-    let (c, revstmts) = alt_bap_from_trace_file_range_rev filename off reqframes in
-    (c, List.rev revstmts)
-
-  let alt_bap_from_trace_file filename =
-    let off = ref 0L in
-    let ir = ref [] in
-    let c = ref true in
-    Status.init "Lifting trace" 0 ;
-    while !c do
-      let (tmp_c,revstmts) =
-        alt_bap_from_trace_file_range_rev filename off !trace_blocksize in
-      ir := BatList.append revstmts !ir;
-      c := tmp_c;
-    done;
-    let r = List.rev !ir in
-    Status.stop () ;
-    r
-
-let alt_bap_get_block_from_trace_file ?(atts = true) ?(rate=1L) ?(pin=false) filename =
-  let offset = ref 0L in
-  let f () = snd (alt_bap_from_trace_file_range filename offset rate) in
-  bap_get_block_from_f f
-
-(** Return stream of trace instructions raised to the IL *)
-let alt_bap_stream_from_trace_file ?(atts = true) ?(rate=1L) ?(pin = false) filename =
-  Stream.from (
-   alt_bap_get_block_from_trace_file ~atts ~rate ~pin filename)
-
-end
-
-=======
->>>>>>> 7db9a163
 (** The new protobuffers/piqi serialized trace format. *)
 module SerializedTrace = struct
 
