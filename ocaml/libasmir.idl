/*
  Low level interface to libasmir. Avoid using this directly. Instead, use
  the Asmir module.

  TODO:  Find some way to check the return value of asmir_open_file for NULL.

*/

// #include "libbfd.idl"
import "libbfd.idl";

typedef [abstract] void* Exp;
typedef [abstract] void* Stmt;
typedef [abstract] void* asm_program_t;
typedef [abstract] void* bap_block_t;
typedef [abstract] void* bap_blocks_t;
<<<<<<< HEAD
typedef [abstract] void* cval;
/*typedef [abstract] void* conc_map_vec;*/
typedef [abstract] void* trace_attrs;

typedef int threadid_t;
=======
typedef [abstract] void* memory_cell_data_t;
typedef [abstract] void* memory_data_t;
typedef [abstract] void* attr;
typedef [abstract] void* conc_map_vec;


[length_is(*num)] asymbol*
asmir_get_symbols(asm_program_t prog,
		  [out] long *num);

[length_is(*num)] asymbol*
asmir_get_all_symbols(asm_program_t prog,
                      [out] long *num);

[length_is(*num)] section_ptr*
asmir_get_all_sections(asm_program_t prog,
                       [out] long *num);
>>>>>>> 8eddb9f3




enum exp_type_t {
  BINOP, UNOP, CONSTANT, MEM, TEMP, PHI, CAST,
  NAME, UNKNOWN, LET, EXTENSION };

enum reg_t { REG_1, REG_8, REG_16, REG_32, REG_64 };

enum binop_type_t {
  PLUS = 0, MINUS ,   TIMES ,  DIVIDE,
  MOD,      LSHIFT,   RSHIFT,  ARSHIFT,
  LROTATE,  RROTATE,  LOGICAND, LOGICOR,
  BITAND,  BITOR,       XOR,      EQ,
  NEQ,  GT,       LT,       GE,
  LE,SDIVIDE, SMOD    };

enum unop_type_t {NEG, NOT};

typedef __int64 const_val_t;

enum cast_t {
  CAST_UNSIGNED, CAST_SIGNED, CAST_HIGH, CAST_LOW,
  CAST_FLOAT, CAST_INTEGER, CAST_RFLOAT, CAST_RINTEGER };

enum stmt_type_t {  JMP,   CJMP, SPECIAL, MOVE,  COMMENT,  LABEL, EXPSTMT, VARDECL, CALL, RETURN, FUNCTION, ASSERT};

<<<<<<< HEAD
enum cval_type_t {NONE, BOOL, CHR, INT_16, INT_32, INT_64, INT_128};
=======
enum attr_type_t {NONE, BOOL, CHR, INT_16, INT_32, INT_64};
>>>>>>> 8eddb9f3

enum exp_type_t exp_type( [in] Exp e);
enum binop_type_t binop_type([in] Exp e);
Exp binop_lhs([in] Exp e);
Exp binop_rhs([in] Exp e);
enum unop_type_t unop_type([in] Exp e);
Exp unop_subexp([in] Exp e);
Exp mem_addr([in] Exp e);
enum reg_t mem_regtype([in] Exp e);
const_val_t constant_val([in] Exp e);
enum reg_t constant_regtype([in] Exp e);
[string] char* phi_phiname([in] Exp e);
int phi_numnodes([in] Exp e);
Exp phi_nodeat([in] Exp e, int i);
enum reg_t temp_regtype([in] Exp e);
[string] char* temp_name([in] Exp e);
[string] char* unknown_str([in] Exp e);
enum reg_t unknown_regtype([in] Exp e);
enum reg_t cast_width([in] Exp e);
enum cast_t cast_casttype([in] Exp e);
Exp cast_subexp([in] Exp e);
[string] char* name_string([in] Exp e);
Exp let_var([in] Exp e);
Exp let_exp([in] Exp e);
Exp let_in([in] Exp e);

enum stmt_type_t stmt_type([in] Stmt s);
Exp move_lhs([in] Stmt s);
Exp move_rhs([in] Stmt s);
[string] char* label_string([in] Stmt s);
[string] char* special_string([in] Stmt s);
[string] char* comment_string([in] Stmt s);
Exp jmp_target([in] Stmt s);
Exp cjmp_cond([in] Stmt s);
Exp cjmp_ttarget([in] Stmt s);
Exp cjmp_ftarget([in] Stmt s);
Exp expstmt_exp([in] Stmt s);
[string] char* vardecl_name([in]Stmt s);
enum reg_t vardecl_type([in]Stmt s);

<<<<<<< HEAD
trace_attrs stmt_attributes([in] Stmt s);
threadid_t trace_tid(trace_attrs ta);
int conc_map_size(trace_attrs ta);
cval get_cval(trace_attrs ta, int i);
[string] char* cval_name(cval m);
const_val_t cval_value(cval m);
const_val_t cval_ind(cval m);
boolean cval_mem(cval m);
enum cval_type_t cval_type(cval m);
int cval_usage(cval m);
int cval_taint(cval m);
=======
conc_map_vec stmt_attributes([in] Stmt s);
int conc_map_size(conc_map_vec v);
attr get_attr(conc_map_vec v, int i);
[string] char* attr_name(attr m);
const_val_t attr_value(attr m);
const_val_t attr_ind(attr m);
boolean attr_mem(attr m);
enum attr_type_t attr_type(attr m);
int attr_taint(attr m);
>>>>>>> 8eddb9f3

boolean call_has_lval([in] Stmt s);
Exp call_lval_opt([in] Stmt s);
Exp call_fnname([in] Stmt s);
[null_terminated] Exp* call_params([in] Stmt s);
boolean ret_has_exp([in] Stmt s);
Exp ret_exp([in] Stmt s);
[string] const char* func_name(Stmt s);
boolean func_has_rv(Stmt s);
enum reg_t func_rt(Stmt s);
[null_terminated] Stmt* func_params(Stmt s);
boolean func_is_external(Stmt s);
[null_terminated] Stmt* func_body(Stmt s);
Exp assert_cond(Stmt s);

// generated functions for eflags thunks
//[null_terminated] Stmt* gen_eflags_helpers_c();


asm_program_t asmir_open_file([string] char *filename);
void asmir_close(asm_program_t p);
[string] char* asmir_string_of_insn(asm_program_t prog, address_t inst);
enum bfd_architecture asmir_get_asmp_arch(asm_program_t prog);

/* How did this get revived? */
address_t memory_cell_data_address(memory_cell_data_t md);
int memory_cell_data_value(memory_cell_data_t md);
memory_data_t get_rodata(asm_program_t prog);
int memory_data_size(memory_data_t md);
memory_cell_data_t memory_data_get(memory_data_t md, int i); 
void destroy_memory_data(memory_data_t md);


bap_blocks_t asmir_asmprogram_to_bap(asm_program_t prog);
bap_blocks_t asmir_asmprogram_range_to_bap(asm_program_t prog, address_t start, address_t end);
boolean asmir_bap_blocks_error(bap_blocks_t b);
bap_block_t asmir_addr_to_bap(asm_program_t p, address_t addr, [out] address_t *next);
address_t asmir_get_sec_startaddr(asm_program_t p, [string] const char *sectionname);
address_t asmir_get_sec_endaddr(asm_program_t p, [string] const char *sectionname);
int asmir_get_instr_length(asm_program_t p, address_t addr);
int asmir_bap_blocks_size(bap_blocks_t bs);
bap_block_t asmir_bap_blocks_get(bap_blocks_t bs, int i);
void destroy_bap_block(bap_block_t bs);
void destroy_bap_blocks(bap_blocks_t bs);
int asmir_bap_block_size(bap_block_t b);
Stmt asmir_bap_block_get(bap_block_t b, int i);
address_t asmir_bap_block_address(bap_block_t b);
<<<<<<< HEAD
[string] const char* asm_string_from_stmt(Stmt s);
bap_blocks_t asmir_bap_from_trace_file([in,string] char * filename, unsigned __int64 offset, unsigned __int64 numisns, boolean atts, boolean pintrace);
=======
bap_blocks_t asmir_bap_from_trace_file([in,string] char * filename, boolean atts);


bfdp asmir_get_bfd(asm_program_t p);

>>>>>>> 8eddb9f3

/*
bap_block_t
byte_insn_to_ir_c(address_t addr, [size_is(len)] char *bb_bytes, int len);
*/

// returns a special asm_program which contains only the given instruction
// takes a char array for historical reasons
asm_program_t
byte_insn_to_asmp(enum bfd_architecture arch, address_t addr,
		  [size_is(len)] char *bb_bytes, int len);<|MERGE_RESOLUTION|>--- conflicted
+++ resolved
@@ -14,18 +14,12 @@
 typedef [abstract] void* asm_program_t;
 typedef [abstract] void* bap_block_t;
 typedef [abstract] void* bap_blocks_t;
-<<<<<<< HEAD
 typedef [abstract] void* cval;
-/*typedef [abstract] void* conc_map_vec;*/
 typedef [abstract] void* trace_attrs;
+typedef [abstract] void* memory_cell_data_t;
+typedef [abstract] void* memory_data_t;
 
 typedef int threadid_t;
-=======
-typedef [abstract] void* memory_cell_data_t;
-typedef [abstract] void* memory_data_t;
-typedef [abstract] void* attr;
-typedef [abstract] void* conc_map_vec;
-
 
 [length_is(*num)] asymbol*
 asmir_get_symbols(asm_program_t prog,
@@ -38,7 +32,6 @@
 [length_is(*num)] section_ptr*
 asmir_get_all_sections(asm_program_t prog,
                        [out] long *num);
->>>>>>> 8eddb9f3
 
 
 
@@ -67,11 +60,7 @@
 
 enum stmt_type_t {  JMP,   CJMP, SPECIAL, MOVE,  COMMENT,  LABEL, EXPSTMT, VARDECL, CALL, RETURN, FUNCTION, ASSERT};
 
-<<<<<<< HEAD
 enum cval_type_t {NONE, BOOL, CHR, INT_16, INT_32, INT_64, INT_128};
-=======
-enum attr_type_t {NONE, BOOL, CHR, INT_16, INT_32, INT_64};
->>>>>>> 8eddb9f3
 
 enum exp_type_t exp_type( [in] Exp e);
 enum binop_type_t binop_type([in] Exp e);
@@ -112,7 +101,6 @@
 [string] char* vardecl_name([in]Stmt s);
 enum reg_t vardecl_type([in]Stmt s);
 
-<<<<<<< HEAD
 trace_attrs stmt_attributes([in] Stmt s);
 threadid_t trace_tid(trace_attrs ta);
 int conc_map_size(trace_attrs ta);
@@ -124,17 +112,6 @@
 enum cval_type_t cval_type(cval m);
 int cval_usage(cval m);
 int cval_taint(cval m);
-=======
-conc_map_vec stmt_attributes([in] Stmt s);
-int conc_map_size(conc_map_vec v);
-attr get_attr(conc_map_vec v, int i);
-[string] char* attr_name(attr m);
-const_val_t attr_value(attr m);
-const_val_t attr_ind(attr m);
-boolean attr_mem(attr m);
-enum attr_type_t attr_type(attr m);
-int attr_taint(attr m);
->>>>>>> 8eddb9f3
 
 boolean call_has_lval([in] Stmt s);
 Exp call_lval_opt([in] Stmt s);
@@ -182,16 +159,12 @@
 int asmir_bap_block_size(bap_block_t b);
 Stmt asmir_bap_block_get(bap_block_t b, int i);
 address_t asmir_bap_block_address(bap_block_t b);
-<<<<<<< HEAD
 [string] const char* asm_string_from_stmt(Stmt s);
 bap_blocks_t asmir_bap_from_trace_file([in,string] char * filename, unsigned __int64 offset, unsigned __int64 numisns, boolean atts, boolean pintrace);
-=======
-bap_blocks_t asmir_bap_from_trace_file([in,string] char * filename, boolean atts);
 
 
 bfdp asmir_get_bfd(asm_program_t p);
 
->>>>>>> 8eddb9f3
 
 /*
 bap_block_t
