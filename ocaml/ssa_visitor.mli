--- conflicted
+++ resolved
@@ -37,13 +37,8 @@
 (** Called when visiting an assigned variable. (IE: On the LHS of a Move *)
 end
 
-<<<<<<< HEAD
-(** A nop visitor similar to [nop_bap_visitor].
-    See {!Vine.nop_bap_visitor} for more information.   *)
-=======
 (** A nop visitor that visits all children, but does not change
     anything. This visitor can be inherited from to build a new one. *)
->>>>>>> ab3f5e32
 class nop : t
 
 (** {3 Accept functions} *)
