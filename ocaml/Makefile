--- conflicted
+++ resolved
@@ -129,14 +129,8 @@
 export CFLAGS = -g
 export LDFLAGS = $(LIBASMIR_LDFLAGS) $(SOLVER_LDFLAGS)
 export PPFLAGS = $(SOLVER_PPFLAGS)
-<<<<<<< HEAD
 export INCDIRS = $(BIGINT) $(BATT) $(OUNIT) $(PCRE) $(OCAMLGRAPH) $(OBJSIZE)
 export LIBS = zarith batteries oUnit pcre graph objsize
-#export CLIBFLAGS= $(LDFLAGS)
-=======
-export INCDIRS = $(BIGINT) $(BATT) $(OUNIT) $(PCRE) $(OBJSIZE)
-export LIBS = zarith batteries oUnit pcre objsize
->>>>>>> a7186ffc
 export RESULTDEPS = $(LIBASMIR)/src/libasmir.a $(VEX_DIR)/libvex.a
 export LIBDIRS = $(LIBASMIR)/src $(VEX_DIR)
 export LIBDIRS += $(SOLVER_LIBDIRS)
