# $Id$

.NOTPARALLEL:
# Work around buggy Debian ocaml patch
# See http://bugs.debian.org/cgi-bin/bugreport.cgi?bug=678577
export OCAML_COMPAT='c'

export BAP_DIR=$(CURDIR)/..

export OCAMLMAKEFILE=OCamlMakefile
export LIBASMIR=../libasmir
export BIGINT=$(BAP_DIR)/zarith-1.0
export BATT=$(BAP_DIR)/batteries/_build/src
export OUNIT=$(BAP_DIR)/ounit-1.1.0/_build/src/
export PCRE=$(BAP_DIR)/pcre-ocaml/lib
export OCAMLGRAPH=$(BAP_DIR)/ocamlgraph-1.8
export OBJSIZE=$(BAP_DIR)/objsize-0.16
export LIBTRACE=$(BAP_DIR)/libtracewrap/libtrace/src/ocaml
export PIQIBUILDDIR=$(BAP_DIR)/libtracewrap/libtrace/piqi/piqi/build/lib/ocaml

include $(LIBASMIR)/makefile.inc
export SOLVER=$(BAP_DIR)/solvers
include $(SOLVER)/makefile.inc
-include ../../ocaml-proj/Makefile

include $(CURDIR)/makefile.inc
ifdef HAVE_LLVM
export LLVM_SRC = llvm_codegen.mli llvm_codegen.ml
export LLVM_PACKS = llvm llvm.analysis llvm.executionengine llvm.target llvm.scalar_opts llvm.bitwriter
endif

#export LIB_PACK_NAME = bap

# common sources
export SOURCES = \
	debug.mli debug.ml \
	BatListFull.ml \
	util.mli util.ml \
	big_int_convenience.ml \
	dominator.ml \
	graphDataflow.mli graphDataflow.ml \
	type.mli type.ml \
	var.mli var.ml \
	arithmetic.ml \
	ast.ml \
	ssa.ml \
	disasm_temp.ml \
	pp.ml \
	typecheck.mli typecheck.ml \
	ast_convenience.ml \
	cfg.mli cfg.ml \
	ast_visitor.mli ast_visitor.ml \
	ssa_visitor.mli ssa_visitor.ml \
	grammar_scope.ml \
	memory2array.mli memory2array.ml \
	flatten_mem.mli flatten_mem.ml \
	reachable.mli reachable.ml \
	prune_unreachable.mli prune_unreachable.ml \
	cfg_pp.ml \
	cfg_ast.mli cfg_ast.ml \
	depgraphs.mli depgraphs.ml \
	cfg_ssa.mli cfg_ssa.ml \
	checks.mli checks.ml \
	debug_snippets.ml \
	sccvn.mli sccvn.ml \
	deadcode.mli deadcode.ml \
	ssa_simp_misc.ml \
	ssa_simp.ml \
	formulap.ml \
	stp.ml \
	smtlib1.ml \
	smtlib2.ml \
	libbfd.idl \
	libasmir.idl \
	disasm_i386.ml \
	disasm.ml \
	$(LLVM_SRC) \
	syscall_models.ml \
	gcl.mli gcl.ml \
	wp.mli wp.ml \
	stp_grammar.mly stp_lexer.mll \
	cvc3_grammar.mly cvc3_lexer.mll \
	yices_grammar.mly yices_lexer.mll \
	smtexec.mli smtexec.ml \
	solver.mli solver.ml \
	asmir_vars.ml \
	asmir_consts.ml \
	asmir.mli asmir.ml \
	asmir_rdisasm.mli asmir_rdisasm.ml \
	grammar_private_scope.ml \
	grammar.mly lexer.mll \
	parser.ml \
	tunegc.mli tunegc.ml \
	input.mli input.ml \
	to_c.ml \
	vsa.ml \
	symbeval.ml symbeval_search.ml \
	hacks.ml \
	coalesce.mli coalesce.ml \
	structural_analysis.ml \
<<<<<<< HEAD
	unroll.ml \
	efse.ml \
	dwp.mli dwp.ml \
=======
	unroll.mli unroll.ml \
>>>>>>> 808c5d00
	ast_slice.ml \
	ssa_slice.ml \
	traces.ml \
	traces_surgical.ml \
	traces_backtaint.mli traces_backtaint.ml \
	utils_common.ml \
	test_common.ml \
	template.ml \
	syscall_id.mli syscall_id.ml \
	graphDataflowW.ml \
	vc.mli vc.ml \
	$(SOLVER_SOURCES) \
	$(PROJSOURCES) \

RESULT = bap
DOC_FILES := $(filter %.mli, $(SOURCES)) $(filter %.ml, $(SOURCES))



# ocamlfind packages required
export PACKS = bigarray str num unix camomile threads piqi.lib $(LLVM_PACKS)
export DOCPACKS = $(PACKS)
export YFLAGS = -v

export USE_CAMLP4 = yes

export CLIBS = asmir vex opcodes bfd iberty stdc++
export CLIBS += $(SOLVER_CLIBS)
export OCAMLPATH = $(PIQIBUILDDIR)
export CFLAGS = -g
export LDFLAGS = $(LIBASMIR_LDFLAGS) $(SOLVER_LDFLAGS)
export PPFLAGS = $(SOLVER_PPFLAGS) $(LLVM_PPFLAGS)
export INCDIRS = $(BIGINT) $(BATT) $(OUNIT) $(PCRE) $(OCAMLGRAPH) $(OBJSIZE) $(LIBTRACE) $(LIBTRACE)/piqi
export LIBS = zarith batteries oUnit pcre graph objsize libtrace
export RESULTDEPS = $(LIBASMIR)/src/libasmir.a $(VEX_DIR)/libvex.a $(LIBTRACE)/libtrace.cmxa
export LIBDIRS = $(LIBASMIR)/src $(VEX_DIR)
export LIBDIRS += $(SOLVER_LIBDIRS) $(LIBTRACE)

OCAMLLDFLAGS = -thread # just for make top
OCAMLFLAGS = -thread -warn-error Aelz -annot # -for-pack Bap #-w A
# merge everything but descriptions.
OCAMLDOCFLAGS = -m avlsoper

all: dcl ncl

bap_lib_doc: all htdoc

docall: all htdoc ladoc psdoc pdfdoc

tags: TAGS

TAGS: $(SOURCES)
	-otags $^

runtop:	top
	./bap.top -I $(BIGINT) -I $(BATT)

libbfd.idl : bfdarch.idl

bfdarch.idl : /usr/include/bfd.h
	 $(CPP) $< | awk 'BEGIN { go=0; } /^enum bfd_architecture$$/ { go=1; } \
		go && $$0 != "" { print; } \
		/};$$/ { go=0; }' > $@

# You may also tell "make" at the command-line what kind of target to
# produce (e.g. "make nc").  Here all the possibilities with shortcuts
# between parenthesis:
# 
#    * byte-code                     (bc)
#    * byte-code-nolink              (bcnl)   - no linking stage
#    * byte-code-library             (bcl)
#    * native-code                   (nc)
#    * native-code-nolink            (ncnl)   - no linking stage
#    * native-code-library           (ncl)
#    * debug-code                    (dc)
#    * debug-code-nolink             (dcnl)   - no linking stage
#    * debug-code-library            (dcl)
#    * profiling-byte-code           (pbc)
#    * profiling-byte-code-library   (pbcl)
#    * profiling-native-code         (pnc)
#    * profiling-native-code-library (pncl)
#    * byte-code-dll                 (bcd)
#    * native-code-dll               (ncd)
#    * pack-byte-code              (pabc)
#    * pack-native-code            (panc)
#    * toplevel interpreter          (top)
#    * subprjs



include $(OCAMLMAKEFILE)

bap.dot: $(DOC_FILES)
	 ocamlfind ocamldoc -package str,ocamlgraph,unix -dot -o bap.dot -m avlsoper $(DOC_FILES)<|MERGE_RESOLUTION|>--- conflicted
+++ resolved
@@ -98,13 +98,9 @@
 	hacks.ml \
 	coalesce.mli coalesce.ml \
 	structural_analysis.ml \
-<<<<<<< HEAD
-	unroll.ml \
+	unroll.mli unroll.ml \
 	efse.ml \
 	dwp.mli dwp.ml \
-=======
-	unroll.mli unroll.ml \
->>>>>>> 808c5d00
 	ast_slice.ml \
 	ssa_slice.ml \
 	traces.ml \
