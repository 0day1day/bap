--- conflicted
+++ resolved
@@ -8,11 +8,8 @@
 export BATT=$(BAP_DIR)/batteries-1.4.0/_build/src
 export OUNIT=$(BAP_DIR)/ounit-1.1.0/_build/src/
 export PCRE=$(BAP_DIR)/pcre-ocaml-release-6.2.2/lib
-<<<<<<< HEAD
 export OCAMLGRAPH=$(BAP_DIR)/ocamlgraph-1.8
-=======
 export OBJSIZE=$(BAP_DIR)/objsize-0.16
->>>>>>> d9cdb296
 
 include $(LIBASMIR)/makefile.inc
 export SOLVER=$(BAP_DIR)/solvers
@@ -93,20 +90,15 @@
 	unroll.ml \
 	hacks.ml \
 	coalesce.ml \
+	traces.ml \
+	traces_surgical.ml \
 	utils_common.ml \
 	test_common.ml \
 	template.ml \
-	traces.ml \
-	traces_surgical.ml \
 	syscall_id.ml \
 	traces_merge.ml \
 	graphDataflowW.ml \
-<<<<<<< HEAD
-=======
-	utils_common.ml \
-	test_common.ml \
 	$(SOLVER_SOURCES) \
->>>>>>> d9cdb296
 	$(PROJSOURCES) \
 
 # XXX: Only compile info_flow and formule_simplify_mem if Z3 is enabled
@@ -135,13 +127,8 @@
 export CFLAGS = -g
 export LDFLAGS = $(LIBASMIR_LDFLAGS) $(SOLVER_LDFLAGS)
 export PPFLAGS = $(SOLVER_PPFLAGS)
-<<<<<<< HEAD
-export INCDIRS = $(BIGINT) $(BATT) $(OUNIT) $(PCRE) $(OCAMLGRAPH)
-export LIBS = nums batteries oUnit pcre graph
-=======
-export INCDIRS = $(BIGINT) $(BATT) $(OUNIT) $(PCRE) $(OBJSIZE)
-export LIBS = nums batteries oUnit pcre objsize
->>>>>>> d9cdb296
+export INCDIRS = $(BIGINT) $(BATT) $(OUNIT) $(PCRE) $(OCAMLGRAPH) $(OBJSIZE)
+export LIBS = nums batteries oUnit pcre graph objsize
 #export CLIBFLAGS= $(LDFLAGS)
 export RESULTDEPS = $(LIBASMIR)/src/libasmir.a $(VEX_DIR)/libvex.a
 export LIBDIRS = $(LIBASMIR)/src $(VEX_DIR)
