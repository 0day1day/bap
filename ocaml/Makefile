--- conflicted
+++ resolved
@@ -122,18 +122,11 @@
 export CLIBS = asmir vex opcodes bfd iberty stdc++
 export CLIBS += $(SOLVER_CLIBS)
 export CFLAGS = -g
-<<<<<<< HEAD
-export LDFLAGS = $(LIBASMIR_LDFLAGS)
+export LDFLAGS = $(LIBASMIR_LDFLAGS) $(SOLVER_LDFLAGS)
+export PPFLAGS = $(SOLVER_PPFLAGS)
 export INCDIRS = $(BIGINT) $(BATT) $(OUNIT) $(PCRE) $(OBJSIZE)
 export LIBS = nums batteries oUnit pcre objsize
-export CLIBFLAGS= $(LDFLAGS)
-=======
-export LDFLAGS = $(LIBASMIR_LDFLAGS) $(SOLVER_LDFLAGS)
-export PPFLAGS = $(SOLVER_PPFLAGS)
-export INCDIRS = $(BIGINT) $(BATT) $(OUNIT) $(PCRE)
-export LIBS = nums batteries oUnit pcre
 #export CLIBFLAGS= $(LDFLAGS)
->>>>>>> a5ebb53a
 export RESULTDEPS = $(LIBASMIR)/src/libasmir.a $(VEX_DIR)/libvex.a
 export LIBDIRS = $(LIBASMIR)/src $(VEX_DIR)
 export LIBDIRS += $(SOLVER_LIBDIRS)
