(** Hacks *)

open Arch
open Ast
open Ast_convenience
open Ast_visitor
open BatListFull
open Big_int_convenience
open Type
open Util

module C = Cfg.AST
module D = Debug.Make(struct let name = "Hacks" and default=`NoDebug end)
open D

let ra_final = Var.newvar "ra_final" reg_32
and ra0 = Var.newvar "ra0" reg_32
and (mem,sp,r_of) =
  let d = Asmir.decls_for_arch X86_32 in
  (List.hd d,
   List.find (fun v -> Var.name v = "R_ESP_32") d,
   List.find (fun v -> Var.name v = "R_OF") d
  )

let function_end = "function_end"
and attrs = [StrAttr "ret hack"]
let save_ra0 = Move(ra0, Load(Var mem, Var sp, exp_false, reg_32), attrs)

let ret_to_jmp ?(ra=ra_final) p =
  let a = Array.of_list p in
  Array.iteri
    (fun i s -> match s with
      (* Old lifting of ret *)
     | Special("ret", _) ->
         a.(i) <- Jmp(Lab function_end, attrs);
         (match a.(i-1) with 
          | Jmp(t,at) -> a.(i-1) <- Move(ra, t, attrs@at)
          | _ -> failwith "expected Jmp before ret special"
         )
     (* disasm_i386 lifting of ret *)
     | Jmp(t, attrs) when attrs = [StrAttr "ret"] ->
       a.(i) <- Jmp(Lab function_end, attrs)
     | _ -> ()
    ) a;
  let l = Array.to_list a in
  save_ra0::l@[Label(Name function_end, attrs)]


let attrs = [StrAttr "noof hack"]
let assert_noof p =
  let il = List.map
    (function
       | Move(v, e, a) as s when v == r_of ->
           [s; Assert(exp_not (Var v), attrs)]
       | s -> [s]
    ) p
  in
  List.flatten il

type color = White | Gray | Black

let remove_cycles cfg =
  let module C = Cfg.AST in
  let a = StrAttr "added by remove_cycles" in
  (* let assert_false = Assert(exp_false, a) in *)
  let assert_false = Jmp(Lab("BB_Error"), a::[]) in
  let cfg, error = Cfg_ast.find_error cfg in
  let handle_backedge cfg e =
    let s = C.G.E.src e in
    let l = C.G.E.label e in
    let revstmts = List.rev (C.get_stmts cfg s) in
    let revstmts = match revstmts with
      | Jmp(t,_)::rest ->
          assert_false::rest
      | CJmp(c,t1,t2,attrs)::rest ->
<<<<<<< HEAD
	(* e is the label we are REMOVING *)
	(match l with
	| Some (true, _) -> CJmp(c, Lab("BB_Error"), t2, a::attrs)
	| Some (false, _) -> CJmp(c, t1, Lab("BB_Error"), a::attrs)
	| None -> failwith "missing edge label from cjmp")
=======
        (* e is the label we are REMOVING *)
        (match l with
        | Some true -> CJmp(c, Lab("BB_Error"), t2, a::attrs)
        | Some false -> CJmp(c, t1, Lab("BB_Error"), a::attrs)
        | None -> failwith "missing edge label from cjmp")
>>>>>>> adc4685f
          ::rest
      | rest -> assert_false::rest
    in
    let cfg = C.set_stmts cfg s (List.rev revstmts) in
    let cfg = C.remove_edge_e cfg e in
    let newedge = C.G.E.create s l (C.G.V.create Cfg.BB_Error) in
    let cfg = C.add_edge_e cfg newedge in
    cfg
  in
  let find_backedges cfg =
    let module H = Hashtbl.Make(Cfg.BBid) in
    let h = H.create (C.G.nb_vertex cfg)
    and entry = C.find_vertex cfg Cfg.BB_Entry in
    let color v = try H.find h (C.G.V.label v) with Not_found -> White
    and setcolor v c = H.replace h (C.G.V.label v) c in
    let rec walk v edges=
      let walk_edge e edges =
        let d = C.G.E.dst e in
        if color d = White then walk d edges
        else if color d = Gray then e::edges
        else edges
      in
      setcolor v Gray;
      let edges = C.G.fold_succ_e walk_edge cfg v edges in
      setcolor v Black;
      edges
    in
    walk entry []
  in
  dprintf "Removing backedges";
  let backedges = find_backedges cfg in
  (* I don't think we need this anymore... *)
  (* let backedges = Util.list_unique backedges in *)
  List.fold_left handle_backedge cfg backedges

(** Fix outgoing edges of [n] in [g] *)
let repair_node g n =
  let g, error = Cfg_ast.find_error g in
  let g, exit = Cfg_ast.find_exit g in
  let g, indirect = Cfg_ast.find_indirect g in
  (* Some of this is copied from Cfg_ast.of_prog *)
  let make_edge g v ?lab t =
    let dst = lab_of_exp t in
    let tgt = match dst with
      | None -> indirect
      | Some l ->
          try (C.find_label g l)
          with Not_found ->
            wprintf "Jumping to unknown label: %s" (Pp.label_to_string l);
            error
      (* FIXME: should jumping to an unknown address be an error or indirect? *)
    in
    C.add_edge_e g (C.G.E.create v lab tgt)
  in
  let edges = C.G.succ_e g n in
  let g = List.fold_left C.remove_edge_e g edges in
  let stmts = C.get_stmts g n in
  match List.rev stmts with
  | Jmp(t, _)::_ -> make_edge g n t
  | CJmp(e,t,f,_)::_ -> let g = make_edge g n ~lab:(true, e) t in
                     make_edge g n ~lab:(false, Ast_convenience.unop NOT e) f
  | Special _::_ -> C.add_edge g n error
  | Halt _::_ -> C.add_edge g n exit
  | _ -> (* It's probably fine.  That's why this is in hacks.ml. *) g

(** Repair cfg whose graph is inconsistent with its statements *)
let repair_cfg g =
  (* XXX: Better implementation *)
  let p = Cfg_ast.to_prog g in
  (* let oc = open_out "p.out" in *)
  (* let pp = new Pp.pp_oc oc in *)
  (* pp#ast_program p; *)
  (* pp#close; *)
  let cfg = Cfg_ast.of_prog p in
  let cfg, entry = Cfg_ast.find_entry cfg in
  Reachable.AST.remove_unreachable cfg entry

(** Rename labels so they are always unique.  This is useful for traces. *)
let uniqueify_labels p =
  let lh = Hashtbl.create 1000 in
  let find_new_label l =
    let strl = match l with
      | Name(s) -> s
      | Addr(a) -> Printf.sprintf "addr_%s" (~%a)
    in
    let n =
      try (Hashtbl.find lh strl)+1
      with Not_found -> 0 
    in
    Hashtbl.replace lh strl n;
        (* Keep the first name unique to make sure cjmptrace labels
           don't get broken *)
    let newname =
      if n = 0 then strl else
        (strl^"_unique_"^(string_of_int n))
    in
    Name(newname)
  in
  let renamelabels = object(self)
    inherit Ast_visitor.nop
    method visit_label l = ChangeTo (find_new_label l)
  end
  in
  Ast_visitor.prog_accept renamelabels p

module Rm(C: Cfg.CFG) = struct
  let remove_indirect g =
    C.remove_vertex g (C.G.V.create Cfg.BB_Indirect)
  let exit_indirect g =
    let exit = C.G.V.create Cfg.BB_Exit in
    if not (C.G.mem_vertex g exit) then failwith "exit_indirect: No BB_Exit";
    let swap_edge e g =
      C.add_edge_e (C.remove_edge_e g e)
        (C.G.E.create (C.G.E.src e) (C.G.E.label e) exit)
    in
    let g = C.G.fold_pred_e swap_edge g (C.G.V.create Cfg.BB_Indirect) g in
    remove_indirect g
end

let ast_remove_indirect =
  let module Rm = Rm(Cfg.AST) in
  Rm.remove_indirect

let ast_exit_indirect =
  let module Rm = Rm(Cfg.AST) in
  Rm.exit_indirect

let ssa_remove_indirect =
  let module Rm = Rm(Cfg.SSA) in
  Rm.remove_indirect

let ssa_exit_indirect =
  let module Rm = Rm(Cfg.SSA) in
  Rm.exit_indirect

(** Replace unknown expressions with constant zero *)
let replace_unknowns p =
  let i t = Int(Big_int_convenience.bi0, t) in
  let v = object(self)
    inherit Ast_visitor.nop
    method visit_exp = function
      | Unknown(_, t) ->
        ChangeTo (i t)
      | _ -> DoChildren
  end
  in
  Ast_visitor.prog_accept v p

(** Append src to dst *)
let append_file src dst =
  let oc1 = open_out_gen [Open_text; Open_append] 0o640 dst in
  let oc2 = open_in src in
  let rec do_append oc_out oc_in =
    try 
      output_string oc_out ((input_line oc_in)^"\n");
      do_append oc_out oc_in
    with End_of_file -> ()
  in
  do_append oc1 oc2;
  close_out oc1;
  close_in oc2

(** Add an "assume false" statement to BB_Error and add an edge to
    BB_Exit.

    Useful for testing validity with a bounded number of loops.
*)
let bberror_assume_false graph =
  let graph, error = Cfg_ast.find_error graph in
  let graph, exit = Cfg_ast.find_exit graph in
  let preds = C.G.pred graph error in
  let assume_label = "AssumeFalse" in
  let assume_stmts =
    [
      Label(Name assume_label, []);
      Assume(exp_false, [StrAttr "The program does not start"])
    ]
  in
  let graph, assume = C.create_vertex graph assume_stmts in
  let replace_label = function
    | Lab "BB_Error" -> ChangeTo (Lab assume_label)
    | _ -> DoChildren
  in
  let reroute cfg node =
    let stmts = C.get_stmts cfg node in
    let stmts = (Ast_mapper.map_e replace_label)#prog stmts in
    let cfg = C.set_stmts cfg node stmts in
    (*let cfg = C.remove_edge cfg node error in*)
    let cfg = C.add_edge cfg node assume in
    cfg
  in
  let graph = C.remove_vertex graph error in
  let graph = List.fold_left reroute graph preds in
  let graph = C.add_edge graph assume exit in
  graph

(** Add edges from all sinks (other than BB_Exit) to BB_Exit *)
let add_sink_exit cfg =
  let g,exiT = Cfg_ast.find_exit cfg in
  C.G.fold_vertex (fun v g ->
    if C.G.out_degree g v = 0 &&
      not (C.G.V.equal v exiT)
    then
      let e = C.G.E.create v None exiT in
      C.add_edge_e g e
    else g
  ) g g

(** Replace occurences of needle with replacement in haystack *)
let ast_replacer ?(eq=(==)) ~needle ~haystack ~replacement =
  let v = object(self)
    inherit Ast_visitor.nop
    method visit_exp e =
      if eq e needle
      then ChangeTo replacement
      else DoChildren
  end in
  Ast_visitor.exp_accept v haystack

(** Replace occurences of needle with replacement in haystack *)
let ssa_replacer ?(eq=(==)) ~needle ~haystack ~replacement =
  let v = object(self)
    inherit Ssa_visitor.nop
    method visit_exp e =
      if eq e needle
      then ChangeTo replacement
      else DoChildren
  end in
  Ssa_visitor.exp_accept v haystack<|MERGE_RESOLUTION|>--- conflicted
+++ resolved
@@ -73,19 +73,11 @@
       | Jmp(t,_)::rest ->
           assert_false::rest
       | CJmp(c,t1,t2,attrs)::rest ->
-<<<<<<< HEAD
-	(* e is the label we are REMOVING *)
-	(match l with
-	| Some (true, _) -> CJmp(c, Lab("BB_Error"), t2, a::attrs)
-	| Some (false, _) -> CJmp(c, t1, Lab("BB_Error"), a::attrs)
-	| None -> failwith "missing edge label from cjmp")
-=======
         (* e is the label we are REMOVING *)
         (match l with
-        | Some true -> CJmp(c, Lab("BB_Error"), t2, a::attrs)
-        | Some false -> CJmp(c, t1, Lab("BB_Error"), a::attrs)
+        | Some (true, _) -> CJmp(c, Lab("BB_Error"), t2, a::attrs)
+        | Some (false, _) -> CJmp(c, t1, Lab("BB_Error"), a::attrs)
         | None -> failwith "missing edge label from cjmp")
->>>>>>> adc4685f
           ::rest
       | rest -> assert_false::rest
     in
