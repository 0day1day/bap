--- conflicted
+++ resolved
@@ -177,9 +177,6 @@
     method visit_label l = ChangeTo (find_new_label l)
   end
   in
-<<<<<<< HEAD
-  Ast_visitor.prog_accept renamelabels p
-=======
   Ast_visitor.prog_accept renamelabels p
 
 module Rm(C: Cfg.CFG) = struct
@@ -206,5 +203,4 @@
       | _ -> DoChildren
   end
   in
-  Ast_visitor.prog_accept v p
->>>>>>> ab3f5e32
+  Ast_visitor.prog_accept v p