(** Misc optimizations *)

open Ssa
module C = Cfg.SSA
module D = Debug.Make(struct let name = "SSA_simp_misc" and default=`Debug end)
open D

(* XXX: This function is buggy. See #389 *)
(** Look for conditional jumps that have a constant as the expression and replace with a jump *)
let cfg_jumpelim graph =
  let changed = ref false in
  let g = C.G.fold_vertex
    (fun bb graph ->
      let stmts = C.get_stmts graph bb in
      if List.length stmts > 0 then (
        let revstmts = List.rev stmts in
        let laststmt = List.hd revstmts in
        match laststmt with
        | CJmp(cond, l1, l2, attr)
            when full_value_eq cond val_true or full_value_eq cond val_false ->
          (try
             let bool = cond = val_true in
             let edges = C.G.succ_e graph bb in
             let toremove = List.find (fun e -> match C.G.E.label e with
<<<<<<< HEAD
               | Some(b, _) -> b = bool
               | None -> failwith "expected label on cjmp") edges in
=======
               | Some(Some b, _) -> b = bool
               | _ -> failwith "expected label on cjmp") edges in
>>>>>>> 04f7ae01
             let edges = List.filter (fun e -> e != toremove) edges in

            (* There should only be one edge remaining *)
             let dst, lastedge = match edges with
               | e::_ -> C.G.E.dst e, e
               | _ -> failwith "Expected a cjmp to have two outgoing edges"
             in

             let graph = C.remove_edge_e graph toremove in
             let graph = C.remove_edge_e graph lastedge in
             let graph = C.add_edge graph bb dst in
             let revnewstmts = Jmp(l1, attr)::(List.tl revstmts) in
             let newstmts = List.rev revnewstmts in
             changed := true;
             C.set_stmts graph bb newstmts
           with Not_found -> graph)
        | _ -> graph)
      else graph
    )
    graph graph in
  g, !changed
<|MERGE_RESOLUTION|>--- conflicted
+++ resolved
@@ -22,13 +22,8 @@
              let bool = cond = val_true in
              let edges = C.G.succ_e graph bb in
              let toremove = List.find (fun e -> match C.G.E.label e with
-<<<<<<< HEAD
-               | Some(b, _) -> b = bool
-               | None -> failwith "expected label on cjmp") edges in
-=======
                | Some(Some b, _) -> b = bool
                | _ -> failwith "expected label on cjmp") edges in
->>>>>>> 04f7ae01
              let edges = List.filter (fun e -> e != toremove) edges in
 
             (* There should only be one edge remaining *)
