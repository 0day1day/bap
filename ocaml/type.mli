--- conflicted
+++ resolved
@@ -61,7 +61,6 @@
     statement.
  *)
 
-<<<<<<< HEAD
 type taint_type = Taint of int
 type usage = RD | WR | RW
 
@@ -74,18 +73,6 @@
    value : int64;
    usage : usage;
    taint : taint_type
-=======
-type taint_type = Taint | Untaint
-
-type context = 
- {
-   name:string;
-   mem:bool;
-   t:typ;
-   index:int64;
-   value:int64;
-   taint:taint_type
->>>>>>> 8eddb9f3
  }
  
 type attribute = 
@@ -99,10 +86,7 @@
                                 * It can be merged with `StrAttr' but it seems 
                                 * more flexible to create a separate attribute. 
                                 * - ethan *)
-<<<<<<< HEAD
   | ThreadId of int
-=======
->>>>>>> 8eddb9f3
   | ExnAttr of exn (** Generic extensible attribute, but no parsing *)
   | InitRO (** The memory in this assignment is stored in the binary *)
   | Synthetic (** Operation was added by an analysis *)
