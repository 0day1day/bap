open BatListFull
open Big_int_convenience

let init_ro = ref false
let inputs = ref []
and streaminputs = ref None
and streamrate = ref 10000L (* Unless specified grab this many frames at a time *)
and pintrace = ref false

let toint64 s =
  try Int64.of_string s
  with Failure "int_of_string" -> raise(Arg.Bad("invalid int64: "^s))

let tobigint s =
  try Big_int_Z.big_int_of_string s
  with Failure _ -> raise(Arg.Bad("invalid big_int: "^s))

let setint64 r s =  r := toint64 s

let setbigint r s = r := tobigint s

let stream_speclist =
  (* let addinput i = streaminputs := i :: !streaminputs in *)
  [
    ("-rate",
     Arg.String(setint64 streamrate), "<rate> Stream at rate frames");
    ("-tracestream",
     Arg.String(fun s ->
       streaminputs := Some(`Tracestream s)),
     "<file> Read a trace to be processed as a stream.");
  ]

let addinput i = inputs := i :: !inputs

let trace_speclist =
[
    ("-trace",
     Arg.String(fun s ->
       addinput (`Trace s)),
     "<file> Read in a trace and lift it to the IL");
]

let speclist =
  [
    ("-init-ro", Arg.Set (init_ro), "Access rodata.");
    ("-bin",
     Arg.String(fun s -> addinput (`Bin s)),
     "<file> Convert a binary to the IL");
    ("-binrange",
     Arg.Tuple(let f = ref ""
               and s = ref (bi 0) in
               [Arg.Set_string f; Arg.String(setbigint s);
                Arg.String(fun e->addinput(`Binrange(!f, !s, tobigint e)))]),
     "<file> <start> <end> Convert the given range of a binary to the IL");
    ("-binrecurse",
     Arg.String(fun s -> addinput (`Binrecurse s)),
     "<file> Lift binary to the IL using a recursive descent algorithm.");
    ("-binrecurseat",
     Arg.Tuple(let f = ref "" in
               [Arg.Set_string f;
                Arg.String (fun s -> addinput (`Binrecurseat (!f, tobigint s)))]),
     "<file> <start> Lift binary to the IL using a recursive descent algorithm starting at <start>.");
    ("-il",
     Arg.String(fun s -> addinput (`Il s)),
     "<file> Read input from an IL file.");
  ] @ trace_speclist

let get_program () =
  if !inputs = [] then raise(Arg.Bad "No input specified");
  let get_one (oldp,oldscope,_) = function
    | `Il f ->
      let newp, newscope = Parser.program_from_file ~scope:oldscope f in
      List.append newp oldp, newscope, None
    | `Bin f ->
      let p = Asmir.open_program f in
      let arch = Asmir.get_asmprogram_arch p in
      List.append (Asmir.asmprogram_to_bap ~init_ro:!init_ro p) oldp, oldscope, Some arch
    | `Binrange (f, s, e) ->
      let p = Asmir.open_program f in
      let arch = Asmir.get_asmprogram_arch p in
      List.append (Asmir.asmprogram_to_bap_range ~init_ro:!init_ro p s e) oldp, oldscope, Some arch
    | `Binrecurse f ->
      let p = Asmir.open_program f in
      let arch = Asmir.get_asmprogram_arch p in
      List.append (fst (Asmir_rdisasm.rdisasm p)) oldp, oldscope, Some arch
    | `Binrecurseat (f, s) ->
      let p = Asmir.open_program f in
      let arch = Asmir.get_asmprogram_arch p in
      List.append (fst (Asmir_rdisasm.rdisasm_at p [s])) oldp, oldscope, Some arch
    | `Trace f ->
<<<<<<< HEAD
      let r = new Trace_container.reader f in
      let arch = Asmir.translate_trace_arch r#get_arch (Int64.to_int r#get_machine) in
=======
      let arch = Asmir.get_trace_file_arch f in
>>>>>>> 9934d26f
      List.append (Asmir.serialized_bap_from_trace_file f) oldp, oldscope, Some arch
  in
  try
    let p,scope,arch = List.fold_left get_one ([], Grammar_private_scope.default_scope (), None) (List.rev !inputs) in
    (* Always typecheck input programs. *)
    Printexc.print Typecheck.typecheck_prog p;
    p,scope,arch
  with e ->
    Printf.eprintf "Exception %s occurred while lifting\n" (Printexc.to_string e);
    raise e

let get_stream_program () = match !streaminputs with
  | None -> raise(Arg.Bad "No input specified")
  | Some(`Tracestream f) ->
<<<<<<< HEAD
    let r = new Trace_container.reader f in
    let arch = Asmir.translate_trace_arch r#get_arch (Int64.to_int r#get_machine) in
=======
    let arch = Asmir.get_trace_file_arch f in
>>>>>>> 9934d26f
    Asmir.serialized_bap_stream_from_trace_file !streamrate f, Some arch

let get_arch = function
  | Some a -> a
  | None -> raise (Invalid_argument "Tried to get program architecture for IL")<|MERGE_RESOLUTION|>--- conflicted
+++ resolved
@@ -88,12 +88,7 @@
       let arch = Asmir.get_asmprogram_arch p in
       List.append (fst (Asmir_rdisasm.rdisasm_at p [s])) oldp, oldscope, Some arch
     | `Trace f ->
-<<<<<<< HEAD
-      let r = new Trace_container.reader f in
-      let arch = Asmir.translate_trace_arch r#get_arch (Int64.to_int r#get_machine) in
-=======
       let arch = Asmir.get_trace_file_arch f in
->>>>>>> 9934d26f
       List.append (Asmir.serialized_bap_from_trace_file f) oldp, oldscope, Some arch
   in
   try
@@ -108,12 +103,7 @@
 let get_stream_program () = match !streaminputs with
   | None -> raise(Arg.Bad "No input specified")
   | Some(`Tracestream f) ->
-<<<<<<< HEAD
-    let r = new Trace_container.reader f in
-    let arch = Asmir.translate_trace_arch r#get_arch (Int64.to_int r#get_machine) in
-=======
     let arch = Asmir.get_trace_file_arch f in
->>>>>>> 9934d26f
     Asmir.serialized_bap_stream_from_trace_file !streamrate f, Some arch
 
 let get_arch = function
