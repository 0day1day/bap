open BatListFull
open Big_int_convenience

let init_ro = ref false
let inputs = ref []
and streaminputs = ref None
and streamrate = ref 10000L (* Unless specified grab this many frames at a time *)
and pintrace = ref false

let typecheck = ref true

let toint64 s =
  try Int64.of_string s
  with Failure "int_of_string" -> raise(Arg.Bad("invalid int64: "^s))

let tobigint s =
  try Big_int_Z.big_int_of_string s
  with Failure _ -> raise(Arg.Bad("invalid big_int: "^s))

let setint64 r s =  r := toint64 s

let setbigint r s = r := tobigint s

let stream_speclist =
  (* let addinput i = streaminputs := i :: !streaminputs in *)
  [
    ("-rate",
     Arg.String(setint64 streamrate), "<rate> Stream at rate frames");
    ("-tracestream",
     Arg.String(fun s ->
       streaminputs := Some(`Tracestream s)),
     "<file> Read a trace to be processed as a stream.");
  ]

let addinput i = inputs := i :: !inputs

let trace_speclist =
[
    ("-trace",
     Arg.String(fun s ->
       addinput (`Trace s)),
     "<file> Read in a trace and lift it to the IL");
]

let speclist =
  [
    ("-init-ro", Arg.Set (init_ro), "Access rodata.");
    ("-bin",
     Arg.String(fun s -> addinput (`Bin s)),
     "<file> Convert a binary to the IL");
    ("-binrange",
     Arg.Tuple(let f = ref ""
               and s = ref (bi 0) in
               [Arg.Set_string f; Arg.String(setbigint s);
                Arg.String(fun e->addinput(`Binrange(!f, !s, tobigint e)))]),
     "<file> <start> <end> Convert the given range of a binary to the IL");
    ("-binrecurse",
     Arg.String(fun s -> addinput (`Binrecurse s)),
     "<file> Lift binary to the IL using a recursive descent algorithm.");
    ("-binrecurseat",
     Arg.Tuple(let f = ref "" in
               [Arg.Set_string f;
                Arg.String (fun s -> addinput (`Binrecurseat (!f, tobigint s)))]),
     "<file> <start> Lift binary to the IL using a recursive descent algorithm starting at <start>.");
    ("-il",
     Arg.String(fun s -> addinput (`Il s)),
     "<file> Read input from an IL file.");
  ] @ trace_speclist

let get_program () =
  if !inputs = [] then raise(Arg.Bad "No input specified");
  let get_one (oldp,oldscope,_) = function
    | `Il f ->
      let newp, newscope = Parser.program_from_file ~scope:oldscope f in
      List.append newp oldp, newscope, None
    | `Bin f ->
      let p = Asmir.open_program f in
      let arch = Asmir.get_asmprogram_arch p in
      List.append (Asmir.asmprogram_to_bap ~init_ro:!init_ro p) oldp, oldscope, Some arch
    | `Binrange (f, s, e) ->
      let p = Asmir.open_program f in
      let arch = Asmir.get_asmprogram_arch p in
      List.append (Asmir.asmprogram_to_bap_range ~init_ro:!init_ro p s e) oldp, oldscope, Some arch
    | `Binrecurse f ->
      let p = Asmir.open_program f in
      let arch = Asmir.get_asmprogram_arch p in
      List.append (fst (Asmir_rdisasm.rdisasm p)) oldp, oldscope, Some arch
    | `Binrecurseat (f, s) ->
      let p = Asmir.open_program f in
      let arch = Asmir.get_asmprogram_arch p in
      List.append (fst (Asmir_rdisasm.rdisasm_at p [s])) oldp, oldscope, Some arch
    | `Trace f ->
      let prog, arch = Asmir.serialized_bap_from_trace_file f in
      List.append prog oldp, oldscope, Some arch
  in
  try
<<<<<<< HEAD
    let p,scope,arch = List.fold_left get_one ([], Grammar_private_scope.default_scope (), None) (List.rev !inputs) in
    (* Always typecheck input programs. *)
    Printexc.print Typecheck.typecheck_prog p;
    p,scope,arch
=======
    let p,scope = List.fold_left get_one ([], Grammar_private_scope.default_scope ()) (List.rev !inputs) in
      (* (try Printexc.print Typecheck.typecheck_prog p with _ -> ()); *)
      (* Always typecheck input programs. *)
    if !typecheck then Printexc.print Typecheck.typecheck_prog p;
    p,scope
>>>>>>> da676aec
  with e ->
    Printf.eprintf "Exception %s occurred while lifting\n" (Printexc.to_string e);
    raise e

let get_stream_program () = match !streaminputs with
  | None -> raise(Arg.Bad "No input specified")
  | Some(`Tracestream f) ->
    let stream, arch = Asmir.serialized_bap_stream_from_trace_file !streamrate f in
    stream, Some arch

let get_arch = function
  | Some a -> a
  | None -> raise (Invalid_argument "Tried to get program architecture for IL")<|MERGE_RESOLUTION|>--- conflicted
+++ resolved
@@ -17,7 +17,7 @@
   try Big_int_Z.big_int_of_string s
   with Failure _ -> raise(Arg.Bad("invalid big_int: "^s))
 
-let setint64 r s =  r := toint64 s
+let setint64 r s = r := toint64 s
 
 let setbigint r s = r := tobigint s
 
@@ -94,18 +94,10 @@
       List.append prog oldp, oldscope, Some arch
   in
   try
-<<<<<<< HEAD
     let p,scope,arch = List.fold_left get_one ([], Grammar_private_scope.default_scope (), None) (List.rev !inputs) in
     (* Always typecheck input programs. *)
-    Printexc.print Typecheck.typecheck_prog p;
+    if !typecheck then Printexc.print Typecheck.typecheck_prog p;
     p,scope,arch
-=======
-    let p,scope = List.fold_left get_one ([], Grammar_private_scope.default_scope ()) (List.rev !inputs) in
-      (* (try Printexc.print Typecheck.typecheck_prog p with _ -> ()); *)
-      (* Always typecheck input programs. *)
-    if !typecheck then Printexc.print Typecheck.typecheck_prog p;
-    p,scope
->>>>>>> da676aec
   with e ->
     Printf.eprintf "Exception %s occurred while lifting\n" (Printexc.to_string e);
     raise e
