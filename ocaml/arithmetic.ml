(** Basic integer arithmetic on N-bit integers

    These are common operations which are needed for constant folding or
    evaluation.

    @author Ivan Jager
 *)

module D = Debug.Make(struct let name = "Arithmetic" and default = `Debug end)
open Big_int
open Big_int_convenience
open D
open Type

exception ArithmeticEx of string

let bits_of_width = function
  | Reg n -> n
  | _ -> failwith "Expected register type"

(* drop high bits *)
let to64 (i,t) =
<<<<<<< HEAD
  let bits = bits_of_width t in
  let modv = bi1 <<% bits in (* 2^bits *)
  let final = mod_big_int i modv in (* i mod 2^bits *)
  (* mod always returns a positive number *)
  final

(* sign extend to 64 bits*)
let tos64 (i,t) =
  let bits = bits_of_width t in
  let modv = shift_left_big_int unit_big_int (bits-1) in (* 2^(bits-1) *)
  let final = mod_big_int i modv in (* i mod 2^(bits-1) *)
  (* mod always returns a positive number *)
  let sign = shift_right_big_int i (bits-1) in
  if bi_is_zero sign then (* positive *) final else (* negative *) minus_big_int (sub_big_int modv (to64 (final, Reg(bits-1))))
=======
  let bits = 64 - bits_of_width t in
  if bits < 0 then raise (ArithmeticEx("Arithmetic only works on reg64 and smaller"));
  Int64.shift_right_logical (Int64.shift_left i bits) bits


(* sign extend to 64 bits*)
let tos64 (i,t) =
  let bits = 64 - bits_of_width t in
  if bits < 0 then raise (ArithmeticEx("Arithmetic only works on reg64 and smaller"));
  Int64.shift_right (Int64.shift_left i bits) bits
>>>>>>> 5f51e7f1

(* shifting by more than the number of bits or by negative values
 * will be the same as shifting by the number of bits. *)
let toshift shiftedt v =
  let max = bits_of_width shiftedt
  and i = to64 v in
    if le_big_int i (big_int_of_int max) && sign_big_int i <> -1
    then int_of_big_int i
    else
      (pdebug("Warning: shifting "^string_of_int max^"-bit value by "
		    ^string_of_big_int i);
       max)

(* "cast" an int64 to a value *)
let to_val t i =
  (to64 (i,t), t)

let exp_bool =
  let t = (unit_big_int, Reg(1))
  and f = (zero_big_int, Reg(1)) in
  (fun b -> if b then t else f)

(** [binop operand lhs lhst rhs rhst] *)
let binop op ((_,t) as v1) v2 =
  match op with
  | PLUS -> to_val t (add_big_int (to64 v1) (to64 v2))
  | MINUS -> to_val t (sub_big_int (to64 v1) (to64 v2))
  | TIMES -> to_val t (mult_big_int (to64 v1) (to64 v2))
  | AND -> to_val t (and_big_int (to64 v1) (to64 v2))
  | OR -> to_val t (or_big_int (to64 v1) (to64 v2))
  | XOR -> to_val t (xor_big_int (to64 v1) (to64 v2))
  | EQ -> exp_bool(eq_big_int (to64 v1) (to64 v2))
  | NEQ -> exp_bool(not (eq_big_int (to64 v1) (to64 v2)))
  | LSHIFT -> to_val t (shift_left_big_int (to64 v1) (toshift t v2))
  | RSHIFT -> to_val t (shift_right_big_int (to64 v1) (toshift t v2))
  | ARSHIFT -> to_val t (shift_right_towards_zero_big_int (tos64 v1) (toshift t v2))
      (* div_big_int rounds towards infinity. *)
  | DIVIDE -> to_val t (div_big_int (to64 v1) (to64 v2))
      (* Int64.div rounds towards zero. What do we want? *)
  | SDIVIDE -> to_val t (div_big_int (tos64 v1) (tos64  v2))
  | MOD -> to_val t (mod_big_int (tos64 v1) (tos64 v2))
  | SMOD -> (* to_val t (Int64.rem (tos64 v1) (tos64 v2)) *) failwith "Not done"
  | SLT -> exp_bool(lt_big_int (tos64 v1) (tos64 v2))
  | SLE -> exp_bool(le_big_int (tos64 v1) (tos64 v2))
  | LT -> exp_bool(lt_big_int (to64 v1) (to64 v2))
  | LE -> exp_bool(le_big_int (to64 v1) (to64 v2))


let unop op ((_,t) as v) =
  match op with
  | NEG -> to_val t (minus_big_int (to64 v))
  | NOT -> (* implemented as xor with -1 *)
    to_val t (xor_big_int (to64 (bim1,t)) (to64 v))

let cast ct ((_,t) as v) t2 =
  let bits1 = bits_of_width t
  and bits = bits_of_width t2 in
  (match ct with
   | CAST_UNSIGNED ->
       to_val t2 (to64 v)
   | CAST_SIGNED ->
       to_val t2 (tos64 v)
   | CAST_HIGH ->
       to_val t2
	 (shift_right_big_int (to64 v) (bits1-bits))
   | CAST_LOW ->
       to_val t2 (to64 v)
  )


let extract h l ((_,t) as v) =
  let n = Int64.succ (Int64.sub h l) in
  let nt = Reg(Int64.to_int n) in
  let s = binop RSHIFT v (l,t) in
  cast CAST_LOW s nt
  

let concat ((_,lt) as lv) ((_,rt) as rv) =
  let bitsl,bitsr =
    match lt, rt with
    | Reg(bitsl), Reg(bitsr) -> bitsl, bitsr
    | _ -> failwith "concat"
  in
  let nt = Reg(bitsl + bitsr) in
  let lv = cast CAST_LOW lv nt in
  let rv = cast CAST_LOW rv nt in
  let lv = binop LSHIFT lv (Int64.of_int bitsr, lt) in
  binop OR lv rv


let is_zero ((i,t) as v) =
  let v = to64 v in
  sign_big_int v = 0<|MERGE_RESOLUTION|>--- conflicted
+++ resolved
@@ -18,9 +18,11 @@
   | Reg n -> n
   | _ -> failwith "Expected register type"
 
-(* drop high bits *)
+(* drop high bits
+
+   XXX: Rename me
+*)
 let to64 (i,t) =
-<<<<<<< HEAD
   let bits = bits_of_width t in
   let modv = bi1 <<% bits in (* 2^bits *)
   let final = mod_big_int i modv in (* i mod 2^bits *)
@@ -30,30 +32,18 @@
 (* sign extend to 64 bits*)
 let tos64 (i,t) =
   let bits = bits_of_width t in
-  let modv = shift_left_big_int unit_big_int (bits-1) in (* 2^(bits-1) *)
+  let modv = bi1 <<% (bits-1) in (* 2^(bits-1) *)
   let final = mod_big_int i modv in (* i mod 2^(bits-1) *)
   (* mod always returns a positive number *)
-  let sign = shift_right_big_int i (bits-1) in
-  if bi_is_zero sign then (* positive *) final else (* negative *) minus_big_int (sub_big_int modv (to64 (final, Reg(bits-1))))
-=======
-  let bits = 64 - bits_of_width t in
-  if bits < 0 then raise (ArithmeticEx("Arithmetic only works on reg64 and smaller"));
-  Int64.shift_right_logical (Int64.shift_left i bits) bits
-
-
-(* sign extend to 64 bits*)
-let tos64 (i,t) =
-  let bits = 64 - bits_of_width t in
-  if bits < 0 then raise (ArithmeticEx("Arithmetic only works on reg64 and smaller"));
-  Int64.shift_right (Int64.shift_left i bits) bits
->>>>>>> 5f51e7f1
+  let sign = i >>% (bits-1) in
+  if bi_is_zero sign then (* positive *) final else (* negative *) minus_big_int (modv -% (to64 (final, Reg(bits-1))))
 
 (* shifting by more than the number of bits or by negative values
  * will be the same as shifting by the number of bits. *)
 let toshift shiftedt v =
   let max = bits_of_width shiftedt
   and i = to64 v in
-    if le_big_int i (big_int_of_int max) && sign_big_int i <> -1
+    if i <=% (big_int_of_int max) && sign_big_int i <> -1
     then int_of_big_int i
     else
       (pdebug("Warning: shifting "^string_of_int max^"-bit value by "
@@ -118,8 +108,8 @@
 
 
 let extract h l ((_,t) as v) =
-  let n = Int64.succ (Int64.sub h l) in
-  let nt = Reg(Int64.to_int n) in
+  let n = (h -% l) +% bi1 in
+  let nt = Reg(int_of_big_int n) in
   let s = binop RSHIFT v (l,t) in
   cast CAST_LOW s nt
   
@@ -133,7 +123,7 @@
   let nt = Reg(bitsl + bitsr) in
   let lv = cast CAST_LOW lv nt in
   let rv = cast CAST_LOW rv nt in
-  let lv = binop LSHIFT lv (Int64.of_int bitsr, lt) in
+  let lv = binop LSHIFT lv (biconst bitsr, lt) in
   binop OR lv rv
 
 
