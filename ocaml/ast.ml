(** 
    The Abstract Syntax Tree.
    This IL allows nested expressions, making it closer to VEX and
    the concrete syntax than our SSA form. However, in most cases, this
    makes analysis harder, so you will generally want to convert to SSA
    for analysis.

    @author Ivan Jager
*)

open BatListFull
open Type
open Big_int_Z
open Big_int_convenience

type var = Var.t

type exp = 
  | Load of (exp * exp * exp * typ)  (** Load(arr,idx,endian,t) *)
  | Store of (exp * exp * exp * exp * typ)  (** Store(arr,idx,val,endian,t) *)
  | BinOp of (binop_type * exp * exp)
  | UnOp of (unop_type * exp)
  | Var of var
  | Lab of string
  | Int of (big_int * typ)
  | Cast of (cast_type * typ * exp) (** Cast to a new type. *)
  | Let of (var * exp * exp)
  | Unknown of (string * typ)
  (* Expression types below here are just syntactic sugar for the above *)
  | Ite of (exp * exp * exp)
  | Extract of (big_int * big_int * exp) (** Extract hbits to lbits of e (Reg type) *)
  | Concat of (exp * exp) (** Concat two reg expressions together *)

type attrs = Type.attributes

type stmt =
  | Move of (var * exp * attrs)  (** Assign the value on the right to the
				      var on the left *)
  | Jmp of (exp * attrs) (** Jump to a label/address *)
  | CJmp of (exp * exp * exp * attrs)
  (** Conditional jump. If e1 is true, jumps to e2, otherwise jumps to e3 *)
  | Label of (label * attrs) (** A label we can jump to *)
  | Halt of (exp * attrs)
  | Assert of (exp * attrs)
  | Assume of (exp * attrs)
  | Comment of (string * attrs) (** A comment to be ignored *)
  | Special of (string * attrs) (** A "special" statement. (does magic) *)

type program = stmt list

(* XXX: Should we move all of these to ast_convenience? *)

(** Make an expression corresponding to the given label, for use as the
    target of a [Jmp]. *)
let exp_of_lab = 
  let re = Str.regexp "^pc_\\(.*\\)+" in
  function
    (* VEX style pc_0x1234 labels *)
    | Name s when Str.string_match re s 0 ->
      Int(Util.big_int_of_string (Str.matched_group 1 s), Reg 64)
    | Name s -> Lab s
    | Addr a -> Int(big_int_of_int64 a, Reg 64)

(** If possible, make a label that would be refered to by the given
    expression. *)
<<<<<<< HEAD
let lab_of_exp =
  let re = Str.regexp "^pc_\\(.*\\)+" in
  function
    (* VEX style pc_0x1234 labels *)
    | Lab s when Str.string_match re s 0 ->
      Some(Addr(Int64.of_string (Str.matched_group 1 s)))
    | Lab s -> Some(Name s)
    | Int(i, t) ->
      Some(Addr(int64_of_big_int (Arithmetic.to_big_int (i,t))))
    | _ -> None

let reg_1 = Reg 1
and reg_8 = Reg 8
and reg_16 = Reg 16
and reg_32 = Reg 32
and reg_64 = Reg 64
and reg_128 = Reg 128
=======
let lab_of_exp = function
  | Lab s -> Some(Name s)
  | Int(i, t) ->
    Some(Addr(int64_of_big_int (Arithmetic.to_big_int (i,t))))
  | _ -> None
>>>>>>> 1f430b6e

(** False constant. (If convenient, refer to this rather than building your own.) *)
let exp_false = Int(bi0, reg_1)
(** True constant. *)
let exp_true = Int(bi1, reg_1)

let little_endian = exp_false
let big_endian = exp_true

let newlab =
  let c = ref 0 in
  (fun ?(pref="newlabel_") () ->
     let i = !c in
     c := i + 1;
     Name(pref^string_of_int i))

let num_exp = function
  | Load _ -> 0
  | Store _ -> 1
  | Ite _ -> 2
  | Extract _ -> 3
  | Concat _ -> 4
  | BinOp _ -> 5
  | UnOp _ -> 6
  | Var _ -> 7
  | Lab _ -> 8
  | Int _ -> 9
  | Cast _ -> 10
  | Let _ -> 11
  | Unknown _ -> 12

(* Returns elist, tlist, btlist, utlist, vlist, slist, ilist, clist *)
let getargs = function
  | Load(e1,e2,e3,t1) -> [e1;e2;e3], [t1], [], [], [], [], [], []
  | Store(e1,e2,e3,e4,t1) -> [e1;e2;e3;e4], [t1], [], [], [], [], [], []
  | Ite(e1,e2,e3) -> [e1;e2;e3], [], [], [], [], [], [], []
  | Extract(h,l,e) -> [e], [], [], [], [], [], [h;l], []
  | Concat(le, re) -> [le;re], [], [], [], [], [], [], []
  | BinOp(bt,e1,e2) -> [e1;e2], [], [bt], [], [], [], [], []
  | UnOp(ut,e1) -> [e1], [], [], [ut], [], [], [], []
  | Var(v1) -> [], [], [], [], [v1], [], [], []
  | Lab(s1) -> [], [], [], [], [], [s1], [], []
  | Int(i1,t1) -> [], [t1], [], [], [], [], [i1], []
  | Cast(c1,t1,e1) -> [e1], [t1], [], [], [], [], [], [c1]
  | Let(v1,e1,e2) -> [e1;e2], [], [], [], [v1], [], [], []
  | Unknown(s1,t1) -> [], [t1], [], [], [], [s1], [], []

let subexps e = let x, _, _, _, _, _, _, _ = getargs e in
                x

(*
(** quick_exp_eq e1 e2 returns true if and only if the subexpressions
    in e1 and e2 are *physically* equal. *)
let quick_exp_eq e1 e2 =
  if (num_exp e1) <> (num_exp e2) then false else
    let l1,l2,l3,l4,l5,l6,l7,l8 = getargs e1 in
    let r1,r2,r3,r4,r5,r6,r7,r8 = getargs e2 in
    let b1 = List.for_all2 (==) l1 r1 in
    let b2 = List.for_all2 (==) l2 r2 in
    let b3 = List.for_all2 (==) l3 r3 in
    let b4 = List.for_all2 (==) l4 r4 in
    let b5 = List.for_all2 (==) l5 r5 in
    let b6 = List.for_all2 (==) l6 r6 in
    let b7 = List.for_all2 (==) l7 r7 in
    let b8 = List.for_all2 (==) l8 r8 in
    if b1 & b2 & b3 & b4 & b5 & b6 & b7 & b8 then
      true else false
*)

let quick_exp_eq e1 e2 =
  match e1, e2 with
    | Int (i1, t1), Int (i2, t2) ->
      t1 == t2 && i1 == i2
    | Var v1, Var v2 ->
      v1 == v2
    | BinOp (op1, e11, e12), BinOp (op2, e21, e22) ->
      op1 == op2 && e11 == e21 && e12 == e22
    | UnOp (op1, e1), UnOp (op2, e2) ->
      op1 == op2 && e1 == e2
    | Cast (ct1, t1, e1), Cast (ct2, t2, e2) ->
      ct1 == ct2 && t1 == t2 && e1 == e2
    | Extract (h1, l1, e1), Extract (h2, l2, e2) ->
      h1 == h2 && l1 == l2 && e1 == e2
    | Concat (e11, e12), Concat (e21, e22) ->
      e11 == e21 && e12 == e22
    | Lab l1, Lab l2 ->
      l1 == l2
    | Ite (b11, e11, e12), Ite (b21, e21, e22) ->
      b11 == b21 && e11 == e21 && e12 == e22
    | Load (e11, e12, e13, t1), Load (e21, e22, e23, t2) ->
      t1 == t2 && e11 == e21 && e12 == e22 && e13 == e23
    | Store (e11, e12, e13, e14, t1), Store (e21, e22, e23, e24, t2) ->
      t1 == t2 && e11 == e21 && e12 == e22 && e13 == e23 && e14 == e24
    | Let (v1, e11, e12), Let (v2, e21, e22) ->
      v1 == v2 && e11 == e21 && e12 == e22
    | Unknown (s1, t1), Unknown (s2, t2) ->
      s1 == s2 && t1 == t2
    | _, _ ->
      false

(** full_exp_eq e1 e2 returns true if and only if e1 and e2 are
    structurally equivalent. *)
let rec full_exp_eq e1 e2 = e1 = e2
(*   if (num_exp e1) <> (num_exp e2) then false else *)
(*     let l1,l2,l3,l4,l5,l6,l7,l8 = getargs e1 in *)
(*     let r1,r2,r3,r4,r5,r6,r7,r8 = getargs e2 in *)
(*     let b1 = List.for_all2 (==) l1 r1 in (\* e must be == *\) *)
(*     let b2 = List.for_all2 (=) l2 r2 in *)
(*     let b3 = List.for_all2 (=) l3 r3 in *)
(*     let b4 = List.for_all2 (=) l4 r4 in *)
(*     let b5 = List.for_all2 (Var.equal) l5 r5 in *)
(*     let b6 = List.for_all2 (=) l6 r6 in *)
(*     let b7 = List.for_all2 (eq_big_int) l7 r7 in *)
(*     let b8 = List.for_all2 (=) l8 r8 in *)
(*     if b1 & b2 & b3 & b4 & b5 & b6 & b7 & b8 then *)
(*       true *)
(*     else if b2 & b3 & b4 & b5 & b6 & b7 & b8 then *)
(* (\* e1 and e2 are not physically equal.  But maybe the subexpressions *)
(*    are structurally, but not physically, equal. *\) *)
(*       List.for_all2 full_exp_eq l1 r1 *)
(*     else (\* If something else differs, we are definitely not equal. *\) *)
(*       false *)

let (===) = full_exp_eq

let rec compare_exp e1 e2 = compare e1 e2
  (* let c = compare (num_exp e1) (num_exp e2) in *)
  (* if c <> 0 then c else *)
  (*   let l1,l2,l3,l4,l5,l6,l7,l8 = getargs e1 in *)
  (*   let r1,r2,r3,r4,r5,r6,r7,r8 = getargs e2 in *)
  (*   (\* Put each comparison in a list as a lazy computation *\) *)
  (*   let l = *)
  (*     lazy (compare l2 r2) *)
  (*     :: lazy (compare l3 r3) *)
  (*     :: lazy (compare l4 r4) *)
  (*     :: lazy (compare l5 r5) *)
  (*     :: lazy (compare l6 r6) *)
  (*     :: lazy (compare l8 r8) *)
  (*     :: lazy (Util.list_compare compare_big_int l7 r7) *)
  (*     :: lazy (Util.list_compare compare_exp l1 r1) *)
  (*     :: [] *)
  (*   in *)
  (*   (\* Compute each comparison, and stop when we get a non-zero *\) *)
  (*   match List.fold_left *)
  (*     (fun acc lz -> match acc with *)
  (*     | Some _ as x -> x *)
  (*     | None -> *)
  (*       (match Lazy.force lz with *)
  (*       | 0 -> None *)
  (*       | x -> Some(x)) *)
  (*     ) None l *)
  (*   with *)
  (*   | Some(x) -> x *)
  (*   | None -> 0 *)

let num_stmt = function
  | Move _ -> 0
  | Jmp _ -> 1
  | CJmp _ -> 2
  | Label _ -> 3
  | Halt _ -> 4
  | Assert _ -> 5
  | Assume _ -> 6
  | Comment _ -> 7
  | Special _ -> 8

let getargs_stmt = function
  | Move(v,e,a) -> [e], [v], [], [a], []
  | CJmp(e1,e2,e3,a) -> [e1;e2;e3], [], [], [a], []
  | Label(l,a) -> [], [], [l], [a], []
  | Jmp(e,a)
  | Halt(e,a)
  | Assert(e,a)
  | Assume(e,a) -> [e], [], [], [a], []
  | Comment(s,a)
  | Special(s,a) -> [], [], [], [a], [s]

(** quick_stmt_eq returns true if and only if the subexpressions in e1
    and e2 are *physically* equal. *)
let quick_stmt_eq s1 s2 =
  if (num_stmt s1) <> (num_stmt s2) then false else
    let l1,l2,l3,l4,l5 = getargs_stmt s1 in
    let r1,r2,r3,r4,r5 = getargs_stmt s2 in
    let b1 = List.for_all2 (==) l1 r1 in
    let b2 = List.for_all2 (==) l2 r2 in
    let b3 = List.for_all2 (==) l3 r3 in
    let b4 = List.for_all2 (==) l4 r4 in
    let b5 = List.for_all2 (==) l5 r5 in
    if b1 & b2 & b3 & b4 & b5 then
      true
    else if b2 & b3 & b4 & b5 then
      (* e1 and e2 are not physically equal.  But maybe their subexpressions
	 are physically equal. *)
      List.for_all2 quick_exp_eq l1 r1
    else
      false

(** full_stmt_eq returns true if and only if e1 and e2 are
    structurally equivalent. *)
let full_stmt_eq s1 s2 = s1 = s2
(*   if (num_stmt s1) <> (num_stmt s2) then false else *)
(*     let l1,l2,l3,l4,l5 = getargs_stmt s1 in *)
(*     let r1,r2,r3,r4,r5 = getargs_stmt s2 in *)
(*     let b1 = List.for_all2 (==) l1 r1 in (\* e must use == *\) *)
(*     let b2 = List.for_all2 (=) l2 r2 in *)
(*     let b3 = List.for_all2 (=) l3 r3 in *)
(*     let b4 = List.for_all2 (=) l4 r4 in *)
(*     let b5 = List.for_all2 (=) l5 r5 in *)
(*     if b1 & b2 & b3 & b4 & b5 then *)
(*       true *)
(*     else if b2 & b3 & b4 & b5 then *)
(* (\* e1 and e2 are not physically equal.  But maybe the subexpressions *)
(*    are structurally, but not physically, equal. *\) *)
(*       List.for_all2 full_exp_eq l1 r1 *)
(*     else *)
(*       false *)

let is_indirectjump s =
  let is_indirect_exp e = match lab_of_exp e with
    | Some _ -> false
    | None -> true
  in
match s with
| Jmp(e, _) -> is_indirect_exp e (* Only jumps to labels are direct *)
| CJmp(_, e1, e2, _) -> is_indirect_exp e1 || is_indirect_exp e2
| _ -> false

let is_syscall = function
  | Special(("syscall"|"int 80"), _) -> true
  | _ -> false

let full_stmts_eq s1 s2 =
  if (List.length s1) <> (List.length s2) then false
  else List.for_all2 full_stmt_eq s1 s2

let is_true a = a === exp_true
let is_false a = a === exp_false

let get_attrs = function
  | Move(_,_,a)
  | Jmp(_,a)
  | CJmp(_,_,_,a)
  | Label(_,a)
  | Halt(_,a)
  | Assert(_,a)
  | Assume(_,a)
  | Comment(_,a)
  | Special(_,a) -> a<|MERGE_RESOLUTION|>--- conflicted
+++ resolved
@@ -63,7 +63,6 @@
 
 (** If possible, make a label that would be refered to by the given
     expression. *)
-<<<<<<< HEAD
 let lab_of_exp =
   let re = Str.regexp "^pc_\\(.*\\)+" in
   function
@@ -74,20 +73,6 @@
     | Int(i, t) ->
       Some(Addr(int64_of_big_int (Arithmetic.to_big_int (i,t))))
     | _ -> None
-
-let reg_1 = Reg 1
-and reg_8 = Reg 8
-and reg_16 = Reg 16
-and reg_32 = Reg 32
-and reg_64 = Reg 64
-and reg_128 = Reg 128
-=======
-let lab_of_exp = function
-  | Lab s -> Some(Name s)
-  | Int(i, t) ->
-    Some(Addr(int64_of_big_int (Arithmetic.to_big_int (i,t))))
-  | _ -> None
->>>>>>> 1f430b6e
 
 (** False constant. (If convenient, refer to this rather than building your own.) *)
 let exp_false = Int(bi0, reg_1)
