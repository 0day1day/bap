Missing features:
* CFG Recovery (work in progress)

Disassembly stuff:
* Include symbols in disassembly
* Include section names in disassembly
* Include data?

Design issues:
* Change attributes from attribute list to a set of attribute.
* When optimizing code, try to keep the more meaningful variable names.
* How should we represent functions?

Other:
* Fix up documentation.
<<<<<<< HEAD
* Write more .mli files.
* Redo the patched VEX thing properly. (using a vendor branch)

Bigger projects:
* Add support for AMD64 binaries. (almost done)

Branch specific:
* Depgraphs.ml: Make a separate graph type for depgraphs.ml with
   Lang.exp = unit
* Cfg.mli: How can we make expressions more structured?
* Should we add edge conditions to the visitor?
* Do we really want to_astvar and to_astloc? I don't think we are
   using them right now.
=======
* Write more .mli files.
>>>>>>> adc4685f
<|MERGE_RESOLUTION|>--- conflicted
+++ resolved
@@ -1,6 +1,3 @@
-Missing features:
-* CFG Recovery (work in progress)
-
 Disassembly stuff:
 * Include symbols in disassembly
 * Include section names in disassembly
@@ -13,20 +10,10 @@
 
 Other:
 * Fix up documentation.
-<<<<<<< HEAD
 * Write more .mli files.
-* Redo the patched VEX thing properly. (using a vendor branch)
-
-Bigger projects:
-* Add support for AMD64 binaries. (almost done)
-
-Branch specific:
 * Depgraphs.ml: Make a separate graph type for depgraphs.ml with
    Lang.exp = unit
 * Cfg.mli: How can we make expressions more structured?
 * Should we add edge conditions to the visitor?
 * Do we really want to_astvar and to_astloc? I don't think we are
-   using them right now.
-=======
-* Write more .mli files.
->>>>>>> adc4685f
+   using them right now.