<<<<<<< HEAD
Missing features:
* CFG Recovery

Disassembly stuff:
* Include symbols in disassembly
* Include section names in disassembly
* Include data?

Design issues:
* Change attributes from attribute list to a set of attribute.
* When optimizing code, try to keep the more meaningful variable names.
* How should we represent functions?

Other:
* Fix up documentation.
* Write more .mli files.

Bigger projects:
* Add support for AMD64 binaries (almost there).
=======
Missing features:
* CFG Recovery (work in progress)

Disassembly stuff:
* Include symbols in disassembly
* Include section names in disassembly
* Include data?

Design issues:
* Change attributes from attribute list to a set of attribute.
* When optimizing code, try to keep the more meaningful variable names.
* How should we represent functions?

Other:
* Fix up documentation.
* Write more .mli files.
* Redo the patched VEX thing properly. (using a vendor branch)

Bigger projects:
* Add support for AMD64 binaries. (almost done)
>>>>>>> da676aec
<|MERGE_RESOLUTION|>--- conflicted
+++ resolved
@@ -1,24 +1,3 @@
-<<<<<<< HEAD
-Missing features:
-* CFG Recovery
-
-Disassembly stuff:
-* Include symbols in disassembly
-* Include section names in disassembly
-* Include data?
-
-Design issues:
-* Change attributes from attribute list to a set of attribute.
-* When optimizing code, try to keep the more meaningful variable names.
-* How should we represent functions?
-
-Other:
-* Fix up documentation.
-* Write more .mli files.
-
-Bigger projects:
-* Add support for AMD64 binaries (almost there).
-=======
 Missing features:
 * CFG Recovery (work in progress)
 
@@ -35,8 +14,4 @@
 Other:
 * Fix up documentation.
 * Write more .mli files.
-* Redo the patched VEX thing properly. (using a vendor branch)
-
-Bigger projects:
-* Add support for AMD64 binaries. (almost done)
->>>>>>> da676aec
+* Redo the patched VEX thing properly. (using a vendor branch)