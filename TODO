Missing features:
* CFG Recovery (work in progress)

Disassembly stuff:
* Include symbols in disassembly
* Include section names in disassembly
* Include data?

Design issues:
* Change attributes from attribute list to a set of attribute.
* When optimizing code, try to keep the more meaningful variable names.
* How should we represent functions?

Other:
* Fix up documentation.
* Write more .mli files.
<<<<<<< HEAD
* Redo the patched VEX thing properly. (using a vendor branch)
=======

Bigger projects:
* Add support for AMD64 binaries. (almost done)
>>>>>>> 5fcfad67
<|MERGE_RESOLUTION|>--- conflicted
+++ resolved
@@ -13,11 +13,4 @@
 
 Other:
 * Fix up documentation.
-* Write more .mli files.
-<<<<<<< HEAD
-* Redo the patched VEX thing properly. (using a vendor branch)
-=======
-
-Bigger projects:
-* Add support for AMD64 binaries. (almost done)
->>>>>>> 5fcfad67
+* Write more .mli files.