--- conflicted
+++ resolved
@@ -13,16 +13,12 @@
 
 #include "common.h"
 
-<<<<<<< HEAD
-#define MAX_INSN_BYTES 15
-  
-=======
 #ifdef __cplusplus
 }
 #endif
-
-
->>>>>>> 8eddb9f3
+  
+#define MAX_INSN_BYTES 15
+  
 typedef struct section
 {
   bfd_byte *data;
