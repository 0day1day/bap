/*
 Owned and copyright BitBlaze, 2007. All rights reserved.
 Do not copy, disclose, or distribute without explicit written
 permission.
*/

#ifndef __IRTOIR_H
#define __IRTOIR_H

typedef struct bap_block_s bap_block_t;


#include "asm_program.h"
#include "vexmem.h"

//
// VEX headers (inside Valgrind/VEX/pub)
//
#ifdef __cplusplus
extern "C"
{
#endif

#include "libvex.h"

#ifdef __cplusplus
}

#include <vector>

#include "stmt.h"

//
// A struct that encapsulates the stages of translation of 1 asm instruction.
// inst is the original instruction.
// vex_ir is inst translated into a block of VEX IR.
// bap_ir is inst translated into a block of Vine IR from its VEX IR translation.
//
struct bap_block_s
{
  bfd_vma         inst;
  IRSB            *vex_ir;
  vector<Stmt *>  *bap_ir;
};




//======================================================================
// 
// Translation functions. These should not be used directly unless you
// understand exactly how they work and have a specific need for them.
// If you just wanna translate a program, see generate_vex_ir and 
// generate_bap_ir at the bottom. They wrap these functions and
// provide an easier interface for translation. 
//
//======================================================================

extern "C" {
//
// Initializes VEX. This function must be called before translate_insn
// can be used. 
// vexir.c
void translate_init();

//
// Translates 1 asm instruction (in byte form) into a block of VEX IR
//
// \param insn_start Pointer to bytes of instruction
// \param insn_addr Address of the instruction in its own address space
// \return An IRSB containing the VEX IR translation of the given instruction
// vexir.c
IRSB *translate_insn( VexArch guest, unsigned char *insn_start, unsigned int insn_addr );
}


//======================================================================
// 
// Utility functions that wrap the raw translation functions.
// These are what should be used to do the actual translation.
// See print-ir.cpp in ../../apps for examples of how to use these.
//
//======================================================================


// Take an instrs and translate it into a VEX IR block
// and store it in a bap block
//bap_block_t* generate_vex_ir(VexArch guest, Instruction *inst);
bap_block_t* generate_vex_ir(asm_program_t *prog, address_t inst);

//
// Take a vector of instrs and translate it into VEX IR blocks
// and store them in a vector of bap blocks
//
// \param instrs the list of instructions to translate
// \return A vector of bap blocks. Only the inst and vex_ir fields in
//         the bap block are valid at this point.
//

//vector<bap_block_t *> generate_vex_ir(asm_program_t *prog, const vector<Instruction *> &instrs);

//
// Take a disassembled function and translate it into VEX IR blocks
// and store them in a vector of bap blocks
//
// \param func A disassembled function
// \return A vector of bap blocks. Only the inst and vex_ir fields in
//         the bap block are valid at this point.
//
//vector<bap_block_t *> generate_vex_ir(asm_program_t *prog, asm_function_t *func);

//
// Take a disassembled program and translate it into VEX IR blocks
// and store them in a vector of bap blocks
//
// \param prog A disassembled program
// \return A vector of bap blocks. Only the inst and vex_ir fields in
//         the bap block are valid at this point.
//
vector<bap_block_t *> generate_vex_ir( asm_program_t *prog );

// Same as generate_vex_ir, but only for an address range
vector<bap_block_t *> generate_vex_ir(asm_program_t *prog,
					address_t start,
					address_t end);

// Take a bap block that has gone through VEX translation and translate it
// to Vine IR.
void generate_bap_ir_block( asm_program_t *prog, bap_block_t *block );

//
// Take a vector of bap blocks that have gone through VEX translation
// and translate them to Vine IR
//
// \param vblocks Vector of bap blocks with valid VEX IR translations
// \return Vector of bap blocks with the bap_ir field filled in
//
vector<bap_block_t *> generate_bap_ir( asm_program_t *prog, vector<bap_block_t *> vblocks );


VexArch vexarch_of_bfdarch(bfd_architecture arch);

// Get global variables declaractions for this arch
//vector<VarDecl *> get_reg_decls(VexArch arch);


extern "C" {
  typedef struct vector<bap_block_t *> bap_blocks_t;

#else
  struct bap_block_s
  {
    bfd_vma         inst;
    IRSB            *vex_ir;
    struct vector_Stmt  *bap_ir;
  };


  typedef struct vector_bap_block_t bap_blocks_t;
#endif  // __cplusplus

  /*
  /// Enable/disable eflags thunks code. 
  extern void set_use_eflags_thunks(bool value);
  extern bool get_use_eflags_thunks();
  /// If 1, calls/returns translated as Call/Return.
  /// If 0, calls/returns translated as Jmp
  extern void set_call_return_translation(int value);
  extern Stmt** gen_eflags_helpers_c();
  */

  extern bap_blocks_t * asmir_asmprogram_to_bap(asm_program_t *prog);
  extern bap_blocks_t * asmir_asmprogram_range_to_bap(asm_program_t *prog, address_t start, address_t end);
  extern asm_program_t* byte_insn_to_asmp(bfd_architecture arch, address_t addr, unsigned char *bb_bytes, unsigned int len);
  extern bap_block_t* asmir_addr_to_bap(asm_program_t *p, address_t addr, address_t *next);

  extern int asmir_bap_blocks_size(bap_blocks_t *bs);
  extern bap_block_t * asmir_bap_blocks_get(bap_blocks_t *bs, int i);
  extern bool asmir_bap_blocks_error(bap_blocks_t *bs);
  extern void destroy_bap_blocks(bap_blocks_t *bs);
  extern void destroy_bap_block(bap_block_t *bs);
  extern int asmir_bap_block_size(bap_block_t *b);
  extern address_t asmir_bap_block_address(bap_block_t *b);
  extern Stmt * asmir_bap_block_get(bap_block_t *b, int i);
  extern char* string_blockinsn(asm_program_t *prog, bap_block_t *block);
<<<<<<< HEAD
  extern bap_blocks_t * asmir_bap_from_trace_file(char *filename, uint64_t offset, uint64_t numisns, bool atts, bool pintrace);
=======
  extern bap_blocks_t * asmir_bap_from_trace_file(char *filename, bool atts);
>>>>>>> 8eddb9f3


#ifdef __cplusplus
}
#endif

#endif
<|MERGE_RESOLUTION|>--- conflicted
+++ resolved
@@ -10,16 +10,18 @@
 typedef struct bap_block_s bap_block_t;
 
 
+//
+// VEX headers (inside Valgrind/VEX/pub)
+//
+
 #include "asm_program.h"
 #include "vexmem.h"
 
-//
-// VEX headers (inside Valgrind/VEX/pub)
-//
 #ifdef __cplusplus
 extern "C"
 {
 #endif
+
 
 #include "libvex.h"
 
@@ -183,11 +185,7 @@
   extern address_t asmir_bap_block_address(bap_block_t *b);
   extern Stmt * asmir_bap_block_get(bap_block_t *b, int i);
   extern char* string_blockinsn(asm_program_t *prog, bap_block_t *block);
-<<<<<<< HEAD
   extern bap_blocks_t * asmir_bap_from_trace_file(char *filename, uint64_t offset, uint64_t numisns, bool atts, bool pintrace);
-=======
-  extern bap_blocks_t * asmir_bap_from_trace_file(char *filename, bool atts);
->>>>>>> 8eddb9f3
 
 
 #ifdef __cplusplus
