/*
 Owned and copyright BitBlaze, 2007. All rights reserved.
 Do not copy, disclose, or distribute without explicit written
 permission.
*/
#ifndef _STMT_H
#define _STMT_H
#include "irvisitor.h"
#include "exp.h"

enum cval_type_t {NONE, BOOL, CHR, INT_16, INT_32, INT_64, INT_128};
enum stmt_type_t {JMP,CJMP, SPECIAL, MOVE,  COMMENT,  LABEL, EXPSTMT, VARDECL,
                  CALL, RETURN, FUNCTION, ASSERT};


#ifndef __cplusplus
typedef struct Stmt Stmt;
#endif

#ifdef __cplusplus
#include <stdint.h>
#include <string>
#include <vector>
using namespace std;

typedef struct ConcPair {
  string name;
  bool mem;
  cval_type_t type;
  const_val_t index;
  const_val_t value;
  int usage;
  int taint;
  ConcPair(string str, bool m, cval_type_t typ, 
           const_val_t ind, const_val_t val, 
	   int usg,int tnt){
    name = str; mem = m; 
    type = typ; index = ind; 
    value = val; usage = usg;
    taint = tnt;
  };
} conc_map;
typedef vector<conc_map *> conc_map_vec;

typedef uint32_t threadid_t;

typedef struct TraceAttrs_s {
  TraceAttrs_s() { cv = NULL; tid = -1; }
  conc_map_vec *cv;
  threadid_t tid;
} TraceAttrs_t;

class Stmt {
 public:
  virtual ~Stmt() { };
  virtual void accept(IRVisitor *v) = 0;
  virtual string tostring() = 0;
  static Stmt *clone(Stmt *s);
  static void destroy(Stmt *s);

  Stmt(stmt_type_t st, address_t asm_ad, address_t ir_ad, threadid_t tid = -1)
    { asm_address = asm_ad; ir_address = ir_ad; 
      stmt_type = st; };
  
  /// Make a deep copy of the stmt
  virtual Stmt *clone() const = 0;

  /// The assembly instruction address for this statement.
  /// Many statements may have the same asm_address since a single
  /// assembly instruction may translate into many IR statements
  address_t asm_address;
  /// The unique ir instruction address for this statement.
  /// The uniqueness if determined by the application using this
  /// object, e.g., translation keeps a counter.
  address_t ir_address;
  stmt_type_t stmt_type;
  // The attributes containing the concrete values
  TraceAttrs_t attributes;
  string assembly;
};

class VarDecl : public Stmt {
 public:
  VarDecl(string name, reg_t typ, address_t asm_ad = 0x0, 
	  address_t ir_ad = 0x0);
  VarDecl(Temp *t);
  VarDecl(const VarDecl &other);
  virtual ~VarDecl() { };
  virtual void accept(IRVisitor *v) { v->visitVarDecl(this); };
  virtual string tostring();
  virtual VarDecl *clone() const;
  string name;
  reg_t typ;
};

class Move : public Stmt {
 public:
  Move(Exp *l, Exp *r, address_t asm_ad = 0x0, address_t ir_ad = 0x0);
  Move(const Move &other);
  virtual ~Move() { };
  virtual void accept(IRVisitor *v) { v->visitMove(this); };
  virtual string tostring();
  virtual Move *clone() const;

  Exp *lhs;
  Exp *rhs;
};

class Label : public Stmt {
 public:
  Label(string l, address_t asm_ad = 0x0, address_t ir_ad = 0x0);
  Label(const Label &other);
  virtual ~Label() { };
  virtual void accept(IRVisitor *v) { v->visitLabel(this); };
  virtual string tostring();
  virtual Label *clone() const;
  string label;
};

class Jmp : public Stmt {
 public:
  Jmp( Exp *e, address_t asm_ad = 0x0, address_t ir_ad = 0x0 );
  Jmp(const Jmp &other);
  virtual ~Jmp() { };
  virtual void accept(IRVisitor *v) { v->visitJmp(this); };
  virtual string tostring();
  virtual Jmp *clone() const;
  Exp *target;
};

class CJmp : public Stmt {
 public:
  CJmp(Exp *c, Exp *t, Exp *f, address_t asm_ad = 0x0, 
       address_t ir_ad = 0x0);
  CJmp(const CJmp &other);
  virtual ~CJmp() { };

  virtual void accept(IRVisitor *v) { v->visitCJmp(this); }
  virtual string tostring();
  virtual CJmp *clone() const;
  Exp *cond;
  Exp * t_target;    // true edge target
  Exp * f_target;    // false edge target
  
};

class Special : public Stmt {
 public:
  Special(string s, address_t asm_ad = 0x0, address_t ir_ad = 0x0);
  Special(const Special &other);
  virtual ~Special(){};
  
  virtual void accept(IRVisitor *v) { v->visitSpecial(this); };
  virtual string tostring(); 
  virtual Special *clone() const;
  string special;
  
};



class Comment : public Stmt {
 public:
  Comment(const Comment &other);
  Comment(string s, address_t asm_ad = 0x0, address_t ir_ad = 0x0);
  virtual ~Comment() { };
  virtual void accept(IRVisitor *v) { v->visitComment(this); };
  virtual string tostring();
  virtual Comment *clone() const;
  string comment;
};

class ExpStmt: public Stmt {
 public:
  ExpStmt(Exp *e, address_t asm_ad = 0x0, address_t ir_ad = 0x0);
  ExpStmt(const ExpStmt &other);
  virtual ~ExpStmt() {};
  virtual string tostring();
  virtual void accept(IRVisitor *v) { v->visitExpStmt(this); };
  virtual ExpStmt *clone() const;
  Exp *exp;
};

class Call: public Stmt {
 public:
  Call(Exp *lval_opt, string fnname, vector<Exp*> params,
       address_t asm_ad = 0x0, address_t ir_ad = 0x0);
  Call(Exp *lval_opt, Exp *callee, vector<Exp *> params,
       address_t asm_ad = 0x0, address_t ir_ad = 0x0);

  Call(const Call &other);
  virtual ~Call() {};
  virtual string tostring();
  virtual void accept(IRVisitor *v) { v->visitCall(this); };
  virtual Call *clone() const;

  Exp* lval_opt;
  //  string fnname;
  Exp * callee;
  vector<Exp*> params;
};

class Return: public Stmt {
 public:
  Return(Exp *exp_opt,
         address_t asm_ad = 0x0, address_t ir_ad = 0x0);
  Return(const Return &other);
  virtual ~Return() {};
  virtual string tostring();
  virtual void accept(IRVisitor *v) { v->visitReturn(this); };
  virtual Return *clone() const;

  Exp* exp_opt;
};

class Func: public Stmt {
 public:
  Func(string fnname, bool has_rv, reg_t rt, 
           vector<VarDecl*> params, 
           bool external, vector<Stmt*> body,
           address_t asm_ad = 0x0, address_t ir_ad = 0x0);
  Func(const Func &other);
  virtual ~Func() {};
  virtual string tostring();
  virtual void accept(IRVisitor *v) { v->visitFunc(this); };
  virtual Func *clone() const;

  string fnname;
  bool has_rv;
  reg_t rt;
  vector<VarDecl*> params;
  bool external;
  vector<Stmt*> body;
};

class Assert: public Stmt {
 public:
  Assert(Exp *cond, address_t asm_ad = 0x0, address_t ir_ad = 0x0);
  Assert(const Assert &other);
  virtual ~Assert() {};
  virtual string tostring();
  virtual void accept(IRVisitor *v) { v->visitAssert(this); };
  virtual Assert* clone() const { return new Assert(*this); };

  Exp *cond;
};

string int_to_str( int i );
string int_to_hex( int i );
Label *mk_label();

extern "C" {
#endif // def __cplusplus
  extern stmt_type_t stmt_type(Stmt*);
  extern Exp* move_lhs(Stmt*);
  extern Exp* move_rhs(Stmt*);
  extern const char* label_string(Stmt*);
<<<<<<< HEAD
  extern TraceAttrs_t* stmt_attributes(Stmt*);
  extern threadid_t trace_tid(TraceAttrs_t*);
  extern int conc_map_size(TraceAttrs_t*);
  extern conc_map* get_cval(TraceAttrs_t*,int);
  extern const char* cval_name(conc_map*);
  extern const_val_t cval_value(conc_map*);
  extern bool cval_mem(conc_map*);
  extern const_val_t cval_ind(conc_map*);
  extern cval_type_t cval_type(conc_map*);
  extern int cval_usage(conc_map*);
  extern int cval_taint(conc_map*);
  extern void setAttribute(string);
  extern const char* asm_string_from_stmt(Stmt*);
=======
  extern conc_map_vec* stmt_attributes(Stmt*);
  extern int conc_map_size(conc_map_vec*);
  extern conc_map* get_attr(conc_map_vec*,int);
  extern const char* attr_name(conc_map*);
  extern const_val_t attr_value(conc_map*);
  extern long attr_mem(conc_map*);
  extern const_val_t attr_ind(conc_map*);
  extern attr_type_t attr_type(conc_map*);
  extern int attr_taint(conc_map*);
>>>>>>> 9cbd89cf
  extern const char* special_string(Stmt*);
  extern const char* comment_string(Stmt*);
  extern Exp* jmp_target(Stmt*);
  extern Exp* cjmp_cond(Stmt*);
  extern Exp* cjmp_ttarget(Stmt*);
  extern Exp* cjmp_ftarget(Stmt*);
  extern Exp* expstmt_exp(Stmt*);
  extern const char* vardecl_name(Stmt*);
  extern reg_t vardecl_type(Stmt*);
  extern long call_has_lval(Stmt*);
  extern Exp* call_lval_opt(Stmt*);
  extern Exp* call_fnname(Stmt*);
  extern Exp** call_params(Stmt*);
  extern long ret_has_exp(Stmt *s);
  extern Exp* ret_exp(Stmt *s);
  extern const char* func_name(Stmt *s);
  extern long func_has_rv(Stmt *s);
  extern reg_t func_rt(Stmt *s);
  extern Stmt** func_params(Stmt *s);
  extern long func_is_external(Stmt *s);
  extern Stmt** func_body(Stmt *s);
  extern Exp* assert_cond(Stmt*);
#ifdef __cplusplus
}
#endif

#endif<|MERGE_RESOLUTION|>--- conflicted
+++ resolved
@@ -255,31 +255,19 @@
   extern Exp* move_lhs(Stmt*);
   extern Exp* move_rhs(Stmt*);
   extern const char* label_string(Stmt*);
-<<<<<<< HEAD
   extern TraceAttrs_t* stmt_attributes(Stmt*);
   extern threadid_t trace_tid(TraceAttrs_t*);
   extern int conc_map_size(TraceAttrs_t*);
   extern conc_map* get_cval(TraceAttrs_t*,int);
   extern const char* cval_name(conc_map*);
   extern const_val_t cval_value(conc_map*);
-  extern bool cval_mem(conc_map*);
+  extern long cval_mem(conc_map*);
   extern const_val_t cval_ind(conc_map*);
   extern cval_type_t cval_type(conc_map*);
   extern int cval_usage(conc_map*);
   extern int cval_taint(conc_map*);
   extern void setAttribute(string);
   extern const char* asm_string_from_stmt(Stmt*);
-=======
-  extern conc_map_vec* stmt_attributes(Stmt*);
-  extern int conc_map_size(conc_map_vec*);
-  extern conc_map* get_attr(conc_map_vec*,int);
-  extern const char* attr_name(conc_map*);
-  extern const_val_t attr_value(conc_map*);
-  extern long attr_mem(conc_map*);
-  extern const_val_t attr_ind(conc_map*);
-  extern attr_type_t attr_type(conc_map*);
-  extern int attr_taint(conc_map*);
->>>>>>> 9cbd89cf
   extern const char* special_string(Stmt*);
   extern const char* comment_string(Stmt*);
   extern Exp* jmp_target(Stmt*);
