#include <string>
#include <vector>
#include <iostream>
#include <assert.h>

//#include "typecheck_ir.h"
#include "irtoir-internal.h"
#include "libvex_guest_x86.h"

//
// Register offsets, copied from VEX/priv/guest_x86/toIR.c
//

#define OFFB_EAX       offsetof(VexGuestX86State,guest_EAX)
#define OFFB_EBX       offsetof(VexGuestX86State,guest_EBX)
#define OFFB_ECX       offsetof(VexGuestX86State,guest_ECX)
#define OFFB_EDX       offsetof(VexGuestX86State,guest_EDX)
#define OFFB_ESP       offsetof(VexGuestX86State,guest_ESP)
#define OFFB_EBP       offsetof(VexGuestX86State,guest_EBP)
#define OFFB_ESI       offsetof(VexGuestX86State,guest_ESI)
#define OFFB_EDI       offsetof(VexGuestX86State,guest_EDI)

#define OFFB_EIP       offsetof(VexGuestX86State,guest_EIP)

#define OFFB_CC_OP     offsetof(VexGuestX86State,guest_CC_OP)
#define OFFB_CC_DEP1   offsetof(VexGuestX86State,guest_CC_DEP1)
#define OFFB_CC_DEP2   offsetof(VexGuestX86State,guest_CC_DEP2)
#define OFFB_CC_NDEP   offsetof(VexGuestX86State,guest_CC_NDEP)

#define OFFB_FPREGS    offsetof(VexGuestX86State,guest_FPREG[0])
#define OFFB_FPTAGS    offsetof(VexGuestX86State,guest_FPTAG[0])
#define OFFB_DFLAG     offsetof(VexGuestX86State,guest_DFLAG)
#define OFFB_IDFLAG    offsetof(VexGuestX86State,guest_IDFLAG)
#define OFFB_ACFLAG    offsetof(VexGuestX86State,guest_ACFLAG)
#define OFFB_FTOP      offsetof(VexGuestX86State,guest_FTOP)
#define OFFB_FC3210    offsetof(VexGuestX86State,guest_FC3210)
#define OFFB_FPROUND   offsetof(VexGuestX86State,guest_FPROUND)

#define OFFB_CS        offsetof(VexGuestX86State,guest_CS)
#define OFFB_DS        offsetof(VexGuestX86State,guest_DS)
#define OFFB_ES        offsetof(VexGuestX86State,guest_ES)
#define OFFB_FS        offsetof(VexGuestX86State,guest_FS)
#define OFFB_GS        offsetof(VexGuestX86State,guest_GS)
#define OFFB_SS        offsetof(VexGuestX86State,guest_SS)
#define OFFB_LDT       offsetof(VexGuestX86State,guest_LDT)
#define OFFB_GDT       offsetof(VexGuestX86State,guest_GDT)

#define OFFB_SSEROUND  offsetof(VexGuestX86State,guest_SSEROUND)
#define OFFB_XMM0      offsetof(VexGuestX86State,guest_XMM0)
#define OFFB_XMM1      offsetof(VexGuestX86State,guest_XMM1)
#define OFFB_XMM2      offsetof(VexGuestX86State,guest_XMM2)
#define OFFB_XMM3      offsetof(VexGuestX86State,guest_XMM3)
#define OFFB_XMM4      offsetof(VexGuestX86State,guest_XMM4)
#define OFFB_XMM5      offsetof(VexGuestX86State,guest_XMM5)
#define OFFB_XMM6      offsetof(VexGuestX86State,guest_XMM6)
#define OFFB_XMM7      offsetof(VexGuestX86State,guest_XMM7)

#define OFFB_EMWARN    offsetof(VexGuestX86State,guest_EMWARN)

#define OFFB_TISTART   offsetof(VexGuestX86State,guest_TISTART)
#define OFFB_TILEN     offsetof(VexGuestX86State,guest_TILEN)
#define OFFB_NRADDR    offsetof(VexGuestX86State,guest_NRADDR)

//
// Sub register offsets, calculated manually
//

#define OFFB_AX         (OFFB_EAX)
#define OFFB_AL         (OFFB_EAX)
#define OFFB_AH         (OFFB_EAX+1)
#define OFFB_BX         (OFFB_EBX)
#define OFFB_BL         (OFFB_EBX)
#define OFFB_BH         (OFFB_EBX+1)
#define OFFB_CX         (OFFB_ECX)
#define OFFB_CL         (OFFB_ECX)
#define OFFB_CH         (OFFB_ECX+1)
#define OFFB_DX         (OFFB_EDX)
#define OFFB_DL         (OFFB_EDX)
#define OFFB_DH         (OFFB_EDX+1)
#define OFFB_DI         (OFFB_EDI)
#define OFFB_SI         (OFFB_ESI)
#define OFFB_BP         (OFFB_EBP)
#define OFFB_SP         (OFFB_ESP)

//
// Some unusual register offsets
//
#define OFFB_CC_DEP1_0  (OFFB_CC_DEP1)

//
// EFLAGS masks 
//
#define CF_MASK (1)
#define PF_MASK (1 << 2)
#define AF_MASK (1 << 4)
#define ZF_MASK (1 << 6)
#define SF_MASK (1 << 7)
#define OF_MASK (1 << 11)

//
// EFLAGS positions
//
#define CF_POS  0
#define PF_POS  2
#define AF_POS  4
#define ZF_POS  6
#define SF_POS  7
#define OF_POS  11

//
// Condition code enum copied from VEX/priv/guest-x86/gdefs.h
// Note: If these constants are ever changed, then they would
//       need to be re-copied from the newer version of VEX.
//

typedef
   enum {
      X86CondO      = 0,  /* overflow           */
      X86CondNO     = 1,  /* no overflow        */

      X86CondB      = 2,  /* below              */
      X86CondNB     = 3,  /* not below          */

      X86CondZ      = 4,  /* zero               */
      X86CondNZ     = 5,  /* not zero           */

      X86CondBE     = 6,  /* below or equal     */
      X86CondNBE    = 7,  /* not below or equal */

      X86CondS      = 8,  /* negative           */
      X86CondNS     = 9,  /* not negative       */

      X86CondP      = 10, /* parity even        */
      X86CondNP     = 11, /* not parity even    */

      X86CondL      = 12, /* jump less          */
      X86CondNL     = 13, /* not less           */

      X86CondLE     = 14, /* less or equal      */
      X86CondNLE    = 15, /* not less or equal  */

      X86CondAlways = 16  /* HACK */
   }
   X86Condcode;




// XXX: copied from VEX/priv/guest-x86/gdefs.h
enum {
    X86G_CC_OP_COPY=0,  /* DEP1 = current flags, DEP2 = 0, NDEP = unused */
                        /* just copy DEP1 to output */

    X86G_CC_OP_ADDB,    /* 1 */
    X86G_CC_OP_ADDW,    /* 2 DEP1 = argL, DEP2 = argR, NDEP = unused */
    X86G_CC_OP_ADDL,    /* 3 */

    X86G_CC_OP_SUBB,    /* 4 */
    X86G_CC_OP_SUBW,    /* 5 DEP1 = argL, DEP2 = argR, NDEP = unused */
    X86G_CC_OP_SUBL,    /* 6 */

    X86G_CC_OP_ADCB,    /* 7 */
    X86G_CC_OP_ADCW,    /* 8 DEP1 = argL, DEP2 = argR ^ oldCarry, NDEP = oldCarry */
    X86G_CC_OP_ADCL,    /* 9 */

    X86G_CC_OP_SBBB,    /* 10 */
    X86G_CC_OP_SBBW,    /* 11 DEP1 = argL, DEP2 = argR ^ oldCarry, NDEP = oldCarry */
    X86G_CC_OP_SBBL,    /* 12 */

    X86G_CC_OP_LOGICB,  /* 13 */
    X86G_CC_OP_LOGICW,  /* 14 DEP1 = result, DEP2 = 0, NDEP = unused */
    X86G_CC_OP_LOGICL,  /* 15 */

    X86G_CC_OP_INCB,    /* 16 */
    X86G_CC_OP_INCW,    /* 17 DEP1 = result, DEP2 = 0, NDEP = oldCarry (0 or 1) */
    X86G_CC_OP_INCL,    /* 18 */

    X86G_CC_OP_DECB,    /* 19 */
    X86G_CC_OP_DECW,    /* 20 DEP1 = result, DEP2 = 0, NDEP = oldCarry (0 or 1) */
    X86G_CC_OP_DECL,    /* 21 */

    X86G_CC_OP_SHLB,    /* 22 DEP1 = res, DEP2 = res', NDEP = unused */
    X86G_CC_OP_SHLW,    /* 23 where res' is like res but shifted one bit less */
    X86G_CC_OP_SHLL,    /* 24 */

    X86G_CC_OP_SHRB,    /* 25 DEP1 = res, DEP2 = res', NDEP = unused */
    X86G_CC_OP_SHRW,    /* 26 where res' is like res but shifted one bit less */
    X86G_CC_OP_SHRL,    /* 27 */

    X86G_CC_OP_ROLB,    /* 28 */
    X86G_CC_OP_ROLW,    /* 29 DEP1 = res, DEP2 = 0, NDEP = old flags */
    X86G_CC_OP_ROLL,    /* 30 */

    X86G_CC_OP_RORB,    /* 31 */
    X86G_CC_OP_RORW,    /* 32 DEP1 = res, DEP2 = 0, NDEP = old flags */
    X86G_CC_OP_RORL,    /* 33 */

    X86G_CC_OP_UMULB,   /* 34 */
    X86G_CC_OP_UMULW,   /* 35 DEP1 = argL, DEP2 = argR, NDEP = unused */
    X86G_CC_OP_UMULL,   /* 36 */

    X86G_CC_OP_SMULB,   /* 37 */
    X86G_CC_OP_SMULW,   /* 38 DEP1 = argL, DEP2 = argR, NDEP = unused */
    X86G_CC_OP_SMULL,   /* 39 */

    X86G_CC_OP_NUMBER
};

// eflags helpers
// (making these public to help generate thunks)
vector<Stmt *> mod_eflags_copy( reg_t type, Exp *arg1, Exp *arg2 );
vector<Stmt *> mod_eflags_add( reg_t type, Exp *arg1, Exp *arg2 );
vector<Stmt *> mod_eflags_sub( reg_t type, Exp *arg1, Exp *arg2 );
vector<Stmt *> mod_eflags_adc( reg_t type, Exp *arg1, Exp *arg2, Exp *arg3 );
vector<Stmt *> mod_eflags_sbb( reg_t type, Exp *arg1, Exp *arg2, Exp *arg3 );
vector<Stmt *> mod_eflags_logic( reg_t type, Exp *arg1, Exp *arg2 );
vector<Stmt *> mod_eflags_inc( reg_t type, Exp *arg1, Exp *arg2, Exp *arg3 );
vector<Stmt *> mod_eflags_dec( reg_t type, Exp *arg1, Exp *arg2, Exp *arg3 );
vector<Stmt *> mod_eflags_shl( reg_t type, Exp *arg1, Exp *arg2 );
vector<Stmt *> mod_eflags_shr( reg_t type, Exp *arg1, Exp *arg2 );
vector<Stmt *> mod_eflags_rol( reg_t type, Exp *arg1, Exp *arg2, Exp *arg3 );
vector<Stmt *> mod_eflags_ror( reg_t type, Exp *arg1, Exp *arg2, Exp *arg3 );
vector<Stmt *> mod_eflags_umul( reg_t type, Exp *arg1, Exp *arg2 );
vector<Stmt *> mod_eflags_smul( reg_t type, Exp *arg1, Exp *arg2 );



using namespace std;

//
// For labeling untranslated VEX IR instructions
//
static string uTag = "Unknown: ";
static string sTag = "Skipped: ";




//======================================================================
// 
// Helper functions for the translation
//
//======================================================================





vector<VarDecl *> i386_get_reg_decls()
{
  vector<VarDecl *> ret;
  reg_t r32 = REG_32;
  reg_t r16 = REG_16;
  reg_t r8 = REG_8;
  reg_t r1 = REG_1;


  ret.push_back(new VarDecl("EFLAGS", r32));
  ret.push_back(new VarDecl("R_LDT", r32)); 
  ret.push_back(new VarDecl("R_GDT", r32)); 
  ret.push_back(new VarDecl("R_DFLAG", r32)); 

  ret.push_back(new VarDecl("R_CS", r16)); 
  ret.push_back(new VarDecl("R_DS", r16)); 
  ret.push_back(new VarDecl("R_ES", r16)); 
  ret.push_back(new VarDecl("R_FS", r16)); 
  ret.push_back(new VarDecl("R_GS", r16)); 
  ret.push_back(new VarDecl("R_SS", r16)); 

  // Status bit flags
  ret.push_back(new VarDecl("R_CF", r1));
  ret.push_back(new VarDecl("R_CF", r1));  
  ret.push_back(new VarDecl("R_PF", r1));  
  ret.push_back(new VarDecl("R_AF", r1));  
  ret.push_back(new VarDecl("R_ZF", r1));  
  ret.push_back(new VarDecl("R_SF", r1));  
  ret.push_back(new VarDecl("R_OF", r1));  
  ret.push_back(new VarDecl("R_CC_OP", r32));  
  ret.push_back(new VarDecl("R_CC_DEP1", r32));  
  ret.push_back(new VarDecl("R_CC_DEP2", r32));  
  ret.push_back(new VarDecl("R_CC_NDEP", r32));  

  // other flags
<<<<<<< HEAD
  ret.push_back(new VarDecl("R_DFLAG", r32)); // Direction Flag
  ret.push_back(new VarDecl("R_IDFLAG", r1)); 
        // Id flag (support for cpu id instruction)
  ret.push_back(new VarDecl("R_ACFLAG", r1)); // Alignment check
=======
  ret.push_back(new VarDecl("R_DFLAG", r1));
  ret.push_back(new VarDecl("R_IDFLAG", r1));
  ret.push_back(new VarDecl("R_ACFLAG", r1));
>>>>>>> 8eddb9f3
  ret.push_back(new VarDecl("R_EMWARN", r32));

  // General purpose 32-bit registers
  ret.push_back(new VarDecl("R_EAX", r32));  
  ret.push_back(new VarDecl("R_EBX", r32));  
  ret.push_back(new VarDecl("R_ECX", r32));  
  ret.push_back(new VarDecl("R_EDX", r32));  
  ret.push_back(new VarDecl("R_ESI", r32));  
  ret.push_back(new VarDecl("R_EDI", r32));  
  ret.push_back(new VarDecl("R_EBP", r32));  
  ret.push_back(new VarDecl("R_ESP", r32));  

  // 16-bit registers (bits 0-15)
  ret.push_back(new VarDecl("R_AX", r16));  
  ret.push_back(new VarDecl("R_BX", r16));  
  ret.push_back(new VarDecl("R_CX", r16));  
  ret.push_back(new VarDecl("R_DX", r16));  
  ret.push_back(new VarDecl("R_BP", r16));  
  ret.push_back(new VarDecl("R_SI", r16));  
  ret.push_back(new VarDecl("R_DI", r16));  
  ret.push_back(new VarDecl("R_SP", r16));  


  // 8-bit registers (bits 0-7)
  ret.push_back(new VarDecl("R_AL", r8));  
  ret.push_back(new VarDecl("R_BL", r8));  
  ret.push_back(new VarDecl("R_CL", r8));  
  ret.push_back(new VarDecl("R_DL", r8));  

  // 8-bit registers (bits 8-15)
  ret.push_back(new VarDecl("R_AH", r8));  
  ret.push_back(new VarDecl("R_BH", r8));  
  ret.push_back(new VarDecl("R_CH", r8));  
  ret.push_back(new VarDecl("R_DH", r8));  

  // 32-bit segment base registers
  ret.push_back(new VarDecl("R_CS_BASE", r32));
  ret.push_back(new VarDecl("R_DS_BASE", r32));
  ret.push_back(new VarDecl("R_ES_BASE", r32));
  ret.push_back(new VarDecl("R_FS_BASE", r32));
  ret.push_back(new VarDecl("R_GS_BASE", r32));
  ret.push_back(new VarDecl("R_SS_BASE", r32));
  return ret;
}


//----------------------------------------------------------------------
// Translate VEX IR offset into x86 register name
// This is only called for 32-bit registers.
//----------------------------------------------------------------------
static string reg_offset_to_name( int offset )
{
    assert(offset >= 0);

    static string name = "";

    switch ( offset )
    {

        case OFFB_EAX:      name = "EAX";       break;
        case OFFB_EBX:      name = "EBX";       break;
        case OFFB_ECX:      name = "ECX";       break;
        case OFFB_EDX:      name = "EDX";       break;
        case OFFB_ESP:      name = "ESP";       break;
        case OFFB_EBP:      name = "EBP";       break;
        case OFFB_ESI:      name = "ESI";       break;
        case OFFB_EDI:      name = "EDI";       break;

        case OFFB_EIP:      name = "EIP";       break;

        case OFFB_CC_OP:    name = "CC_OP";     break;
        case OFFB_CC_DEP1:  name = "CC_DEP1";   break;
        case OFFB_CC_DEP2:  name = "CC_DEP2";   break;
        case OFFB_CC_NDEP:  name = "CC_NDEP";   break;

        case OFFB_FPREGS:   name = "FPREGS";    break;
        case OFFB_FPTAGS:   name = "FPTAGS";    break;
        case OFFB_DFLAG:    name = "DFLAG";     break;
        case OFFB_IDFLAG:   name = "IDFLAG";    break;
        case OFFB_ACFLAG:   name = "ACFLAG";    break;
        case OFFB_FTOP:     name = "FTOP";      break;
        case OFFB_FC3210:   name = "FC3210";    break;
        case OFFB_FPROUND:  name = "FPROUND";   break;

        case OFFB_LDT:      name = "LDT";       break;
        case OFFB_GDT:      name = "GDT";       break;

        case OFFB_SSEROUND: name = "SSEROUND";  break;
        case OFFB_XMM0:     name = "XMM0";      break;
        case OFFB_XMM1:     name = "XMM1";      break;
        case OFFB_XMM2:     name = "XMM2";      break;
        case OFFB_XMM3:     name = "XMM3";      break;
        case OFFB_XMM4:     name = "XMM4";      break;
        case OFFB_XMM5:     name = "XMM5";      break;
        case OFFB_XMM6:     name = "XMM6";      break;
        case OFFB_XMM7:     name = "XMM7";      break;

        case OFFB_EMWARN:   name = "EMWARN";    break;

        case OFFB_TISTART:  name = "TISTART";   break;
        case OFFB_TILEN:    name = "TILEN";     break;
        case OFFB_NRADDR:   name = "NRADDR";    break;

        default:            
            panic("Unrecognized register name");
    }

    return name;
}

static inline Temp *mk_reg( string name, reg_t width )
{
    return new Temp(width, "R_" + name);
}



//======================================================================
// 
// Actual translation functions
//
//======================================================================


static Exp *translate_get_reg_8( int offset )
{
    bool low;
    string name;

    // Determine which 32 bit register this 8 bit sub
    // register is a part of
    switch ( offset )
    {
        case OFFB_AL:   name = "EAX";    low = true;    break;
        case OFFB_AH:   name = "EAX";    low = false;   break;
        case OFFB_BL:   name = "EBX";    low = true;    break;
        case OFFB_BH:   name = "EBX";    low = false;   break;
        case OFFB_CL:   name = "ECX";    low = true;    break;
        case OFFB_CH:   name = "ECX";    low = false;   break;
        case OFFB_DL:   name = "EDX";    low = true;    break;
        case OFFB_DH:   name = "EDX";    low = false;   break;
        default:
            throw "Unrecognized 8-bit register";
    }   

    // Create the corresponding named register
    Temp *reg = mk_reg(name, REG_32);
    

    if ( low )
    {
        return new Cast(reg, REG_8, CAST_LOW);
    }
    else
    {
      Exp *value = new Cast(reg, REG_16, CAST_LOW);
      return new Cast(value, REG_8, CAST_HIGH);
    }
}

static Exp *translate_get_segreg_base( int offset )
{
    string name;
    bool sub;
    Exp *value = NULL;

    switch ( offset )
    {
        // 
        // These are regular 16 bit registers
        //
        case OFFB_CS:   name = "CS_BASE";  break;
        case OFFB_DS:   name = "DS_BASE";  break;
        case OFFB_ES:   name = "ES_BASE";  break;
        case OFFB_FS:   name = "FS_BASE";  break;
        case OFFB_GS:   name = "GS_BASE";  break;
        case OFFB_SS:   name = "SS_BASE";  break;

        default:
            throw "Unrecognized register offset";
    }

    Temp *reg = mk_reg(name, REG_32);
    value = reg;

    return value;

}

static Exp *translate_get_reg_16( int offset )
{
    string name;
    bool sub;

    switch ( offset )
    {
        //
        // These are 16 bit sub registers
        //
        case OFFB_AX:   name = "EAX";   sub = true; break;
        case OFFB_BX:   name = "EBX";   sub = true; break;
        case OFFB_CX:   name = "ECX";   sub = true; break;
        case OFFB_DX:   name = "EDX";   sub = true; break;
        case OFFB_DI:   name = "EDI";   sub = true; break;
        case OFFB_SI:   name = "ESI";   sub = true; break;
        case OFFB_BP:   name = "EBP";   sub = true; break;
        case OFFB_SP:   name = "ESP";   sub = true; break;

        // 
        // These are regular 16 bit registers
        //
        case OFFB_CS:   name = "CS";    sub = false; break;
        case OFFB_DS:   name = "DS";    sub = false; break;
        case OFFB_ES:   name = "ES";    sub = false; break;
        case OFFB_FS:   name = "FS";    sub = false; break;
        case OFFB_GS:   name = "GS";    sub = false; break;
        case OFFB_SS:   name = "SS";    sub = false; break;

        default:
            throw "Unrecognized register offset";
    }

    Exp *value = NULL;

    if ( sub )
    {
        Temp *reg = mk_reg(name, REG_32);

        value = new Cast(reg, REG_16, CAST_LOW);
    }
    else
    {
        Temp *reg = mk_reg(name, REG_16);

        value = reg;
    }

    return value;
}

static Exp *translate_get_reg_32( int offset )
{
    assert(offset >= 0);
    
    Temp *reg = mk_reg(reg_offset_to_name(offset), REG_32);
    
    return reg;
}

Exp *i386_translate_get( IRExpr *expr, IRSB *irbb, vector<Stmt *> *irout )
{
    assert(expr);
    assert(irbb);
    assert(irout);

    Exp *result = NULL;

    int offset;
    IRType type;

    type = typeOfIRExpr(irbb->tyenv, expr);
    offset = expr->Iex.Get.offset;

    if ( type == Ity_I8 )
    {
        result = translate_get_reg_8(offset);
    }

    else if ( type == Ity_I16 )
    {
        result = translate_get_reg_16(offset);
    }

    else if ( type == Ity_I32 )
    {
        result = translate_get_reg_32(offset);
    }

    else if ( type == Ity_I64 )
    {
      panic("Unhandled register type (I64)");
    }
    else if ( type == Ity_F32 )
    {
      panic("Unhandled register type (F32)");
    }
    else if ( type == Ity_F64 )
    {
      panic("Unhandled register type (F64)");
    }

    else
    {
        panic("Unrecognized register type");
    }

    return result;
}

Exp *i386_translate_ccall( IRExpr *expr, IRSB *irbb, vector<Stmt *> *irout )
{
    assert(expr);
    assert(irbb);
    assert(irout);

    Exp *result = NULL;

    string func = string(expr->Iex.CCall.cee->name);

    Constant    c_CF_POS(REG_32,CF_POS), c_CF_MASK(REG_32,CF_MASK),
      c_ZF_POS(REG_32,ZF_POS),
      c_PF_POS(REG_32,PF_POS),
      c_AF_POS(REG_32,AF_POS),
      c_SF_POS(REG_32,SF_POS),
      c_OF_POS(REG_32,OF_POS),
      c_1(REG_32,1);

    Temp EFLAGS(REG_32,"EFLAGS");

    // use condition codes directly
//     Exp *CF = _ex_shr(&EFLAGS, &c_CF_POS); Exp *ZF =
//     _ex_shr(&EFLAGS, &c_ZF_POS); Exp *PF = _ex_shr(&EFLAGS,
//     &c_PF_POS); Exp *SF = _ex_shr(&EFLAGS, &c_SF_POS); Exp *OF =
//     _ex_shr(&EFLAGS, &c_OF_POS);
    
    Temp *CF = mk_reg("CF", REG_1);
    Temp *ZF = mk_reg("ZF", REG_1);
    Temp *PF = mk_reg("PF", REG_1);
    Temp *SF = mk_reg("SF", REG_1);
    Temp *OF = mk_reg("OF", REG_1);
    
    if ( func == "x86g_calculate_condition" )
    {
        int arg = expr->Iex.CCall.args[0]->Iex.Const.con->Ico.U32;

        if (use_eflags_thunks) {
          // call eflags thunk
          vector<Exp*> params;
          irout->push_back(new Call(NULL, "x86g_calculate_eflags_all",params));
        }

        switch ( arg )
        {
            case X86CondO:  result =         ecl(OF);  break;
            case X86CondNO: result = ex_not(OF); break;
            case X86CondB:  result =         ecl(CF);  break;
            case X86CondNB: result = ex_not(CF); break;
            case X86CondZ:  result =         ecl(ZF);  break;
            case X86CondNZ: result = ex_not(ZF); break;
            case X86CondS:  result =         ecl(SF);  break;
            case X86CondNS: result = ex_not(SF); break;
            case X86CondP:  result =         ecl(PF);  break;
            case X86CondNP: result = ex_not(PF); break;
            case X86CondBE: result =         ex_or(CF, ZF);  break;
            case X86CondNBE:result = _ex_not(ex_or(CF, ZF)); break;
            case X86CondL:  result =         ex_xor(SF, OF); break;
            case X86CondNL: result = _ex_not(ex_xor(SF, OF));break;
            case X86CondLE: result =         _ex_or(ex_xor(SF, OF), ecl(ZF)); break;
            case X86CondNLE:result = _ex_not(_ex_or(ex_xor(SF, OF), ecl(ZF)));break;
            default:
                panic("Unrecognized condition for x86g_calculate_condition");
        }
	result = _ex_u_cast(result, REG_32);
    }
    else if ( func == "x86g_calculate_eflags_c" )
    {
        if (use_eflags_thunks) {
          // call eflags thunk
          vector<Exp*> params;
          irout->push_back(new Call(NULL, "x86g_calculate_eflags_c",params));
        }

        result = ex_u_cast(CF, REG_32);
    }
    else if ( func == "x86g_calculate_eflags_all" )
    {
        if (use_eflags_thunks) {
          // call eflags thunk
          vector<Exp*> params;
          irout->push_back(new Call(NULL, "x86g_calculate_eflags_all",params));
        }

        result = new Temp(EFLAGS);
    }
    else if ( func == "x86g_use_seg_selector" ) 
    {
        // refer to valgrind/VEX/priv/guest-x86/ghelpers.c
	// x86g_use_seg_selector(ldt, gdt, seg_selector, virtual_addr)

	// data structure defined in valgrind/VEX/pub/libvex_ir.h

	irout->push_back(new Comment("x86g_use_seg_selector"));

        if (use_simple_segments) {

          /*
           * This code replaces segment memory calcuations with a fake
           * register, XS_BASE.  For instance, %fs:addr would be at
           * FS_BASE + addr.
           * 
           * Here's what happens when you have a segment.
           *    
           *    t6 = GET:I16(286)
           *    t5 = 16Uto32(t6)
           *    t2 = GET:I32(292)
           *    t3 = GET:I32(296)
           *    t7 =
           *    x86g_use_seg_selector{0x80c13a0}(t2,t3,t5,0x18:I32):I64
           *
           *    So, we are passed a temporary five.  We need to look
           *    at t5, find t6, and that will tell us the segment
           *    selector used in the statement.
           */ 
          
          IRExpr* tempexp = expr->Iex.CCall.args[2];
          IRExpr* uexp;
          IRExpr* tempexp2;
          IRExpr* segexp;
          IRStmt* wrtmp = NULL;
          IRTemp tempnum;
          Exp* segbaseexp;
          Exp* finaladdr;
          Exp *virtual_addr = translate_expr(expr->Iex.CCall.args[3], irbb, irout);
          
          
          /* temp is a reference to t5 */
          
          if (tempexp->tag != Iex_RdTmp) {
            cerr << tempexp->tag << endl;
            panic("Expected unop.");
          }

          tempnum = tempexp->Iex.RdTmp.tmp;

          /* Now, loop through the block statements and find the
           * statement that moves to our temporary. */
          for (int i = 0; i < irbb->stmts_size; i++) {
            IRStmt *s = irbb->stmts[i];

            if (s->tag == Ist_WrTmp) {
              /* Ahah, we found a write to a temporary. Is it our temporary? */
              if (s->Ist.WrTmp.tmp == tempnum) {
                /* Got it */
                wrtmp = s;
                break;
              }              
            }
          }

          if (wrtmp == NULL) {
            panic("Unable to find write to temporary");
          }

          /* Now we should have a uniop expression */
          uexp = wrtmp->Ist.WrTmp.data;

          if (uexp->tag != Iex_Unop) {
            panic("Expected unop");
          }

          /* This unop should reference another temp */
          tempexp = uexp->Iex.Unop.arg;

          if (tempexp->tag != Iex_RdTmp) {
            panic("Expected read temp");
          }

          tempnum = tempexp->Iex.RdTmp.tmp;
          wrtmp = NULL;
          
          /* Ok, again we need to look for an assignment to this
           * temp. Then we finally have the segment selector. */
          for (int i = 0; i < irbb->stmts_size; i++) {
            IRStmt *s = irbb->stmts[i];

            if (s->tag == Ist_WrTmp) {
              /* Ahah, we found a write to a temporary. Is it our temporary? */
              if (s->Ist.WrTmp.tmp == tempnum) {
                /* Got it */
                wrtmp = s;
                break;
              }              
            }
          }

          if (wrtmp == NULL) {
            panic("Unable to find write to temporary");
          }

          /* Finally, we should have the segment selector */
          segexp = wrtmp->Ist.WrTmp.data;

          if (segexp->tag != Iex_Get) {
            panic("Expected get");
          }

          segbaseexp = translate_get_segreg_base(segexp->Iex.Get.offset);

          finaladdr = _ex_add(segbaseexp, virtual_addr);
          finaladdr = _ex_u_cast(finaladdr, REG_64);
          
        result = finaladdr;
          
        } else {

        Exp *ldt = translate_expr((IRExpr*)expr->Iex.CCall.args[0], 
                                  irbb, irout); 
	Exp *gdt = translate_expr((IRExpr*)expr->Iex.CCall.args[1], 
                                  irbb, irout); 
	Exp *seg_selector = translate_expr((IRExpr*)expr->Iex.CCall.args[2],
                                           irbb, irout); 
        Exp *virtual_addr = translate_expr(expr->Iex.CCall.args[3], irbb, irout);
        //	long virtual_addr = expr->Iex.CCall.args[3]->Iex.Const.con->Ico.U32;

// 	if (seg_selector & ~0xFFFF)
// 	    goto done; 

// 	seg_selector &= 0x0000FFFF; 
	Exp *u_seg_selector = _ex_and(seg_selector, ex_const(0xFFFF)); 
	
// // 	if ((seg_selector & 3) != 3)
// // 	    goto done; 
	
// 	tibit = (seg_selector >> 2) & 1; 
	Exp *tibit = _ex_and(u_seg_selector, ex_const(4)); 

// 	seg_selector >>= 3; 
	Exp *seg_index = ex_shr(u_seg_selector, 3); 
	
// 	if (0 == tibit) {
// 	    if (0 == gdt)
// 		goto done; 
// 	    if (seg_selector >= VEX_GUEST_X86_GDT_NENT)
// 		goto done; 
	    
// 	    // now gdt point to the segment descriptor table
// 	    descriptor = gdt+seg_selector*64; 
// 	} else {
// 	    if (0 == ldt)
// 		goto done; 
	    
// 	    if (seg_selector >= VEX_GUEST_X86_GDT_NENT)
// 		goto done; 
	    
// 	    // now ldt point to the segment descriptor table
// 	    descriptor = ldt+seg_selector*64; 
// 	}
	Exp *seg_offset = _ex_mul(seg_index, ex_const(8)); 
	
	Exp *ldt_ptr = _ex_add(ldt, seg_offset); 
	Exp *gdt_ptr = _ex_add(gdt, seg_offset->clone()); 
	
	Exp *cond = _ex_eq(tibit, ex_const(0)); 
	Label *b1 = mk_label(); 
	Label *b2 = mk_label(); 
	Label *b3 = mk_label();
	Temp *desc = mk_temp(REG_32, irout);
	irout->push_back(new CJmp(cond, ex_name(b1->label), 
				  ex_name(b2->label))); 
	irout->push_back(b1);
	irout->push_back(new Move(new Temp(*desc), gdt_ptr)); 
	irout->push_back(new Jmp(new Name(b3->label))); 
	irout->push_back(b2);
	irout->push_back(new Move(new Temp(*desc), ldt_ptr));
	irout->push_back(b3); 
	
	// get base for segment selector
	// see Intel manual 3A: page 3-12 for descriptor format
	// descriptor+2, descriptor+3, descriptor+4, descriptor+7

	Exp *byte0 = new Cast(new Mem(_ex_add(desc, ex_const(2)), REG_8), REG_32, CAST_UNSIGNED); 
	Exp *byte1 = new Cast(new Mem(_ex_add(desc->clone(), ex_const(3)), REG_8), REG_32, CAST_UNSIGNED); 
	Exp *byte2 = new Cast(new Mem(_ex_add(desc->clone(), ex_const(4)), REG_8), REG_32, CAST_UNSIGNED); 
	Exp *byte3 = new Cast(new Mem(_ex_add(desc->clone(), ex_const(7)), REG_8), REG_32, CAST_UNSIGNED); 

	Exp *addr = 
	    _ex_add(byte0, 
		    _ex_add(_ex_mul(byte1, ex_const(256)),
			    _ex_add(_ex_mul(byte2, ex_const(256*256)),
				_ex_add(_ex_mul(byte3, ex_const(256*256*256)), 
					virtual_addr))));
			    
//	Constant *desc = new Constant(REG_32, descriptor); 
	
	// return an address, high 32 bits are zero, indicating success
	
	result = _ex_u_cast(addr, REG_64); 
        }

    }
    else if ( func == "x86g_calculate_RCL" ) 
    {
      Exp *arg = translate_expr(expr->Iex.CCall.args[0], irbb, irout);
      Exp *rot_amt = translate_expr(expr->Iex.CCall.args[1], irbb, irout);
      Exp *eflags_in = translate_expr(expr->Iex.CCall.args[2], irbb, irout);

      assert(expr->Iex.CCall.args[3]->tag == Iex_Const);
      assert(expr->Iex.CCall.args[3]->Iex.Const.con->tag == Ico_U32);
      int sz = expr->Iex.CCall.args[3]->Iex.Const.con->Ico.U32;

      irout->push_back(new Comment("x86g_calculate_RCL"));

      // normalize rot_amt
      {
        Exp *old_rot_amt = rot_amt;
        rot_amt = mk_temp(REG_32, irout);
        irout->push_back(new Move(rot_amt->clone(),
                                  new BinOp(MOD, 
                                            old_rot_amt, 
                                            ex_const(sz*8+1))));
      }

      Temp *answer = mk_temp(REG_32, irout);
      Temp *new_eflags = mk_temp(REG_32, irout);
      
      // check for rot by zero
      Label *non_zero = mk_label();
      Label *zero = mk_label();
      Label *out = mk_label();
      irout->push_back(new CJmp(_ex_eq(rot_amt->clone(), ex_const(REG_32, 0)),
                                ex_name(zero->label),
                                ex_name(non_zero->label)));

      // normal handling
      {
        irout->push_back(non_zero);

        // arg >> (sz*8+1 - rot_amt)
        Exp *new_right_part = 
          _ex_shr(arg->clone(),
                  _ex_sub(ex_const(sz*8+1),
                          rot_amt->clone()));

        // (arg << rot_amt) | (cf << (rot_amt - 1)) | new_right_part
        Exp *cf = new Cast(mk_reg("CF", REG_1), REG_32, CAST_UNSIGNED);
        irout->push_back
          (new Move(answer->clone(),
                _ex_or(ex_shl(arg, rot_amt),
                       _ex_or(_ex_shl(cf, 
                                      _ex_sub(rot_amt->clone(), 
                                              ex_const(1))),
                              new_right_part 
                              )
                       )));
        new_right_part = NULL;
        cf = NULL;

        // calculate new eflags
        // arg >> (sz*8-rot_amt)
        Exp *new_cf = new Cast(_ex_shr(arg->clone(), 
                                       _ex_sub(ex_const(sz*8), 
                                               rot_amt->clone())), 
                               REG_1, CAST_LOW);
        // (msb(answer) ^ cf) & 1;
        Exp *of = _ex_xor(new Cast(_ex_shr(answer->clone(), 
                                           ex_const(sz*8-1)),
                                   REG_1,
                                   CAST_LOW),
                          new_cf->clone());
        irout->push_back
          (new Move(new_eflags->clone(),
                    _ex_or(_ex_and(eflags_in->clone(), 
                                   ex_const(~(CF_MASK | OF_MASK))),
                           _ex_or(_ex_shl(new Cast(of, 
                                                   REG_32, 
                                                   CAST_UNSIGNED), 
                                          ex_const(OF_POS)),
                                  _ex_shl(new Cast(new_cf, 
                                                   REG_32, 
                                                   CAST_UNSIGNED),
                                          ex_const(CF_POS))))));
        of = NULL;
        new_cf = NULL;

        irout->push_back(new Jmp(ex_name(out->label)));
      }
      // rot by zero
      {
        irout->push_back(zero);
        irout->push_back(new Move(answer->clone(), arg->clone()));
        irout->push_back(new Move(new_eflags->clone(), eflags_in->clone()));
      }

      // put result together
      irout->push_back(out);
      result = mk_temp(REG_64, irout);
      irout->push_back
        (new Move(result->clone(),
                  _ex_or(_ex_shl(new Cast(new_eflags, REG_64, CAST_UNSIGNED), 
                                 ex_const(32)),
                         new Cast(answer, REG_64, CAST_UNSIGNED))));

      // clean up
      Exp::destroy(arg);
      Exp::destroy(eflags_in);
      Exp::destroy(rot_amt);
    }
    else
    {
      result = new Unknown("CCall: " + func, regt_of_irexpr(irbb, expr));
    }


    delete CF;
    delete ZF;
    delete PF;
    delete SF;
    delete OF;

    return result;
}


static Stmt *translate_put_reg_8( int offset, Exp *data, IRSB *irbb )
{
    assert(data);

    bool low;
    string name;
    Temp *reg;

    // Determine which 32 bit register this 8 bit sub
    // register is a part of
    switch ( offset )
    {
        case OFFB_AL:   name = "EAX";    low = true;    break;
        case OFFB_AH:   name = "EAX";    low = false;   break;
        case OFFB_BL:   name = "EBX";    low = true;    break;
        case OFFB_BH:   name = "EBX";    low = false;   break;
        case OFFB_CL:   name = "ECX";    low = true;    break;
        case OFFB_CH:   name = "ECX";    low = false;   break;
        case OFFB_DL:   name = "EDX";    low = true;    break;
        case OFFB_DH:   name = "EDX";    low = false;   break;

          // Special case for EFLAGS thunk
    case OFFB_CC_DEP1:
      reg = mk_reg("CC_DEP1", REG_32);
      return new Move( reg, _ex_u_cast(data, REG_32) );

        default:
            throw "Unrecognized 8-bit register";
    }   

    // Create the corresponding named register
    reg = mk_reg(name, REG_32);

    Exp *masked = NULL;
    Exp *value = NULL;

    // Assignment to 8 bit sub registers use a combination of bit
    // shifting and masking on the corresponding 32 bit registers
    // to achieve the effect. 
    if ( low )
    {
        masked = new BinOp(BITAND, reg, ex_const(0xffffff00));
        value = new Cast(data, REG_32, CAST_UNSIGNED);
    }
    else
    {
        masked = new BinOp(BITAND, reg, ex_const(0xffff00ff));
        value = new BinOp(LSHIFT, new Cast(data, REG_32, CAST_UNSIGNED), ex_const(8));
    }

    value = new BinOp(BITOR, masked, value); 

    return new Move( new Temp(*reg), value );
}

static Stmt *translate_put_reg_16( int offset, Exp *data, IRSB *irbb )
{
    assert(data);

    string name;
    bool sub;
    Temp *reg;

    switch ( offset )
    {
        //
        // These are 16 bit sub registers
        //
        case OFFB_AX:   name = "EAX";   sub = true; break;
        case OFFB_BX:   name = "EBX";   sub = true; break;
        case OFFB_CX:   name = "ECX";   sub = true; break;
        case OFFB_DX:   name = "EDX";   sub = true; break;
        case OFFB_DI:   name = "EDI";   sub = true; break;
        case OFFB_SI:   name = "ESI";   sub = true; break;
        case OFFB_BP:   name = "EBP";   sub = true; break;
        case OFFB_SP:   name = "ESP";   sub = true; break;

        // 
        // These are regular 16 bit registers
        //
        case OFFB_CS:   name = "CS";    sub = false; break;
        case OFFB_DS:   name = "DS";    sub = false; break;
        case OFFB_ES:   name = "ES";    sub = false; break;
        case OFFB_FS:   name = "FS";    sub = false; break;
        case OFFB_GS:   name = "GS";    sub = false; break;
        case OFFB_SS:   name = "SS";    sub = false; break;

          // Special case for EFLAGS thunk
    case OFFB_CC_DEP1:
      reg = mk_reg("CC_DEP1", REG_32);
      return new Move( reg, _ex_u_cast(data, REG_32) );

        default:
            throw "Unrecognized register offset";
    }

    Exp *masked;
    Exp *value;
    
    if ( sub )
    {
        reg = mk_reg(name, REG_32);

        masked = new BinOp(BITAND, new Temp(*reg), ex_const(0xffff0000));
        value = new Cast(data, REG_32, CAST_UNSIGNED);

        value = new BinOp(BITOR, masked, value);
    }
    else
    {
        reg = mk_reg(name, REG_16);

        value = data;
    }

    return new Move( reg, value );
}

static Stmt *translate_put_reg_32( int offset, Exp *data, IRSB *irbb )
{
    assert(data);
    
    Temp *reg = mk_reg(reg_offset_to_name(offset), REG_32);
    
    return new Move( reg, data );
}

Stmt *i386_translate_put( IRStmt *stmt, IRSB *irbb, vector<Stmt *> *irout )
{
    assert(stmt);
    assert(irbb);
    assert(irout);

    Stmt *result = NULL;

    int offset;
    IRType type;
    Exp *data;

    offset = stmt->Ist.Put.offset;
    type = typeOfIRExpr(irbb->tyenv, stmt->Ist.Put.data);
    data = translate_expr(stmt->Ist.Put.data, irbb, irout);

    // 
    // 8 bit sub registers
    //
    if ( type == Ity_I8 )
    {
        result = translate_put_reg_8(offset, data, irbb);
    }

    //
    // 16 bit registers
    //
    else if ( type == Ity_I16 )
    {
        result = translate_put_reg_16(offset, data, irbb);
    }

    //
    // Regular 32 bit registers
    //
    else if ( type == Ity_I32 )
    {
        result = translate_put_reg_32(offset, data, irbb);
    }

    else
    {
        panic("Unrecognized register type");
    }

    return result;
}





/* FIXME: These are arch specific
//----------------------------------------------------------------------
// Determines if a given instruction is a "special" instruction, 
// basically ones that VEX does not handle
//----------------------------------------------------------------------
bool is_special( Instruction *inst )
{
    assert(inst);

    bool result = false;

    // opcode extension
    char reg = (inst->modrm >> 3) & 7;

    switch ( inst->opcode[0] )
    {
        //
        // HLT
        //
        case 0xF4:  
            result = true;
            break;

        //
        // STMXCSR
        // 
        case 0xAE:
            if ( inst->opcode[1] == 0xF )
                result = true;
            break;

        //
        // CPUID
        //
        case 0xA2:
            if ( inst->opcode[1] == 0x0F )
                result = true;
            break;

        // long indirect jmp
        case 0xFF:
          if (reg == 5)
            result = true;
          break;
    }

    return result;
}

//----------------------------------------------------------------------
// Translate special instructions straight from asm to Vine IR
//----------------------------------------------------------------------
vector<Stmt *> *translate_special( Instruction *inst )
{
    assert(inst);

    vector<Stmt *> *irout = new vector<Stmt *>();    
    assert(irout);

    // opcode extension
    char reg = (inst->modrm >> 3) & 7;

    Stmt *st = NULL;

    switch ( inst->opcode[0] )
    {
        //
        // HLT
        //
        case 0xF4:
            st = new Special("hlt");
            break;

        //
        // STMXCSR
        //
        case 0xAE:
            if ( inst->opcode[1] == 0xF )
                st = new Special("stmxcsr");
            break;

        //
        // CPUID
        //
        case 0xA2:
            if ( inst->opcode[1] == 0x0F )
                st = new Special("cpuid");
            break;

        // long indirect jmp
        case 0xFF:
          if (reg == 5)
            st = new Special("ljmpi");
          break;

        default:
            panic("Why would you call translate_special on something that isn't?");
    }
    irout->push_back(mk_dest_label(inst->address));
    irout->push_back(st);

    return irout;
}
*/


/*
static void add_special_returns(bap_block_t *block)
{
  if(block->inst == NULL) return;
  // If this is a return statement, make note of it
  if(block->inst->opcode[0] == 0xC2 ||
     block->inst->opcode[0] == 0xC3 ||
     block->inst->opcode[0] == 0xCA ||
     block->inst->opcode[0] == 0xCB){
    block->bap_ir->push_back(new Special("ret"));
    block->bap_ir->push_back(mk_label());
  }

}
*/



//======================================================================
//
// Code that deals with the setting of EFLAGS 
//
//======================================================================

//----------------------------------------------------------------------
// 
// Helpers
//
//----------------------------------------------------------------------

void del_get_thunk( asm_program_t *prog, bap_block_t *block )
{
    assert(block);

    vector<Stmt *> rv;
    vector<Stmt *> *ir = block->bap_ir;
    string op = get_op_str(prog, block->inst);

    if (i386_op_is_very_broken(op)) {

      // cerr << "Not deleting get thunks" << endl;
      
      return;
    }

    assert(ir);
    
    for (vector<Stmt*>::iterator
           i = ir->begin(); i != ir->end(); i++)
    {
      Stmt *stmt = (*i);
      rv.push_back(stmt);
        if ( stmt->stmt_type == MOVE )
        {
            Move *move = (Move *)stmt;
            if ( move->rhs->exp_type == TEMP )
            {
                Temp *temp = (Temp *)(move->rhs);
                if (    temp->name.find("CC_OP") != string::npos 
                     || temp->name.find("CC_DEP1") != string::npos 
                     || temp->name.find("CC_DEP2") != string::npos 
                     || temp->name.find("CC_NDEP") != string::npos )
                {
                  // remove and Free the Stmt
                  Stmt::destroy(rv.back());
                  rv.pop_back();
                }
            }
        }
    }
    ir->clear();
    ir->insert(ir->begin(), rv.begin(), rv.end());
}


void get_thunk_index(vector<Stmt *> *ir,
		     int *op,
		     int *dep1,
		     int *dep2,
		     int *ndep,
		     int *mux0x )
{
    assert(ir);

    unsigned int i;

    *op = -1;

    for ( i = 0; i < ir->size(); i++ )
    {
        Stmt *stmt = ir->at(i);
        if ( stmt->stmt_type != MOVE
	     || ((Move*)stmt)->lhs->exp_type != TEMP )
	  continue;

	Temp *temp = (Temp *)((Move*)stmt)->lhs;
	if ( temp->name.find("CC_OP") != string::npos ) {
	  *op = i;
	  if (match_mux0x(ir, (i-MUX_SUB), NULL, NULL, NULL, NULL) >= 0)
	    *mux0x = (i-MUX_SUB);
	}
	else if ( temp->name.find("CC_DEP1") != string::npos )
	  *dep1 = i;
	else if ( temp->name.find("CC_DEP2") != string::npos )
	  *dep2 = i;
	else if ( temp->name.find("CC_NDEP") != string::npos )
	  *ndep = i;
    }
}

//
// Set the bits of EFLAGS using the given flag registers. The flag args are COPIED, not consumed.
//
void set_eflags_bits( vector<Stmt *> *irout, Exp *CF, Exp *PF, Exp *AF, Exp *ZF, Exp *SF, Exp *OF )
{
    CF = new Cast(CF, REG_32, CAST_UNSIGNED );
    PF = new Cast(PF, REG_32, CAST_UNSIGNED );
    AF = new Cast(AF, REG_32, CAST_UNSIGNED );
    ZF = new Cast(ZF, REG_32, CAST_UNSIGNED );
    SF = new Cast(SF, REG_32, CAST_UNSIGNED );
    OF = new Cast(OF, REG_32, CAST_UNSIGNED );

    // All the static constants we'll ever need
    Constant    c_N_CF_MASK(REG_32,~CF_MASK), c_CF_POS(REG_32,CF_POS),
      c_N_PF_MASK(REG_32,~PF_MASK), c_PF_POS(REG_32,PF_POS),
      c_N_AF_MASK(REG_32,~AF_MASK), c_AF_POS(REG_32,AF_POS),
      c_N_ZF_MASK(REG_32,~ZF_MASK), c_ZF_POS(REG_32,ZF_POS),
      c_N_SF_MASK(REG_32,~SF_MASK), c_SF_POS(REG_32,SF_POS),
      c_N_OF_MASK(REG_32,~OF_MASK), c_OF_POS(REG_32,OF_POS);

    // Merge the individual flags together into eflags
    Temp EFLAGS(REG_32,"EFLAGS");

    // Clear all the flag bits
    irout->push_back( new Move( new Temp(EFLAGS), ex_and( &EFLAGS,  &c_N_CF_MASK,
                                                                    &c_N_PF_MASK, 
                                                                    &c_N_AF_MASK, 
                                                                    &c_N_ZF_MASK,
                                                                    &c_N_SF_MASK,
                                                                    &c_N_OF_MASK ) ) );
    // Set all the flag bits
    irout->push_back( new Move( new Temp(EFLAGS), _ex_or( ecl(&EFLAGS), ex_shl(CF, &c_CF_POS),
                                                                        ex_shl(PF, &c_PF_POS),
                                                                        ex_shl(AF, &c_AF_POS),
                                                                        ex_shl(ZF, &c_ZF_POS),
                                                                        ex_shl(SF, &c_SF_POS),
                                                                        ex_shl(OF, &c_OF_POS) )) );

}

void get_eflags_bits(vector<Stmt *> *irout)
{
  Exp *CF = mk_reg("CF", REG_1);
  Exp *PF = mk_reg("PF", REG_1);
  Exp *AF = mk_reg("AF", REG_1);
  Exp *ZF = mk_reg("ZF", REG_1);
  Exp *SF = mk_reg("SF", REG_1);
  Exp *OF = mk_reg("OF", REG_1);

  Temp EFLAGS(REG_32,"EFLAGS");

  irout->push_back(new Move(CF, _ex_l_cast(_ex_shr(_ex_and(ecl(&EFLAGS),
							   ex_const(CF_MASK)),
						   ex_const(CF_POS)),
					   REG_1)));

  irout->push_back(new Move(PF, _ex_l_cast(_ex_shr(_ex_and(ecl(&EFLAGS),
							   ex_const(PF_MASK)),
						   ex_const(PF_POS)),
					   REG_1)));

  irout->push_back(new Move(AF, _ex_l_cast(_ex_shr(_ex_and(ecl(&EFLAGS),
							   ex_const(AF_MASK)),
						   ex_const(AF_POS)),
					   REG_1)));

  irout->push_back(new Move(ZF, _ex_l_cast(_ex_shr(_ex_and(ecl(&EFLAGS),
							   ex_const(ZF_MASK)),
						   ex_const(ZF_POS)),
					   REG_1)));

  irout->push_back(new Move(SF, _ex_l_cast(_ex_shr(_ex_and(ecl(&EFLAGS),
							   ex_const(SF_MASK)),
						   ex_const(SF_POS)),
					   REG_1)));

  irout->push_back(new Move(OF, _ex_l_cast(_ex_shr(_ex_and(ecl(&EFLAGS),
							   ex_const(OF_MASK)),
						   ex_const(OF_POS)),
					   REG_1)));
}

//
// This function CONSUMES the cond and flag expressions passed in, i.e.
// they are not cloned before use.
//
void set_flag( vector<Stmt *> *irout, reg_t type, Temp *flag, Exp *cond )
{
  // set flag directly to condition
  //    irout->push_back( new Move(flag, emit_mux0x(irout, type, cond, ex_const(0), ex_const(1))) );
  irout->push_back( new Move(flag, cond) );
}

//----------------------------------------------------------------------
// 
// Functions that generate IR to modify EFLAGS. These functions all 
// have the form mod_eflags_* where * is the name of an instruction 
// type. They're all similar, yet different enough that they couldn't
// be combined into one function. Their implementation, specifically, 
// the way that the flags are set is based off of the ACTIONS_* macros
// found in VEX/priv/guest-x86/ghelpers.c
//
// The arguments are all COPIED before being used in expression trees.
//
//----------------------------------------------------------------------


/* From the Intel Architecture Software Developer's manual:
   PF (bit 2) Parity flag.
   Set if the least-significant byte of the result contains an even number of
   1 bits; cleared otherwise.
 */
#define CALC_COND_PF(PF8) (_ex_not(_ex_l_cast(_ex_xor(  ex_shr(PF8, &c_7),\
						       ex_shr(PF8, &c_6),\
						       ex_shr(PF8, &c_5),\
						       ex_shr(PF8, &c_4),\
						       ex_shr(PF8, &c_3),\
						       ex_shr(PF8, &c_2),\
						       ex_shr(PF8, &c_1),\
						       ecl(PF8) ),\
					     REG_1)))

// used in eflags helpers to get rid of overflowed bits.
// VEX passes REG_32s even if original operands were smaller.
// e should always be of type REG_32.
Exp* mask_overflow(Exp *e, reg_t to) {
  if (REG_32 == to) 
    return e;

  const_val_t mask;
  switch (to) {
  case REG_8:
    mask = 0xff;
    break;
  case REG_16:
    mask = 0xffff;
    break;

    // should have returned if REG_32.
    // should never call with greater than REG_32
  default:
    assert(0);
  }

  return _ex_and(e, ex_const(REG_32, mask));
}

vector<Stmt *> mod_eflags_copy( reg_t type, Exp *arg1, Exp *arg2 )
{
    vector<Stmt *> irout;

    // All the constants we'll ever need
    Constant    c_CF_MASK(REG_32,CF_MASK), 
      c_PF_MASK(REG_32,PF_MASK), 
      c_AF_MASK(REG_32,AF_MASK), 
      c_ZF_MASK(REG_32,ZF_MASK), 
      c_SF_MASK(REG_32,SF_MASK), 
      c_OF_MASK(REG_32,OF_MASK); 

    Temp EFLAGS(REG_32,"EFLAGS");

    irout.push_back( new Move( new Temp(EFLAGS), _ex_and(ecl(arg1), ex_or(  &c_CF_MASK,
                                                                            &c_PF_MASK,
                                                                            &c_AF_MASK,
                                                                            &c_ZF_MASK,
                                                                            &c_SF_MASK,
                                                                            &c_OF_MASK )) ) );

    // set status flags from EFLAGS
    get_eflags_bits(&irout);

    return irout;
}

vector<Stmt *> mod_eflags_add( reg_t type, Exp *arg1, Exp *arg2 )
{
    vector<Stmt *> irout;

    Temp *res = mk_temp(REG_32,&irout);

    // The operation itself
    irout.push_back(new Move(res, mask_overflow(ex_add(arg1, arg2), type)));

    // All the static constants we'll ever need
    Constant    c_0(REG_32,0), 
      c_1(REG_32,1), 
      c_2(REG_32,2), 
      c_3(REG_32,3), 
      c_4(REG_32,4), 
      c_5(REG_32,5), 
      c_6(REG_32,6), c_N1(REG_32,((address_t)-1)), c_TYPE_SIZE_LESS_1(REG_32,get_type_size(type) - 1),
      c_7(REG_32,7), c_0x10(REG_32,0x10);

    // Calculate flags


    Temp *CF = mk_reg("CF", REG_1);
    Temp *ZF = mk_reg("ZF", REG_1);
    Temp *PF = mk_reg("PF", REG_1);
    Temp *SF = mk_reg("SF", REG_1);
    Temp *OF = mk_reg("OF", REG_1);
    Temp *AF = mk_reg("AF", REG_1);


    Exp *condCF = ex_lt(res, arg1);
    set_flag(&irout, type, CF, condCF);
    
    Temp *PF8 = mk_temp(Ity_I8,&irout);
    Move *m =  new Move(PF8, ex_l_cast(res, REG_8) );
    irout.push_back(m );
    /*
    Exp *condPF = _ex_eq( ecl(&c_0), _ex_and( ecl(&c_1), _ex_xor(  ex_shr(PF8, &c_7),
    Exp *condPF = _ex_eq( ecl(&c_1), _ex_and( ecl(&c_1), _ex_xor(  ex_shr(PF8, &c_7),
                                                                   ex_shr(PF8, &c_6),
                                                                   ex_shr(PF8, &c_5),
                                                                   ex_shr(PF8, &c_4),
                                                                   ex_shr(PF8, &c_3),
                                                                   ex_shr(PF8, &c_2),
                                                                   ex_shr(PF8, &c_1),
                                                                      ecl(PF8) ) ) );
    */
    Exp *condPF = CALC_COND_PF(PF8);

    set_flag(&irout, type, PF, condPF);

    Exp *condAF = _ex_eq( ecl(&c_1), _ex_and( ecl(&c_0x10), ex_xor( res, arg1, arg2) ));
    set_flag(&irout, type, AF, condAF);

    Exp *condZF = ex_eq( res, &c_0 );
    set_flag(&irout, type, ZF, condZF);
    
    Exp *condSF = _ex_eq( ecl(&c_1), _ex_and( ecl(&c_1), ex_shr( res, &c_TYPE_SIZE_LESS_1)) );
    set_flag(&irout, type, SF, condSF);

    Exp *condOF = _ex_eq( ecl(&c_1), _ex_and( ecl(&c_1), 
                    _ex_shr( _ex_and( ex_xor(arg1, arg2, &c_N1), ex_xor(arg1, res) ), ecl(&c_TYPE_SIZE_LESS_1) )) );
    set_flag(&irout, type, OF, condOF);

    // We construct EFLAGS in total only in case that
    // instructions directly need EFLAGS as a complete register such as pushf.
    //set_eflags_bits(&irout, CF, PF, AF, ZF, SF, OF);

    return irout;
}

vector<Stmt *> mod_eflags_sub( reg_t type, Exp *arg1, Exp *arg2 )
{
    vector<Stmt *> irout;

    Temp *res = mk_temp(REG_32,&irout);

    // The operation itself
    irout.push_back( new Move(res, mask_overflow(ex_sub(arg1, arg2), type)));

    // All the static constants we'll ever need
    Constant    c_0(REG_32,0), 
      c_1(REG_32,1), 
      c_2(REG_32,2), 
      c_3(REG_32,3), 
      c_4(REG_32,4), 
      c_5(REG_32,5), 
      c_6(REG_32,6), c_TYPE_SIZE_LESS_1(REG_32,get_type_size(type) - 1),
      c_7(REG_32,7), c_0x10(REG_32,0x10);
    Constant    c_N1(REG_32,((address_t) -1));

    // Calculate flags

    Temp *CF = mk_reg("CF", REG_1);
    Temp *ZF = mk_reg("ZF", REG_1);
    Temp *PF = mk_reg("PF", REG_1);
    Temp *SF = mk_reg("SF", REG_1);
    Temp *OF = mk_reg("OF", REG_1);
    Temp *AF = mk_reg("AF", REG_1);
    Exp *condCF = ex_lt(arg1, arg2);
    set_flag(&irout, type, CF, condCF);
    
    Temp *PF8 = mk_temp(Ity_I8,&irout);
    irout.push_back( new Move(PF8, ex_l_cast(res, REG_8) ) );
    Exp *condPF = CALC_COND_PF(PF8);
    set_flag(&irout, type, PF, condPF);

    /* FIXME: (1 == ( 0x10 & foo)) is always false */
    Exp *condAF = _ex_eq( ecl(&c_1), _ex_and( ecl(&c_0x10), ex_xor( res, arg1, arg2) ));
    set_flag(&irout, type, AF, condAF);

    Exp *condZF = ex_eq( res, &c_0 );
    set_flag(&irout, type, ZF, condZF);
    
    Exp *condSF = _ex_eq( ecl(&c_1), _ex_and( ecl(&c_1), ex_shr( res, &c_TYPE_SIZE_LESS_1)) );
    set_flag(&irout, type, SF, condSF);

    Exp *condOF = _ex_eq( ecl(&c_1), _ex_and( ecl(&c_1), 
                    _ex_shr( _ex_and( ex_xor(arg1, arg2), ex_xor(arg1, res) ), ecl(&c_TYPE_SIZE_LESS_1) )) );
    set_flag(&irout, type, OF, condOF);

    // We construct EFLAGS in total only in case that
    // instructions directly need EFLAGS as a complete register such as pushf.
    //set_eflags_bits(&irout, CF, PF, AF, ZF, SF, OF);

    return irout;
}

vector<Stmt *> mod_eflags_adc( reg_t type, Exp *arg1, Exp *arg2, Exp *arg3 )
{
    vector<Stmt *> irout;

    Constant c_CF_MASK(REG_32,CF_MASK);

    Temp *res = mk_temp(REG_32,&irout);

    // (from VEX's gdefs.h) 
    // arg1 = first arg          
    // arg2 = (second arg) XOR old_carry
    // arg3 = old_carry

    // Recover the args
    arg3 = _ex_and( arg3, &c_CF_MASK );
    arg2 = _ex_xor( arg2, arg3 );

    // The operation itself
    irout.push_back(new Move(res, mask_overflow(_ex_add(ex_add(arg1, arg2), 
                                                        ecl(arg3)), type)));

    // All the static constants we'll ever need
    Constant    c_0(REG_32,0), 
      c_1(REG_32,1), 
      c_2(REG_32,2), 
      c_3(REG_32,3), 
      c_4(REG_32,4), 
      c_5(REG_32,5), 
      c_6(REG_32,6), c_N1(REG_32,((address_t) -1)), 
      c_TYPE_SIZE_LESS_1(REG_32,get_type_size(type) - 1),
      c_7(REG_32,7), c_0x10(REG_32,0x10);

    // Calculate flags

//     Temp *CF = mk_temp("CF", Ity_I1);
//     Exp *condOldC = ex_eq(arg3, &c_0);
//     Exp *condCF = ex_le(res, arg1);
//     set_flag(&irout, type, CF, condCF);
//     Label *doneCF = mk_label();
//     Label *resetCF = mk_label();
//     irout.push_back( new CJmp(condOldC, new Name(doneCF->label), new Name(resetCF->label)) );
//     irout.push_back( resetCF );
//     condCF = ex_lt(res, arg1);
//     set_flag(&irout, type, CF, condCF);
//     irout.push_back( doneCF );

    Temp *CF = mk_reg("CF", REG_1);
    Temp *ZF = mk_reg("ZF", REG_1);
    Temp *PF = mk_reg("PF", REG_1);
    Temp *SF = mk_reg("SF", REG_1);
    Temp *OF = mk_reg("OF", REG_1);
    Temp *AF = mk_reg("AF", REG_1);


    // (arg3==1) & (res <= arg1) | (arg3==0) & (res<arg1)
    Exp *condCF = _ex_or(_ex_and(ex_eq(arg3,&c_1), 
				 ex_le(res,arg1)), 
			 _ex_and(ex_eq(arg3,&c_0), 
				 ex_lt(res,arg1)));
    set_flag(&irout, type, CF, condCF);


    
    Temp *PF8 = mk_temp(Ity_I8,&irout);
    irout.push_back( new Move(PF8, ex_l_cast(res, REG_8) ) );
    Exp *condPF = CALC_COND_PF(PF8);
    set_flag(&irout, type, PF, condPF);

    Exp *condAF = _ex_eq( ecl(&c_1), _ex_and( ecl(&c_0x10), ex_xor( res, arg1, arg2) ));
    set_flag(&irout, type, AF, condAF);

    Exp *condZF = ex_eq( res, &c_0 );
    set_flag(&irout, type, ZF, condZF);
    
    Exp *condSF = _ex_eq( ecl(&c_1), _ex_and( ecl(&c_1), ex_shr( res, &c_TYPE_SIZE_LESS_1)) );
    set_flag(&irout, type, SF, condSF);

    Exp *condOF = _ex_eq( ecl(&c_1), _ex_and( ecl(&c_1), 
                    _ex_shr( _ex_and( ex_xor(arg1, arg2, &c_N1), ex_xor(arg1, res) ), ecl(&c_TYPE_SIZE_LESS_1) )) );
    set_flag(&irout, type, OF, condOF);

    // We construct EFLAGS in total only in case that
    // instructions directly need EFLAGS as a complete register such as pushf.
    //set_eflags_bits(&irout, CF, PF, AF, ZF, SF, OF);

    delete arg2;
    delete arg3;

    return irout;
}

vector<Stmt *> mod_eflags_sbb( reg_t type, Exp *arg1, Exp *arg2, Exp *arg3 )
{
    vector<Stmt *> irout;

    Constant c_CF_MASK(REG_32,CF_MASK);

    Temp *res = mk_temp(REG_32,&irout);

    // Recover the args
    arg3 = _ex_and( arg3, &c_CF_MASK );
    arg2 = _ex_xor( arg2, arg3 );

    // The operation itself
    irout.push_back( new Move(res, mask_overflow(_ex_sub(ex_sub(arg1, arg2), 
                                                         ecl(arg3)), type)));

    // All the static constants we'll ever need
    Constant    c_0(REG_32,0), 
      c_1(REG_32,1), 
      c_2(REG_32,2), 
      c_3(REG_32,3), 
      c_4(REG_32,4), 
      c_5(REG_32,5), 
      c_6(REG_32,6), 
      c_N1(REG_32,((address_t)-1)), 
      c_TYPE_SIZE_LESS_1(REG_32,get_type_size(type) - 1),
      c_7(REG_32,7), c_0x10(REG_32,0x10);

    // Calculate flags

//     Temp *CF = mk_temp("CF", Ity_I1);
//     Exp *condOldC = ex_eq(arg3, &c_0);
//     Exp *condCF = ex_le(arg1, arg2);
//     set_flag(&irout, type, CF, condCF);
//     Label *doneCF = mk_label();
//     Label *resetCF = mk_label();
//     irout.push_back( new CJmp(condOldC, new Name(doneCF->label), new Name(resetCF->label)) );
//     irout.push_back( resetCF );
//     condCF = ex_lt(arg1, arg2);
//     set_flag(&irout, type, CF, condCF);
//     irout.push_back( doneCF );
    Temp *CF = mk_reg("CF", REG_1);
    Temp *ZF = mk_reg("ZF", REG_1);
    Temp *PF = mk_reg("PF", REG_1);
    Temp *SF = mk_reg("SF", REG_1);
    Temp *OF = mk_reg("OF", REG_1);
    Temp *AF = mk_reg("AF", REG_1);


    // (arg3==0) & (arg1 <= arg2) | (not(arg3==0)) & (arg1<arg2)
    Exp *condCF = _ex_or(_ex_and(ex_eq(arg3,&c_0), 
				 ex_le(arg1,arg2)), 
			 _ex_and(_ex_not(ex_eq(arg3,&c_0)), 
				 ex_lt(arg1,arg2)));
    set_flag(&irout, type, CF, condCF);

    
    Temp *PF8 = mk_temp(Ity_I8,&irout);
    irout.push_back( new Move(PF8, ex_l_cast(res, REG_8) ) );
    Exp *condPF = CALC_COND_PF(PF8);
    set_flag(&irout, type, PF, condPF);

    Exp *condAF = _ex_eq( ecl(&c_1), _ex_and( ecl(&c_0x10), ex_xor( res, arg1, arg2) ));
    set_flag(&irout, type, AF, condAF);

    Exp *condZF = ex_eq( res, &c_0 );
    set_flag(&irout, type, ZF, condZF);
    
    Exp *condSF = _ex_eq( ecl(&c_1), _ex_and( ecl(&c_1), ex_shr( res, &c_TYPE_SIZE_LESS_1)) );
    set_flag(&irout, type, SF, condSF);

    Exp *condOF = _ex_eq( ecl(&c_1), _ex_and( ecl(&c_1), 
                    _ex_shr( _ex_and( ex_xor(arg1, arg2), ex_xor(arg1, res) ), ecl(&c_TYPE_SIZE_LESS_1) )) );
    set_flag(&irout, type, OF, condOF);

    // We construct EFLAGS in total only in case that
    // instructions directly need EFLAGS as a complete register such as pushf.
    //set_eflags_bits(&irout, CF, PF, AF, ZF, SF, OF);

    delete arg2;
    delete arg3;

    return irout;
}

vector<Stmt *> mod_eflags_logic( reg_t type, Exp *arg1, Exp *arg2 )
{
    vector<Stmt *> irout;

    Exp *res = arg1;

    // All the static constants we'll ever need
    Constant    c_0(REG_32,0), 
      c_1(REG_32,1), 
      c_2(REG_32,2), 
      c_3(REG_32,3), 
      c_4(REG_32,4), 
      c_5(REG_32,5), 
      c_6(REG_32,6), c_N1(REG_32,((address_t) -1)), 
      c_TYPE_SIZE_LESS_1(REG_32,get_type_size(type) - 1),
      c_7(REG_32,7), c_0x10(REG_32,0x10);

    // Calculate flags

    Temp *CF = mk_reg("CF", REG_1);
    Temp *ZF = mk_reg("ZF", REG_1);
    Temp *PF = mk_reg("PF", REG_1);
    Temp *SF = mk_reg("SF", REG_1);
    Temp *OF = mk_reg("OF", REG_1);
    Temp *AF = mk_reg("AF", REG_1);

    irout.push_back(new Move(CF, Constant::f.clone()));
    
    Temp *PF8 = mk_temp(Ity_I8,&irout);
    irout.push_back( new Move(PF8, ex_l_cast(res, REG_8) ) );
    Exp *condPF = CALC_COND_PF(PF8);
    set_flag(&irout, type, PF, condPF);

    irout.push_back( new Move(AF, Constant::f.clone()) );    

    Exp *condZF = ex_eq( res, &c_0 );
    set_flag(&irout, type, ZF, condZF);
    
    Exp *condSF = _ex_eq( ecl(&c_1), _ex_and( ecl(&c_1), ex_shr( res, &c_TYPE_SIZE_LESS_1)) );
    set_flag(&irout, type, SF, condSF);

    irout.push_back( new Move(OF, Constant::f.clone()) );    

    // We construct EFLAGS in total only in case that
    // instructions directly need EFLAGS as a complete register such as pushf.
    //set_eflags_bits(&irout, CF, PF, AF, ZF, SF, OF);

    return irout;
}

vector<Stmt *> mod_eflags_inc( reg_t type, Exp *arg1, Exp *arg2, Exp *arg3 )
{
    vector<Stmt *> irout;

    int type_size = get_type_size(type);
    Exp *res = arg1;

    // All the static constants we'll ever need
    Constant    
      c_0(REG_32,0), 
      //      c_CF_POS(REG_32,CF_POS),
      c_1(REG_32,1), 
      c_2(REG_32,2), 
      c_3(REG_32,3), 
      c_4(REG_32,4), 
      c_5(REG_32,5), 
      c_6(REG_32,6), 
      c_7(REG_32,7), 
      c_TYPE_SIZE_LESS_1(REG_32,type_size - 1),
      c_0x10(REG_32,0x10);

    Constant    c_SIGN_MASK = 
      Constant(REG_32, 1 << (type_size - 1) );
    Constant    c_DATA_MASK = 
      Constant(REG_32, 
	       type_size == 8 
	       ? 0xff 
	       : (type_size == 16 
		  ? 0xffff 
		  : 0xffffffff) );

    Exp *argL = _ex_sub(res, &c_1);
    Exp *argR = &c_1;

    // Calculate flags

    // no-op
    //    irout.push_back( new Move(CF, _ex_and(ex_shr(arg3, &c_CF_POS), ecl(&c_1))));
    //    irout.push_back( new Move(CF, 
    //			      new Cast(ex_shr(arg3, &c_CF_POS), 
    //				       I1,
    //				       CAST_LOW)));

    Temp *CF = mk_reg("CF", REG_1);
    Temp *ZF = mk_reg("ZF", REG_1);
    Temp *PF = mk_reg("PF", REG_1);
    Temp *SF = mk_reg("SF", REG_1);
    Temp *OF = mk_reg("OF", REG_1);
    Temp *AF = mk_reg("AF", REG_1);

    Temp *PF8 = mk_temp(Ity_I8,&irout);
    irout.push_back( new Move(PF8, ex_l_cast(res, REG_8) ) );
    Exp *condPF = CALC_COND_PF(PF8);
    set_flag(&irout, type, PF, condPF);

    Exp *condAF = _ex_eq( ecl(&c_1), _ex_and( ecl(&c_0x10), ex_xor( res, argL, argR) ));
    set_flag(&irout, type, AF, condAF);

    Exp *condZF = ex_eq( res, &c_0 );
    set_flag(&irout, type, ZF, condZF);
    
    Exp *condSF = _ex_eq( ecl(&c_1), _ex_and( ecl(&c_1), ex_shr( res, &c_TYPE_SIZE_LESS_1)) );
    set_flag(&irout, type, SF, condSF);

    Exp *condOF = _ex_eq( ex_and(res, &c_DATA_MASK), ecl(&c_SIGN_MASK) );
    set_flag(&irout, type, OF, condOF);

    // We construct EFLAGS in total only in case that
    // instructions directly need EFLAGS as a complete register such as pushf.
    //set_eflags_bits(&irout, CF, PF, AF, ZF, SF, OF);

    delete argL;

    return irout;
}

vector<Stmt *> mod_eflags_dec( reg_t type, Exp *arg1, Exp *arg2, Exp *arg3 )
{
    vector<Stmt *> irout;

    int type_size = get_type_size(type);
    Exp *res = arg1;

    // All the static constants we'll ever need
    Constant    c_0(REG_32,0), c_CF_POS(REG_32,CF_POS),
      c_1(REG_32,1), 
      c_2(REG_32,2), 
      c_3(REG_32,3), 
      c_4(REG_32,4), 
      c_5(REG_32,5), 
      c_6(REG_32,6), c_N1(REG_32,((address_t)-1)), 
      c_TYPE_SIZE_LESS_1(REG_32,type_size - 1),
      c_7(REG_32,7), c_0x10(REG_32,0x10);

    Constant    c_SIGN_MASK = Constant(REG_32, 1 << (type_size - 1) );
    Constant    c_DATA_MASK = Constant(REG_32, type_size == 8 ? 0xff : (type_size == 16 ? 0xffff : 0xffffffff) );

    //    res = _ex_u_cast(res, REG_32);
    Exp *argL = _ex_add(res, &c_1);
    Exp *argR = &c_1;

    // Calculate flags

    Temp *CF = mk_reg("CF", REG_1);
    Temp *ZF = mk_reg("ZF", REG_1);
    Temp *PF = mk_reg("PF", REG_1);
    Temp *SF = mk_reg("SF", REG_1);
    Temp *OF = mk_reg("OF", REG_1);
    Temp *AF = mk_reg("AF", REG_1);

    irout.push_back( new Move(CF, _ex_and(_ex_l_cast(ex_shr(arg3, &c_CF_POS), REG_1), Constant::t.clone()) ) );    
    
    Temp *PF8 = mk_temp(Ity_I8,&irout);
    irout.push_back( new Move(PF8, ex_l_cast(res, REG_8) ) );
    Exp *condPF = CALC_COND_PF(PF8);
    set_flag(&irout, type, PF, condPF);

    Exp *condAF = _ex_eq( ecl(&c_1), _ex_and( ecl(&c_0x10), ex_xor( res, argL, argR) ));
    set_flag(&irout, type, AF, condAF);

    Exp *condZF = ex_eq( res, &c_0 );
    set_flag(&irout, type, ZF, condZF);
    
    Exp *condSF = _ex_eq( ecl(&c_1), _ex_and( ecl(&c_1), ex_shr( res, &c_TYPE_SIZE_LESS_1)) );
    set_flag(&irout, type, SF, condSF);

    Exp *condOF = _ex_eq( ex_and(res, &c_DATA_MASK), ex_sub(&c_SIGN_MASK, &c_1) );
    set_flag(&irout, type, OF, condOF);

    // We construct EFLAGS in total only in case that
    // instructions directly need EFLAGS as a complete register such as pushf.
    //set_eflags_bits(&irout, CF, PF, AF, ZF, SF, OF);

    delete argL;

    return irout;
}

vector<Stmt *> mod_eflags_shl( reg_t type, Exp *arg1, Exp *arg2 )
{
    vector<Stmt *> irout;

    int type_size = get_type_size(type);
    Exp *res = arg1;
    Exp *count_expr  = arg2->clone();

    // All the static constants we'll ever need
    Constant    c_0(REG_32,0), c_CF_MASK(REG_32,CF_MASK),
      c_1(REG_32,1), 
      c_2(REG_32,2), 
      c_3(REG_32,3), 
      c_4(REG_32,4), 
      c_5(REG_32,5), 
      c_6(REG_32,6), c_N1(REG_32,((address_t)-1)), c_TYPE_SIZE_LESS_1(REG_32,type_size - 1),
                c_7(REG_32,7), c_0x10(REG_32,0x10);

    // Calculate flags
    Temp *CF = mk_reg("CF", REG_1);
    Temp *ZF = mk_reg("ZF", REG_1);
    Temp *PF = mk_reg("PF", REG_1);
    Temp *SF = mk_reg("SF", REG_1);
    Temp *OF = mk_reg("OF", REG_1);
    Temp *AF = mk_reg("AF", REG_1);

    Label *ifcount0 = mk_label(); 
    Label *ifcountn0 = mk_label(); 
    
    if (!use_eflags_thunks) {
	if (count_opnd) {
	    
	    Constant c0 (REG_8, 0);
	    Exp *cond = ex_eq (count_opnd, &c0); 
	    irout.push_back(new CJmp(cond, ex_name(ifcountn0->label), 
				     ex_name(ifcount0->label))); 
	    irout.push_back (ifcount0);
	} else 
	    assert (0);
    }
    
    irout.push_back( new Move(CF, _ex_and(_ex_l_cast(ex_shr(arg2, &c_TYPE_SIZE_LESS_1), REG_1), Constant::t.clone()) ) );    
    
    Temp *PF8 = mk_temp(Ity_I8,&irout);
    irout.push_back( new Move(PF8, ex_l_cast(res, REG_8) ) );
    Exp *condPF = CALC_COND_PF(PF8);
    set_flag(&irout, type, PF, condPF);

    irout.push_back( new Move(AF, Constant::f.clone()) );    

    Exp *condZF = ex_eq( res, &c_0 );
    set_flag(&irout, type, ZF, condZF);
    
    Exp *condSF = _ex_eq( ecl(&c_1), _ex_and( ecl(&c_1), ex_shr( res, &c_TYPE_SIZE_LESS_1)) );
    set_flag(&irout, type, SF, condSF);

    Exp *condOF = _ex_and(_ex_l_cast(_ex_shr(ex_xor(arg1, arg2), ecl(&c_TYPE_SIZE_LESS_1)), REG_1), Constant::t.clone());
    set_flag(&irout, type, OF, condOF);

    // We construct EFLAGS in total only in case that
    // instructions directly need EFLAGS as a complete register such as pushf.
    //set_eflags_bits(&irout, CF, PF, AF, ZF, SF, OF);

    if (!use_eflags_thunks)
	irout.push_back (ifcountn0);

    return irout;
}

vector<Stmt *> mod_eflags_shr( reg_t type, Exp *arg1, Exp *arg2 )
{
    vector<Stmt *> irout;

    int type_size = get_type_size(type);
    Exp *res = arg1;

    // All the static constants we'll ever need
    Constant    c_0(REG_32,0), c_CF_MASK(REG_32,CF_MASK),
                c_1(REG_32,1), 
                c_2(REG_32,2), 
                c_3(REG_32,3), 
                c_4(REG_32,4), 
                c_5(REG_32,5), 
                c_6(REG_32,6), c_N1(REG_32,((address_t)-1)), c_TYPE_SIZE_LESS_1(REG_32,type_size - 1),
                c_7(REG_32,7), c_0x10(REG_32,0x10);


    // Calculate flags

    Temp *CF = mk_reg("CF", REG_1);
    Temp *ZF = mk_reg("ZF", REG_1);
    Temp *PF = mk_reg("PF", REG_1);
    Temp *SF = mk_reg("SF", REG_1);
    Temp *OF = mk_reg("OF", REG_1);
    Temp *AF = mk_reg("AF", REG_1);

    Label *ifcount0 = mk_label(); 
    Label *ifcountn0 = mk_label(); 

    if (!use_eflags_thunks) {
	if (count_opnd) {
	    Constant c0 (REG_8, 0);
	    Exp *cond = ex_eq (count_opnd, &c0);
	    irout.push_back(new CJmp(cond, ex_name(ifcount0->label), 
				     ex_name(ifcountn0->label))); 
	    irout.push_back (ifcountn0);
	} else {
          /* If the count is an immediate that is 0 modulo 32, then
             VEX never performs a binop, and thus never sets
             count_opnd.  I am assuming that if this happens the count
             is 0. */
          irout.push_back(new Jmp(ex_name(ifcount0->label)));
        }
    }


    irout.push_back( new Move(CF, ex_l_cast(arg2, REG_1) ) );    
    
    Temp *PF8 = mk_temp(Ity_I8,&irout);
    irout.push_back( new Move(PF8, ex_l_cast(res, REG_8) ) );
    Exp *condPF = CALC_COND_PF(PF8);
    set_flag(&irout, type, PF, condPF);

    irout.push_back( new Move(AF, Constant::f.clone()) );    

    Exp *condZF = ex_eq( res, &c_0 );
    set_flag(&irout, type, ZF, condZF);
    
    Exp *condSF = _ex_eq( ecl(&c_1), _ex_and( ecl(&c_1), ex_shr( res, &c_TYPE_SIZE_LESS_1)) );
    set_flag(&irout, type, SF, condSF);

    // FIXME: this is wrong for sar. should set OF to 0.
    Exp *condOF = _ex_and(_ex_l_cast(_ex_shr(ex_xor(arg1, arg2), ecl(&c_TYPE_SIZE_LESS_1)), REG_1), Constant::t.clone());
    set_flag(&irout, type, OF, condOF);

    
    
    // We construct EFLAGS in total only in case that
    // instructions directly need EFLAGS as a complete register such as pushf.
    //set_eflags_bits(&irout, CF, PF, AF, ZF, SF, OF);

    if (!use_eflags_thunks) 
	irout.push_back (ifcount0);
    return irout;
}

// FIXME: should not modify flags when shifting by zero
vector<Stmt *> mod_eflags_rol( reg_t type, Exp *arg1, Exp *arg2, Exp *arg3 )
{
    vector<Stmt *> irout;

    int type_size = get_type_size(type);

    // All the static constants we'll ever need
    Constant    c_0(REG_32,0), c_CF_MASK(REG_32,CF_MASK),
                c_1(REG_32,1), c_OF_MASK(REG_32,OF_MASK),
                c_11(REG_32,11),
                c_OF_MAGIC_NUMBER(REG_32,11 - (type_size - 1));

    // Calculate flags

    Exp *oldFlags = _ex_and( ecl(arg3), _ex_not( ex_or(&c_OF_MASK, &c_CF_MASK) ) );

    Temp *CF = mk_reg("CF", REG_1);
    Temp *ZF = mk_reg("ZF", REG_1);
    Temp *PF = mk_reg("PF", REG_1);
    Temp *SF = mk_reg("SF", REG_1);
    Temp *OF = mk_reg("OF", REG_1);
    Temp *AF = mk_reg("AF", REG_1);

    // lsb of result
    set_flag(&irout, type, CF, _ex_l_cast(ecl(arg1),
    					  REG_1));

    //    Exp *OF = _ex_and( ecl(&c_OF_MASK), _ex_xor( ex_shl(arg1, &c_OF_MAGIC_NUMBER), ex_shl(arg1, &c_11) ) );
    // new OF flag xor msb of result
    set_flag(&irout, type, OF, _ex_xor(ecl(CF),
				       _ex_l_cast(ex_shr(arg1, 
							 ex_const(type_size-1)),
						  REG_1)));
    //    set_flag(&irout, type, OF, _ex_l_cast(_ex_and( ecl(&c_OF_MASK), 
    //						   _ex_xor( ex_shl(arg1, 
    //								   &c_OF_MAGIC_NUMBER), 
    //							    ex_shl(arg1, &c_11))),
    //					  REG_1));

    // We construct EFLAGS in total only in case that
    // instructions directly need EFLAGS as a complete register such as pushf.
//    // set only CF and OF (which were cleared above)
//    Temp EFLAGS(REG_32,"EFLAGS");
//    irout.push_back( new Move( new Temp(EFLAGS),
//			       ex_or( oldFlags, 
//                                      // don't shift CF becaus it's pos 1
//                                      _ex_or(_ex_u_cast(CF, REG_32),
//                                             _ex_shl(_ex_u_cast(OF, REG_32),
//                                                     ex_const(REG_32, OF_POS))))));

//    destroy(oldFlags);
//    destroy(CF);
//    destroy(OF);

    return irout;
}

// FIXME: should not modify flags when shifting by zero
vector<Stmt *> mod_eflags_ror( reg_t type, Exp *arg1, Exp *arg2, Exp *arg3 )
{
    vector<Stmt *> irout;

    int type_size = get_type_size(type);

    // All the static constants we'll ever need
    Constant    c_0(REG_32,0), c_CF_MASK(REG_32,CF_MASK),
                c_1(REG_32,1), c_OF_MASK(REG_32,OF_MASK),
                c_11(REG_32,11),
                c_TYPE_SIZE_LESS_1(REG_32,type_size - 1),
                c_OF_MAGIC_NUMBER(REG_32,11 - (type_size - 1)),
                c_OF_MAGIC_NUMBER_2(REG_32,11 - (type_size - 1) + 1);

    // Calculate flags

    Exp *oldFlags = _ex_and( ecl(arg3), _ex_not( ex_or(&c_OF_MASK, &c_CF_MASK) ) );

    // CF is set to msb of result
    Temp *CF = mk_reg("CF", REG_1);
    set_flag(&irout, type, CF, _ex_l_cast(ex_shr(arg1, &c_TYPE_SIZE_LESS_1),
					  REG_1));

    // OF is set to xor of two most significant bits of result
    //    Exp *OF = _ex_and( ecl(&c_OF_MASK), _ex_xor( ex_shl(arg1, &c_OF_MAGIC_NUMBER), ex_shl(arg1, &c_OF_MAGIC_NUMBER_2) ) );
    Temp *OF = mk_reg("OF", REG_1);
    //    set_flag(&irout, type, OF, _ex_and( ecl(&c_OF_MASK), _ex_xor( ex_shl(arg1, &c_OF_MAGIC_NUMBER), ex_shl(arg1, &c_OF_MAGIC_NUMBER_2) ) ));
    set_flag(&irout, type, OF, _ex_xor(ecl(CF),
				       _ex_l_cast(_ex_shr(ecl(arg1),
							  ex_const(type_size-2)
							  ),
						  REG_1)
				       ));

    // We construct EFLAGS in total only in case that
    // instructions directly need EFLAGS as a complete register such as pushf.
    // set only CF and OF (which were cleared above)
//    Temp EFLAGS(REG_32,"EFLAGS");
//    irout.push_back( new Move( new Temp(EFLAGS),
//			       ex_or( oldFlags, 
//                                      // don't shift CF becaus it's pos 1
//                                      _ex_or(_ex_u_cast(CF, REG_32),
//                                             _ex_shl(_ex_u_cast(OF, REG_32),
//                                                     ex_const(REG_32, OF_POS))))));


//    destroy(oldFlags);
//    destroy(CF);
//    destroy(OF);

    return irout;
}

vector<Stmt *> mod_eflags_umul( reg_t type, Exp *arg1, Exp *arg2 )
{
    vector<Stmt *> irout;

    int type_size = get_type_size(type);

    // All the static constants we'll ever need
    Constant    c_0(REG_32,0), 
                c_1(REG_32,1), 
                c_2(REG_32,2), 
                c_3(REG_32,3), 
                c_4(REG_32,4), 
                c_5(REG_32,5), 
                c_6(REG_32,6), c_TYPE_SIZE_LESS_1(REG_32,type_size - 1),
                c_7(REG_32,7);

    // Calculate flags
    Temp *res = NULL;
    Temp *lo = NULL;
    Temp *hi = NULL;

    reg_t res_type;

    // Figure out what types to use
    if ( type == REG_8 )
    {
      res_type = REG_16;
    }
    else if ( type == REG_16 )
    {
      res_type = REG_32;
    }
    else if ( type == REG_32 )
    {
      res_type = REG_64;
    }
    res = mk_temp(res_type,&irout);
    lo = mk_temp(type,&irout);
    hi = mk_temp(type,&irout);

    irout.push_back( new Move(res, _ex_mul(_ex_u_cast(ex_l_cast(arg1, type), 
                                                      res->typ),
                                           _ex_u_cast(ex_l_cast(arg2, type), 
                                                      res->typ) )));
    irout.push_back( new Move(lo, ex_l_cast(res, lo->typ)) );
    irout.push_back( new Move(hi, ex_h_cast(res, hi->typ)) );

    Temp *CF = mk_reg("CF", REG_1);
    Exp *condCF = _ex_neq( ecl(hi), ex_const(type, 0));
    set_flag(&irout, type, CF, condCF);
    
    Temp *PF = mk_reg("PF", REG_1);
    Temp *PF8 = mk_temp(Ity_I8,&irout);
    irout.push_back( new Move(PF8, ex_l_cast(res, REG_8) ) );
    Exp *condPF = CALC_COND_PF(PF8);
    set_flag(&irout, type, PF, condPF);

    Temp *AF = mk_reg("AF", REG_1);
    irout.push_back( new Move(AF, Constant::f.clone()) );    

    Temp *ZF = mk_reg("ZF", REG_1);
    Exp *condZF = _ex_eq( ecl(lo), ex_const(type, 0));
    set_flag(&irout, type, ZF, condZF);
    
    Temp *SF = mk_reg("SF", REG_1);
    Exp *condSF = _ex_l_cast(ex_shr( lo, &c_TYPE_SIZE_LESS_1), REG_1);
    set_flag(&irout, type, SF, condSF);

    Temp *OF = mk_reg("OF", REG_1);
    irout.push_back( new Move(OF, new Temp(*CF)) );

    // We construct EFLAGS in total only in case that
    // instructions directly need EFLAGS as a complete register such as pushf.
    //set_eflags_bits(&irout, CF, PF, AF, ZF, SF, OF);

    return irout;
}

vector<Stmt *> mod_eflags_smul( reg_t type, Exp *arg1, Exp *arg2 )
{
    vector<Stmt *> irout;

    int type_size = get_type_size(type);

    // All the static constants we'll ever need
    Constant    c_0(REG_32,0), 
                c_1(REG_32,1), 
                c_2(REG_32,2), 
                c_3(REG_32,3), 
                c_4(REG_32,4), 
                c_5(REG_32,5), 
                c_6(REG_32,6), c_TYPE_SIZE_LESS_1(REG_32,type_size - 1),
                c_7(REG_32,7);

    // Calculate flags
    Temp *res = NULL;
    Temp *lo = NULL;
    Temp *hi = NULL;

    // Figure out what types to use
    if ( type == REG_8 )
    {
      res = mk_temp(REG_16, &irout);
      lo = mk_temp(REG_8,&irout);
      hi = mk_temp(REG_8,&irout);
    }
    else if ( type == REG_16 )
    {
      res = mk_temp(REG_32,&irout);
      lo = mk_temp(REG_16,&irout);
      hi = mk_temp(REG_16,&irout);
    }
    else if ( type == REG_32 )
    {
      res = mk_temp(REG_64,&irout);
      lo = mk_temp(REG_32,&irout);
      hi = mk_temp(REG_32,&irout);
    }

    irout.push_back( new Move(res, _ex_mul(_ex_s_cast(ex_l_cast(arg1, type), 
                                                     res->typ),
                                           _ex_s_cast(ex_l_cast(arg2, type), 
                                                     res->typ) )));

    irout.push_back( new Move(lo, ex_l_cast(res, lo->typ)) );
    irout.push_back( new Move(hi, ex_h_cast(res, hi->typ)) );

    Temp *CF = mk_reg("CF", REG_1);
    Exp *condCF = _ex_neq( ecl(hi), ex_sar(lo, &c_TYPE_SIZE_LESS_1) );
    set_flag(&irout, type, CF, condCF);
    
    Temp *PF = mk_reg("PF", REG_1);
    Temp *PF8 = mk_temp(Ity_I8,&irout);
    irout.push_back( new Move(PF8, ex_l_cast(res, REG_8) ) );
    Exp *condPF = CALC_COND_PF(PF8);
    set_flag(&irout, type, PF, condPF);

    Temp *AF = mk_reg("AF", REG_1);
    irout.push_back( new Move(AF, Constant::f.clone()) );    

    Temp *ZF = mk_reg("ZF", REG_1);
    Exp *condZF = _ex_eq( ecl(lo), ex_const(lo->typ, 0));
    set_flag(&irout, type, ZF, condZF);
    
    Temp *SF = mk_reg("SF", REG_1);
    Exp *condSF = _ex_l_cast(ex_shr( lo, &c_TYPE_SIZE_LESS_1), REG_1);
    set_flag(&irout, type, SF, condSF);

    Temp *OF = mk_reg("OF", REG_1);
    irout.push_back( new Move(OF, new Temp(*CF)) );

    // We construct EFLAGS in total only in case that
    // instructions directly need EFLAGS as a complete register such as pushf.
    //set_eflags_bits(&irout, CF, PF, AF, ZF, SF, OF);

    return irout;
}

int del_put_thunk(vector<Stmt*> *ir,
                  string op_string, int opi, int dep1, int dep2, int ndep, int mux0x)
{

  assert(ir);
  assert(opi >= 0 && dep1 >= 0 && dep2 >= 0 && ndep >= 0);
  
  
  vector<Stmt *> rv;
  
  // int end = -1;
  int len = 0;
  int j = 0;
  string op;
    
  // cout << "opi " << opi << " dep1 " << dep1 << " dep2 " << dep2 << " ndep " << ndep << " mux0x " << mux0x << endl;
  
  // assert(ndep >= dep2 && dep2 >= dep1 && dep1 >= opi && opi >= mux0x);
  
  // Delete statements assigning to flag thunk temps
  for (vector<Stmt*>::iterator
         i = ir->begin(); i != ir->end(); i++, j++)
  {
    Stmt *stmt = (*i);
    rv.push_back(stmt);
    
    len++;
    
    // cout << "debug " << j << " " << stmt->tostring() << endl;
    
    if (i386_op_is_very_broken(op_string)) {
      cerr << "Warning: Broken op detected.  Not removing thunks.  Please fix this part of libasmir eventually." << endl;
    
    
    } else {

      // /* NEW deletion code */
      // if ((j >= mux0x) && (j <= ndep)) {
      //   cout << "here we are..." << j << stmt->tostring() << endl;
      //   Stmt::destroy(rv.back());
      //   rv.pop_back();
      //   len--;
      //   // end = len;
      // } 

      // /* NEW deletion code */
      // if (((j >= mux0x) && (j < (mux0x + MUX_LENGTH + MUX_OFFSET)))
      //     || j == opi
      //     || j == dep1
      //     || j == dep2
      //     || j == ndep) {
      //   cout << "here we are..." << j << stmt->tostring() << endl;
      //     Stmt::destroy(rv.back());
      //     rv.pop_back();
      //     len--;
      //     // end = len;
      // }
    
      /* OLD deletion code */
      if ( stmt->stmt_type == MOVE )
      {
        Move *move = (Move *)stmt;
        if ( move->lhs->exp_type == TEMP )
        {
          Temp *temp = (Temp *)(move->lhs);
          if (    temp->name.find("CC_OP") != string::npos 
                  || temp->name.find("CC_DEP1") != string::npos 
                  || temp->name.find("CC_DEP2") != string::npos 
                  || temp->name.find("CC_NDEP") != string::npos )
          {
            //// XXX: don't delete for now.
            //// remove and Free the Stmt
            // CC_OP, CC_DEP1, CC_DEP2, CC_NDEP are never set unless use_eflags_thunks is true.
            if(!use_eflags_thunks) {
              // cout << "old code would delete " << j << stmt->tostring() << endl;
              Stmt::destroy(rv.back());
              rv.pop_back();
              len--;
            }
            //end = len;
          }
        }
      }
    }        
  }
  
  assert(len >= 0);
  ir->clear();
  ir->insert(ir->begin(), rv.begin(), rv.end());
  return len;
}


//
// These typedefs are specifically for casting mod_eflags_func to the 
// function that accepts the right number of arguments
//
typedef vector<Stmt *> Mod_Func_0 (void);
typedef vector<Stmt *> Mod_Func_2 (reg_t, Exp *, Exp *);
typedef vector<Stmt *> Mod_Func_3 (reg_t, Exp *, Exp *, Exp *);

static void modify_eflags_helper( string op, reg_t type, vector<Stmt *> *ir, int argnum, Mod_Func_0 *mod_eflags_func )
{

    assert(ir);
    assert(argnum == 2 || argnum == 3);
    assert(mod_eflags_func);

    // Look for occurrence of CC_OP assignment
    // These will have the indices of the CC_OP stmts
    int opi, dep1, dep2, ndep, mux0x;
    opi = dep1 = dep2 = ndep = mux0x = -1;
    get_thunk_index(ir, &opi, &dep1, &dep2, &ndep, &mux0x);

    if ( opi >= 0 )
    {
        vector<Stmt *> mods;

        if ( argnum == 2 )
        {
            // Get the arguments we need from these Stmt's
            Exp *arg1 = ((Move *)(ir->at(dep1)))->rhs;
            Exp *arg2 = ((Move *)(ir->at(dep2)))->rhs;

            // Do the translation
            // To figure out the type, we assume the rhs of the 
            // assignment to CC_DEP is always either a Constant or a Temp
            // Otherwise, we have no way of figuring out the expression type
            Mod_Func_2 *mod_func = (Mod_Func_2 *)mod_eflags_func;
            mods = mod_func(type, arg1, arg2);
        }
        else // argnum == 3
        {
            Exp *arg1 = ((Move *)(ir->at(dep1)))->rhs;
            Exp *arg2 = ((Move *)(ir->at(dep2)))->rhs;
            Exp *arg3 = ((Move *)(ir->at(ndep)))->rhs;

            Mod_Func_3 *mod_func = (Mod_Func_3 *)mod_eflags_func;
            mods = mod_func(type, arg1, arg2, arg3);
        }

        // I don't think this is needed anymore --ed
	// if (mux0x != -1) {
	//   Exp *cond, *exp0, *expx, *res;
	//   match_mux0x(ir, mux0x, &cond, &exp0, &expx, &res);
	//   Label *mod = mk_label();
	//   Label *nomod = mk_label();
	//   mods.insert(mods.begin(), mod);
	//   mods.insert(mods.begin(),
	// 	      new CJmp(ecl(cond),
	// 		       new Name(mod->label), new Name(nomod->label)) );
	//   mods.push_back(nomod);
	// }

        // Delete the thunk
        int pos = del_put_thunk(ir, op, opi, dep1, dep2, ndep, mux0x);
        // Insert the eflags mods in this position
        ir->insert( ir->begin()+pos, mods.begin(), mods.end() );
        ir->insert( ir->begin()+pos, new Comment("eflags thunk: "+op));
    }
    else {
      cerr << "Warning! No EFLAGS thunk was found for \"" 
           << op << "\"!" << endl;
      for(vector<Stmt*>::iterator
            i=ir->begin(); i!=ir->end(); i++) {
        cerr << (*i)->tostring() << endl;
      }
      //      panic("No EFLAGS thunk was found for \"" + op + "\"!");
    }
}

/* List of operations we should not delete thunks for.
 *
 * Or, put another way, a list of operations for which the eflags code
 * is COMPLETELY BROKEN.
 */
bool i386_op_is_very_broken(string op_string) {
  if (op_string.find("shr",0) == 0
      || op_string.find("sar",0) == 0) {
    return true;
  }
  else {
    return false;
  }
}

void i386_modify_flags( asm_program_t *prog, bap_block_t *block )
{
    assert(block);

    vector<Stmt *> *ir = block->bap_ir;    

    // Look for occurrence of CC_OP assignment
    // These will have the indices of the CC_OP stmts
    // FIXME: cut-and-paste from modify_eflags_helper, which 
    //        will do this again
    int opi, dep1, dep2, ndep, mux0x;
    opi = dep1 = dep2 = ndep = mux0x = -1;
    get_thunk_index(ir, &opi, &dep1, &dep2, &ndep, &mux0x);

    if (opi == -1)
      // doesn't set flags
      return;

    Stmt *op_stmt = ir->at(opi);

    bool got_op;
    int op;
    if(!(op_stmt->stmt_type == MOVE)) {
      got_op = false;
    } else {
      Move *op_mov = (Move*)op_stmt;
      if(!(op_mov->rhs->exp_type == CONSTANT)) {
        got_op = false;
      } else {
        Constant *op_const = (Constant*)op_mov->rhs;
        op = op_const->val;
        got_op = true;
      }
    }

    if (got_op) {
      reg_t type;
      switch(op) {
      case X86G_CC_OP_ADDB:
      case X86G_CC_OP_ADCB:
      case X86G_CC_OP_SUBB:
      case X86G_CC_OP_SBBB:
      case X86G_CC_OP_LOGICB:
      case X86G_CC_OP_INCB:   
      case X86G_CC_OP_DECB:   
      case X86G_CC_OP_SHLB:   
      case X86G_CC_OP_SHRB:   
      case X86G_CC_OP_ROLB:   
      case X86G_CC_OP_RORB:   
      case X86G_CC_OP_UMULB:  
      case X86G_CC_OP_SMULB:
        type = REG_8;
        break;

      case X86G_CC_OP_ADDW:
      case X86G_CC_OP_ADCW:
      case X86G_CC_OP_SUBW:
      case X86G_CC_OP_SBBW:
      case X86G_CC_OP_LOGICW:
      case X86G_CC_OP_INCW:   
      case X86G_CC_OP_DECW:   
      case X86G_CC_OP_SHLW:   
      case X86G_CC_OP_SHRW:   
      case X86G_CC_OP_ROLW:   
      case X86G_CC_OP_RORW:   
      case X86G_CC_OP_UMULW:  
      case X86G_CC_OP_SMULW:
        type = REG_16;
        break;

      case X86G_CC_OP_ADDL:
      case X86G_CC_OP_ADCL:
      case X86G_CC_OP_SUBL:
      case X86G_CC_OP_SBBL:
      case X86G_CC_OP_LOGICL:
      case X86G_CC_OP_INCL:   
      case X86G_CC_OP_DECL:   
      case X86G_CC_OP_SHLL:   
      case X86G_CC_OP_SHRL:   
      case X86G_CC_OP_ROLL:   
      case X86G_CC_OP_RORL:   
      case X86G_CC_OP_UMULL:  
      case X86G_CC_OP_SMULL:
        type = REG_32;
        break;

      case X86G_CC_OP_COPY:
        type = REG_32;
        break;

      default:
        assert(0);
      }

      string op_s;
      Mod_Func_0 *cb;
      int num_params;
      
      switch (op) {
      case X86G_CC_OP_COPY:
        op_s = "copy";
        num_params = 2;
        cb = (Mod_Func_0*) mod_eflags_copy;
        break;

      case X86G_CC_OP_ADDB:
      case X86G_CC_OP_ADDW:
      case X86G_CC_OP_ADDL:
        op_s = "add";
        num_params = 2;
        cb = (Mod_Func_0*) mod_eflags_add;
        break;

      case X86G_CC_OP_ADCB:
      case X86G_CC_OP_ADCW:
      case X86G_CC_OP_ADCL:
        op_s = "adc";
        num_params = 3;
        cb = (Mod_Func_0*) mod_eflags_adc;
        break;

      case X86G_CC_OP_SUBB:
      case X86G_CC_OP_SUBW:
      case X86G_CC_OP_SUBL:
        op_s = "sub";
        num_params = 2;
        cb = (Mod_Func_0*) mod_eflags_sub;
        break;

      case X86G_CC_OP_SBBB:
      case X86G_CC_OP_SBBW:
      case X86G_CC_OP_SBBL:
        op_s = "sbb";
        num_params = 3;
        cb = (Mod_Func_0*) mod_eflags_sbb;
        break;

      case X86G_CC_OP_LOGICB:
      case X86G_CC_OP_LOGICW: 
      case X86G_CC_OP_LOGICL: 
        op_s = "logic";
        num_params = 2;
        cb = (Mod_Func_0 *)mod_eflags_logic;
        break;

      case X86G_CC_OP_INCB:   
      case X86G_CC_OP_INCW:   
      case X86G_CC_OP_INCL:   
        op_s = "inc";
        num_params = 3;
        cb = (Mod_Func_0*) mod_eflags_inc;
        break;

      case X86G_CC_OP_DECB:   
      case X86G_CC_OP_DECW:   
      case X86G_CC_OP_DECL:
        op_s = "dec";
        num_params = 3;
        cb = (Mod_Func_0 *)mod_eflags_dec;
        break;

      case X86G_CC_OP_SHLB:   
      case X86G_CC_OP_SHLW:   
      case X86G_CC_OP_SHLL:   
        op_s = "shl";
        num_params = 2;
        cb = (Mod_Func_0 *)mod_eflags_shl;
        break;

      case X86G_CC_OP_SHRB:   
      case X86G_CC_OP_SHRW:   
      case X86G_CC_OP_SHRL:   
        op_s = "shr";
        num_params = 2;
        cb = (Mod_Func_0 *)mod_eflags_shr;
        break;

      case X86G_CC_OP_ROLB:   
      case X86G_CC_OP_ROLW:   
      case X86G_CC_OP_ROLL:   
        op_s = "rol";
        num_params = 3;
        cb = (Mod_Func_0 *)mod_eflags_rol;
        break;

      case X86G_CC_OP_RORB:   
      case X86G_CC_OP_RORW:   
      case X86G_CC_OP_RORL:   
        op_s = "ror";
        num_params = 3;
        cb = (Mod_Func_0 *)mod_eflags_ror;
        break;

      case X86G_CC_OP_UMULB:  
      case X86G_CC_OP_UMULW:  
      case X86G_CC_OP_UMULL:  
        op_s = "umul";
        num_params = 2;
        cb = (Mod_Func_0 *)mod_eflags_umul;
        break;

      case X86G_CC_OP_SMULB:
      case X86G_CC_OP_SMULW:
      case X86G_CC_OP_SMULL:
        op_s = "smul";
        num_params = 2;
        cb = (Mod_Func_0 *)mod_eflags_smul;
        break;

      default:
        panic("unhandled cc_op!");
      }
      modify_eflags_helper(op_s, type, ir, num_params, cb);
      return;

    } else {
      string op = get_op_str(prog, block->inst);
      //      cerr << "Warning: non-constant cc_op for " << op 
      //           << ". falling back on old eflag code." << endl;

      // DEBUG
      //ostream_i386_insn(block->inst, cout);


      // FIXME: how to figure out types?
      if ( op.find("rol",0) == 0)
        modify_eflags_helper(op, REG_32, ir, 3, (Mod_Func_0 *)mod_eflags_rol);
      else if ( op.find("ror",0) == 0)
        modify_eflags_helper(op, REG_32, ir, 3, (Mod_Func_0 *)mod_eflags_ror);
      else if ( op.find("shr",0) == 0
                || op.find("sar",0) == 0)
        modify_eflags_helper(op, REG_32, ir, 2, (Mod_Func_0 *)mod_eflags_shr);
      else if ( op.find("shl",0) == 0)
        modify_eflags_helper(op, REG_32, ir, 2, (Mod_Func_0 *)mod_eflags_shl);
      else {
        cerr << "Warning! Flags not handled for " << op 
             << hex 
             << " at " << block->inst
             << endl;
      }


//       if ( op == "sahf" || op == "bsr" || op == "bsf" || op == "popf" ||
//            op == "popfl" || 
//            inst->opcode[0] == 0xc7 && inst->opcode[1] == 0x0f || // cmpxchg8b TMP
//            op == "cmpxchg8b") // VEX calcs flags inline and copies
//         {
//           modify_eflags_helper(op, ir, 2, (Mod_Func_0 *)mod_eflags_copy);
//         }
//       else if ( op == "add" || op == "addb" || op == "addw" || op == "addl" ||
//                 op == "xadd")
//         {
//           modify_eflags_helper(op, ir, 2, (Mod_Func_0 *)mod_eflags_add);
//         }
//       else if ( op == "sub" || op == "subb" || op == "subw" || op == "subl" || 
//                 op == "cmp" || op == "cmpb" || op == "cmpw" || op == "cmpl" ||
//                 op == "cmpxchg" ||
//                 op == "neg" || op == "negl" || 
//                 op.find("scas",0) != string::npos || // scas and variants
//                 op.find("cmps",0) != string::npos  // cmps and variants
//                 )
//         {
//           modify_eflags_helper(op, ir, 2, (Mod_Func_0 *)mod_eflags_sub);
//         }
//       else if ( op == "adc" || op == "adcl" )
//         {
//           modify_eflags_helper(op, ir, 3, (Mod_Func_0 *)mod_eflags_adc);
//         }
//       else if ( op == "sbb" || op == "sbbl" )
//         {
//           modify_eflags_helper(op, ir, 3, (Mod_Func_0 *)mod_eflags_sbb);
//         }   
//       else if ( op == "and"  || op == "or"  || op == "xor"  || op == "test"  ||
//                 op == "andl" || op == "orl" || op == "xorl" || op == "testl" ||
//                 op == "andw" || op == "orw" || op == "xorw" || op == "testw" ||
//                 op == "andb" || op == "orb" || op == "xorb" || op == "testb" )
//         {
//           modify_eflags_helper(op, ir, 2, (Mod_Func_0 *)mod_eflags_logic);
//         }   
//       else if ( op == "inc" || op == "incl" || op == "incb" || op == "incw" )
//         {
//           modify_eflags_helper(op, ir, 3, (Mod_Func_0 *)mod_eflags_inc);
//         }   
//       else if ( op == "dec" || op == "decl" || op == "decb" || op == "decw" )
//         {
//           modify_eflags_helper(op, ir, 3, (Mod_Func_0 *)mod_eflags_dec);
//         }   
//       else if ( op == "shl" || op == "shll" || op == "shlb")
//         {
//           modify_eflags_helper(op, ir, 2, (Mod_Func_0 *)mod_eflags_shl);
//         }   
//       else if ( op == "shr" || op == "shrl" || op == "sar" || op == "sarl" ||
//                 op == "shrd" || op == "sarw")
//         {
//           modify_eflags_helper(op, ir, 2, (Mod_Func_0 *)mod_eflags_shr);
//         }   
//       else if ( op == "rol" )
//         {
//           modify_eflags_helper(op, ir, 3, (Mod_Func_0 *)mod_eflags_rol);
//         }   
//       else if ( op == "ror" )
//         {
//           modify_eflags_helper(op, ir, 3, (Mod_Func_0 *)mod_eflags_ror);
//         }   
//       else if ( op == "mul" || op == "mull" )
//         {
//           modify_eflags_helper(op, ir, 2, (Mod_Func_0 *)mod_eflags_umul);
//         }
//       else if ( op == "imul" || op == "imull" )
//         {
//           modify_eflags_helper(op, ir, 2, (Mod_Func_0 *)mod_eflags_smul);
//         }
//       else if ( op == "call" ||
//                 op.find("div",0) == 0 || // div + variants
//                 op == "int" ||
//                 op[0] == 'j' || // jmp and all conditional jumps)
//                 op.find(" j",0) != string::npos || // prefixed jmps
//                 op == "lea" ||
//                 op == "leave" ||
//                 op.find("mov") != string::npos || // all movs
//                 op == "nop" ||
//                 op == "not" ||
//                 op == "pop" || op == "popa" || op == "popad" ||
//                 op == "push" || op == "pusha" || op == "pushad" ||
//                 op == "pushl" ||
//                 op == "pushf" || op == "pushfl" ||
//                 op == "rdtsc" || 
//                 op == "ret" ||
//                 op.find("set",0) == 0 || // setCC
//                 op == "std" || // dflag is assigned explicitly in trans.
//                 op.find("stos",0) != string::npos || // stos variants & prefixes
//                 op == "xchg" )
//         {
//           // flags unaffected
//         }
//       else
//         {
//           //panic("No flag handler for \"" + op + "\"!");
//           cerr << "Warning! Flags not handled for " << op 
//                << hex 
//                << " " << (int)inst->opcode[0]
//                << " " << (int)inst->opcode[1]
//                << " " << (int)inst->opcode[2]
//                << endl;
//         }
    }
}


<|MERGE_RESOLUTION|>--- conflicted
+++ resolved
@@ -281,16 +281,10 @@
   ret.push_back(new VarDecl("R_CC_NDEP", r32));  
 
   // other flags
-<<<<<<< HEAD
   ret.push_back(new VarDecl("R_DFLAG", r32)); // Direction Flag
   ret.push_back(new VarDecl("R_IDFLAG", r1)); 
         // Id flag (support for cpu id instruction)
   ret.push_back(new VarDecl("R_ACFLAG", r1)); // Alignment check
-=======
-  ret.push_back(new VarDecl("R_DFLAG", r1));
-  ret.push_back(new VarDecl("R_IDFLAG", r1));
-  ret.push_back(new VarDecl("R_ACFLAG", r1));
->>>>>>> 8eddb9f3
   ret.push_back(new VarDecl("R_EMWARN", r32));
 
   // General purpose 32-bit registers
