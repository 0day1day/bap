/*
 Owned and copyright BitBlaze, 2007. All rights reserved.
 Do not copy, disclose, or distribute without explicit written
 permission.
*/
#include "stmt.h"
#include <assert.h>
#include <stdlib.h>

stmt_type_t stmt_type(Stmt *s) {
  return s->stmt_type;
}
Exp* move_lhs(Stmt *s) {
  return ((Move*)s)->lhs;
}
Exp* move_rhs(Stmt *s) {
  return ((Move*)s)->rhs;
}
const char* label_string(Stmt *s) {
  return ((Label*)s)->label.c_str();
}
TraceAttrs_t* stmt_attributes(Stmt *s) {
  return &(s->attributes);
}

threadid_t trace_tid(TraceAttrs_t *ta) {
  if (ta == NULL) return 0;
  return ta->tid;
}

int conc_map_size(TraceAttrs_t *ta) {
  if (ta == NULL || ta->cv == NULL) return 0;
  return ta->cv->size();
}
conc_map* get_cval(TraceAttrs_t *ta, int i) {
  if (ta == NULL || ta->cv == NULL) return NULL;
  return ta->cv->at(i);
}
const char* cval_name(conc_map *m) {
  return m->name.c_str();
}
const_val_t cval_value(conc_map *m) {
  return m->value;
}
const_val_t cval_ind(conc_map *m) {
  return m->index;
}
<<<<<<< HEAD
bool cval_mem(conc_map *m) {
=======
long attr_mem(conc_map *m) {
>>>>>>> 9cbd89cf
  return m->mem;
}
cval_type_t cval_type(conc_map *m) {
  return m->type;
}
int cval_usage(conc_map *m) {
  return m->usage;
}
int cval_taint(conc_map *m) {
  return m->taint;
}
const char* asm_string_from_stmt(Stmt*s) {
  return s->assembly.c_str();
}
const char* special_string(Stmt *s) {
  return ((Special*)s)->special.c_str();
}
const char* comment_string(Stmt *s) {
  return ((Comment*)s)->comment.c_str();
}
Exp* jmp_target(Stmt *s) {
  return ((Jmp*)s)->target;
}
Exp* cjmp_cond(Stmt *s) {
  return ((CJmp*)s)->cond;
}
Exp* cjmp_ttarget(Stmt *s) {
  return ((CJmp*)s)->t_target;
}
Exp* cjmp_ftarget(Stmt *s) {
  return ((CJmp*)s)->f_target;
}
Exp* expstmt_exp(Stmt *s) {
  return ((ExpStmt*)s)->exp;
}
const char* vardecl_name(Stmt *s) {
  return ((VarDecl*)s)->name.c_str();
}
reg_t vardecl_type(Stmt *s) {
  return ((VarDecl*)s)->typ;
}
long call_has_lval(Stmt *s) {
  return (((Call*)s)->lval_opt != NULL);
}
Exp* call_lval_opt(Stmt *s) {
  return ((Call*)s)->lval_opt;
}
Exp * call_fnname(Stmt *s) {
  return ((Call*)s)->callee;
}


// cut and paste from exectrace_c. should probably put in a utility file.
template< class T >
static T* vec_to_list(const vector<T> &vec)
{
  //  T* rv = new T[vec.size()+1];
  T* rv = (T*)malloc((vec.size()+1) * sizeof(T));
  assert(rv != NULL);

  for(unsigned int i = 0; i < vec.size(); i++) {
    rv[i] = vec[i];
  }
  rv[vec.size()] = NULL;

  return rv;
}

Exp** call_params(Stmt *s) {
  return vec_to_list(((Call*)s)->params);
}

long ret_has_exp(Stmt *s) {
  return (((Return*)s)->exp_opt != NULL);
}

Exp* ret_exp(Stmt *s) {
  assert(ret_has_exp(s));
  return (((Return*)s)->exp_opt);
}

const char* func_name(Stmt *s) {
  return (((Func*)s)->fnname.c_str());
}

long func_has_rv(Stmt *s) {
  return (((Func*)s)->has_rv);
}

reg_t func_rt(Stmt *s) {
  return (((Func*)s)->rt);
}

Stmt** func_params(Stmt *s) {
  // going from vector of vardecls to vector of stmts
  vector<Stmt*> params;
  params.insert(params.begin(), 
                ((Func*)s)->params.begin(),
                ((Func*)s)->params.end());
  return vec_to_list(params);
}

long func_is_external(Stmt *s) {
  return (((Func*)s)->external);
}

Stmt** func_body(Stmt *s) {
  return vec_to_list(((Func*)s)->body);
}

Exp* assert_cond(Stmt *s)
{
  return ((Assert*)s)->cond;
}<|MERGE_RESOLUTION|>--- conflicted
+++ resolved
@@ -45,11 +45,7 @@
 const_val_t cval_ind(conc_map *m) {
   return m->index;
 }
-<<<<<<< HEAD
-bool cval_mem(conc_map *m) {
-=======
-long attr_mem(conc_map *m) {
->>>>>>> 9cbd89cf
+long cval_mem(conc_map *m) {
   return m->mem;
 }
 cval_type_t cval_type(conc_map *m) {
