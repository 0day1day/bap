\section{Transformations on \bil Code}
The {\tt iltrans} tool translates our IL in various ways.  The options
to {\tt iltrans} specify a sequence of transformations, optionally
printing out the result of the transformation.   For example,
executing:
\begin{verbatim}
 iltrans -trans1 -trans2 outfile -trans3 infile
\end{verbatim}
would read in {\tt infile}, perfore transformation {\tt trans1}, the
output of which is fed to {\tt trans2}, the output of which is again
fed to {\tt trans3} as well as printed to {\tt outfile}. Although this
may seem a little strange at first, the tool is designed to make it
easy to specify exactly what algorithms you wish to perform over the
IL.


{\tt iltrans} provides a library of common analyses and utilities,
which can be used as building blocks for more advanced analyses.
Please consult {\tt iltrans -help} for exact arguments.  We detail
below at a high level several of the analysis that can be performed by
{\tt iltrans}


% \paragraph{Type Checker.
% \item {\bf Type checker.}  The \bap IL serves both as an intermediate
%   representation for assembly and as a programming language that
%   assembly-like programs can be written in.  However, the \bap IL
%   syntax from Figure~\ref{vine:syntax} permits several undefined
%   operations.  For example, the syntax allows adding two variables of
%   different types. The \bap type-checker further restricts the
%   language by removing obviously meaningless statements, as well as
%   catching several typical bugs. The \bap type-checking is not
%   designed to ensure safety (preservation + progress) of a
%   type-checked program. Chapter~\ref{vine:typecheck} details \bap
%   type-checking.


\paragraph{Graphs.} {\tt iltrans} provides options for building and
manipulating control flow graphs (CFG), including a pretty-printer for
the graphviz DOT graph language~\cite{graphviz:dot}. {\tt iltrans}
also provides options for building data, control, and program
dependence graphs~\cite{muchnick:1997}.  These graphs can be output in
the {\tt dot} language.  The graphs themselves can be quite large.  We
currently use {\tt zgrviewer}~\cite{zgrviewer} for viewing the
resulting dot files.


One issue when constructing  graphs of an assembly program is
determining the successors of jumps to computed values, called {\it
  indirect} jumps.  Resolving indirect jumps usually involves a program
analysis that require a CFG, e.g., VSA~\cite{balakrishnan:2007}. Thus,
there is a potential circular dependency.  Note that an indirect jump
may potentially go anywhere, including the heap or code that has not
been previously disassembled.

Our solution is to designate a special node as a successor of
unresolved indirect jump targets in the CFG.  We provide this so an
analysis that depends on a correct CFG can recognize that we do not
know the subsequent state. For example, a data-flow analysis could
widen all facts to the lattice bottom.  Most normal analyses will
first run an indirect jump resolution analysis in order to build a
more precise CFG that resolves indirect jumps to a list of possible
jump targets.  {\tt iltrans} provides one such analysis, called Value Set
Analysis~\cite{balakrishnan:2007}.

\paragraph{Single Static Assignment.} {\tt iltrans} supports
conversion to and from single static assignment (SSA)
form~\cite{muchnick:1997}. SSA form makes writing an analysis easier
because every variable is defined statically only once.  Note we
convert both memory and scalars to SSA form. We convert memories so
that an analysis can syntactically distinguish between memories before
and after a write operation instead of requiring the analysis itself
to maintain similar bookkeeping. For example, in the memory
normalization example in Figure~\ref{vine:normalized}, an analysis can
syntactically distinguish between the memory state before the write on
line 1, the write on line 5, and the read on line 7.

\paragraph{Chopping.}  Given a source and sink node, a program
chop~\cite{jackson:1994} is a graph showing the statements that cause
definitions of the source to affect uses of the sink.  For example,
chopping can be used to restrict subsequent analyses to only a portion
of code relevant to a given source and sink instead of the whole
program. %% We describe our implementation of chopping in more detail
%% in~\ref{algs:chopping}.

\paragraph{Data-flow and Optimizations.} {\tt iltrans} interfaces with
the generic data-flow engine in \bap.  The data-flow engine works on
user-defined lattices, such as those for constant propagation, dead
<<<<<<< HEAD
code elimination, etc.  {\tt iltrans} interfaces with several
implements several data-flow analyses. \bap currently implements
Simpson's global value numbering~\cite{simpson:1996}, constant
propagation and folding~\cite{muchnick:1997}, dead-code
elimination~\cite{muchnick:1997}, live-variable
analysis~\cite{muchnick:1997}, integer range analysis, and
VSA~\cite{balakrishnan:2007}.

We have implemented value set analysis~\cite{balakrishnan:2007}. Value
set analysis is a data-flow analysis that over-approximates the values
for each variable at each program point. Value-set analysis can be
used to help resolve indirect jumps. It can also be used as an alias
analysis.  Two memory accesses are potentially aliased if the
intersection of their value sets is non-empty.
=======
code elimination, etc.  \bap currently implements
Simpson's global value numbering~\cite{simpson:1996}, (aggressive)
dead-code elimination~\cite{muchnick:1997}, and live-variable
analysis~\cite{muchnick:1997}.

We have also implemented value set
analysis~\cite{balakrishnan:2007}. Value set analysis is a data-flow
analysis that over-approximates the values for each variable at each
program point. Value-set analysis can be used to help resolve indirect
jumps. It can also be used as an alias analysis.  Two memory accesses
are potentially aliased if the intersection of their value sets is
non-empty.
>>>>>>> ab3f5e32


Optimizations are useful for simplifying or speeding up subsequent
analyses. For example, we have found that the time for the decision
procedure STP to return a satisfying answer for a query can be cut in
half by first using program optimization to simplify the
query~\cite{brumley:2008}.





<|MERGE_RESOLUTION|>--- conflicted
+++ resolved
@@ -1,4 +1,4 @@
-\section{Transformations on \bil Code}
+\section{\texttt{iltrans}: Programs Transformations on \bil Code}
 The {\tt iltrans} tool translates our IL in various ways.  The options
 to {\tt iltrans} specify a sequence of transformations, optionally
 printing out the result of the transformation.   For example,
@@ -60,8 +60,8 @@
 widen all facts to the lattice bottom.  Most normal analyses will
 first run an indirect jump resolution analysis in order to build a
 more precise CFG that resolves indirect jumps to a list of possible
-jump targets.  {\tt iltrans} provides one such analysis, called Value Set
-Analysis~\cite{balakrishnan:2007}.
+jump targets.  %% {\tt iltrans} provides one such analysis, called Value Set
+%% Analysis~\cite{balakrishnan:2007}.
 
 \paragraph{Single Static Assignment.} {\tt iltrans} supports
 conversion to and from single static assignment (SSA)
@@ -86,22 +86,6 @@
 \paragraph{Data-flow and Optimizations.} {\tt iltrans} interfaces with
 the generic data-flow engine in \bap.  The data-flow engine works on
 user-defined lattices, such as those for constant propagation, dead
-<<<<<<< HEAD
-code elimination, etc.  {\tt iltrans} interfaces with several
-implements several data-flow analyses. \bap currently implements
-Simpson's global value numbering~\cite{simpson:1996}, constant
-propagation and folding~\cite{muchnick:1997}, dead-code
-elimination~\cite{muchnick:1997}, live-variable
-analysis~\cite{muchnick:1997}, integer range analysis, and
-VSA~\cite{balakrishnan:2007}.
-
-We have implemented value set analysis~\cite{balakrishnan:2007}. Value
-set analysis is a data-flow analysis that over-approximates the values
-for each variable at each program point. Value-set analysis can be
-used to help resolve indirect jumps. It can also be used as an alias
-analysis.  Two memory accesses are potentially aliased if the
-intersection of their value sets is non-empty.
-=======
 code elimination, etc.  \bap currently implements
 Simpson's global value numbering~\cite{simpson:1996}, (aggressive)
 dead-code elimination~\cite{muchnick:1997}, and live-variable
@@ -114,7 +98,6 @@
 jumps. It can also be used as an alias analysis.  Two memory accesses
 are potentially aliased if the intersection of their value sets is
 non-empty.
->>>>>>> ab3f5e32
 
 
 Optimizations are useful for simplifying or speeding up subsequent
